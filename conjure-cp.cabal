
Name:           conjure-cp
Version:        1.0
Synopsis:       Extensible Automated Constraint Modelling
Description:    .
Homepage:       http://www.cs.st-andrews.ac.uk/~ozgur
License:        AllRightsReserved
Author:         Ozgur Akgun
Maintainer:     ozgur.akgun@st-andrews.ac.uk
Category:       Constraint Programming
Build-type:     Simple
Cabal-version:  >= 1.22

Library
    default-language : Haskell2010
    hs-source-dirs   : src

    exposed-modules  : Paths_conjure_cp
<<<<<<< HEAD
                     , RepositoryVersion
                     , Bug

                     , Utils.DebugPretty

                     , Conjure
                     , Conjure.Mode

                     , Stuff.MonadList

                     , Stuff.Funky.FunkySingle
                     , Stuff.Funky.FunkyMulti

                     , Stuff.Generic.Tag

                     , Stuff.Pretty
                     , Stuff.MetaVariable
                     , Stuff.NamedLog

                     , Language.E
                     , Language.E.TH
                     , Language.E.Imports
                     , Language.E.Definition
                     , Language.E.Definition.Literal
                     , Language.E.Helpers
                     , Language.E.Data
                     , Language.E.Lexer
                     , Language.E.Parser
                     , Language.E.Parser.Imports
                     , Language.E.Parser.Shunt
                     , Language.E.Parser.EssenceFile
                     , Language.E.Parser.EssenceFile.Domain
                     , Language.E.Parser.EssenceFile.Value
                     , Language.E.Parser.EssenceFile.Expr
                     , Language.E.Parser.EssenceFile.Declaration
                     , Language.E.Parser.LogFile
                     , Language.E.Pretty
                     , Language.E.MatchBind
                     , Language.E.TypeOf
                     , Language.E.DomainOf
                     , Language.E.CategoryOf
                     , Language.E.Traversals
                     , Language.E.CompE
                     , Language.E.NormaliseSolution
                     , Language.E.ValidateSolution

                     , Language.E.BuiltIn
                     , Language.E.BuiltIn.SetStructural

                     , Language.E.PrepareParam

                     , Language.E.GenerateParams.Groom2
                     , Language.E.GenerateParams.Typedefs


                     , Language.E.Evaluator
                     , Language.E.Evaluator.DataAboutQuantifiers
                     , Language.E.Evaluator.Full
                     , Language.E.Evaluator.Partial
                     , Language.E.Evaluator.ToBool
                     , Language.E.Evaluator.ToInt

                     , Language.E.Up
                     , Language.E.Up.Common
                     , Language.E.Up.Data
                     , Language.E.Up.Debug
                     , Language.E.Up.EprimeToEssence
                     , Language.E.Up.EvaluateTree2
                     , Language.E.Up.Representations
                     , Language.E.Up.GatherInfomation
                     , Language.E.Up.IO
                     , Language.E.Up.ReduceSpec
                     , Language.E.Up.RepresentationTree
                     , Language.E.Up.GatherIndexRanges


                     , Language.E.Pipeline.ReadIn
                     , Language.E.Pipeline.Driver
                     , Language.E.Pipeline.InitialiseSpecState
                     , Language.E.Pipeline.Groom
                     , Language.E.Pipeline.SavileRowCompat

                     , Language.E.Pipeline.ImplicitWheres
                     , Language.E.Pipeline.ExplodeStructuralVars
                     , Language.E.Pipeline.IntroduceRegions
                     , Language.E.Pipeline.InlineLettings
                     , Language.E.Pipeline.IntroduceFakeConstraints
                     , Language.E.Pipeline.HandlingEnums
                     , Language.E.Pipeline.HandlingUnnameds
                     , Language.E.Pipeline.FreshNames
                     , Language.E.Pipeline.AtMostOneSuchThat
                     , Language.E.Pipeline.RemoveUnused
                     , Language.E.Pipeline.RemoveDuplicateCons
                     , Language.E.Pipeline.CheckIfAllRefined
                     , Language.E.Pipeline.AbstractDomsInQuans
                     , Language.E.Pipeline.RedArrow
                     , Language.E.Pipeline.UniqueQuanVars
                     , Language.E.Pipeline.TypeStrengthening

                     , Language.E.Pipeline.ConjureAll

                     , Language.E.Pipeline.ConjureRefn
                     , Language.E.Pipeline.RuleRefnToFunction
                     , Language.E.Pipeline.ApplyRefn
                     , Language.E.Pipeline.ApplyRefnSlower

                     , Language.E.Pipeline.ConjureRepr
                     , Language.E.Pipeline.RuleReprToFunction
                     , Language.E.Pipeline.ApplyRepr

                     , Language.E.Pipeline.BubbleUp
                     , Language.E.Pipeline.NoGuards
                     , Language.E.Pipeline.NoTuples

                     , Language.E.Testing.ParsePrintSpec
                     , Language.E.Testing.RuleEngine
                     , Language.E.Testing.TopToBottom
                     , Language.E.Testing.ValidateSolutionTests


    build-depends    : base, ghc-prim
                     , AC-Random
=======

                     , Conjure.Prelude
                     , Conjure.RepositoryVersion
                     , Conjure.Bug

                     -- definitions of language constructs
                     , Conjure.Language.AdHoc
                     , Conjure.Language.Definition
                     , Conjure.Language.Name
                     , Conjure.Language.Constant
                     , Conjure.Language.AbstractLiteral
                     , Conjure.Language.Domain
                     , Conjure.Language.Type
                     , Conjure.Language.Ops
                     , Conjure.Language.Lenses
                     , Conjure.Language.TH

                     -- and some operations on the language constructs
                     , Conjure.Language.Arbitrary
                     , Conjure.Language.DomainSize
                     , Conjure.Language.Instantiate
                     , Conjure.Language.ModelDiff
                     , Conjure.Language.ModelStats
                     , Conjure.Language.Lexer
                     , Conjure.Language.Parser
                     , Conjure.Language.Pretty
                     , Conjure.Language.NameResolution
                     , Conjure.Language.CategoryOf
                     , Conjure.Language.TypeOf
                     , Conjure.Language.DomainOf
                     , Conjure.Language.ZeroVal
                     , Conjure.Process.Sanity
                     , Conjure.Process.Enums
                     , Conjure.Process.Unnameds
                     , Conjure.Process.Enumerate
                     , Conjure.Process.FiniteGivens
                     , Conjure.Process.LettingsForComplexInDoms
                     , Conjure.Process.AttributeAsConstraints

                     -- definitions of representations: how to go down and up
                     , Conjure.Representations
                     , Conjure.Representations.Internal
                     , Conjure.Representations.Common
                     , Conjure.Representations.Combined
                     , Conjure.Representations.Primitive
                     , Conjure.Representations.Tuple
                     , Conjure.Representations.Set.Occurrence
                     , Conjure.Representations.Set.Explicit
                     , Conjure.Representations.Set.ExplicitVarSizeWithMarker
                     , Conjure.Representations.Set.ExplicitVarSizeWithFlags
                     , Conjure.Representations.MSet.ExplicitVarSizeWithFlags
                     , Conjure.Representations.Function.Function1D
                     , Conjure.Representations.Function.Function1DPartial
                     , Conjure.Representations.Function.FunctionND
                     , Conjure.Representations.Function.FunctionNDPartial
                     , Conjure.Representations.Function.FunctionAsRelation
                     , Conjure.Representations.Relation.RelationAsMatrix
                     , Conjure.Representations.Relation.RelationAsSet
                     , Conjure.Representations.Partition.Occurrence
                     , Conjure.Representations.Partition.PartitionAsSet

                     -- definitions of rules
                     , Conjure.Rules.Definition

                     , Conjure.Rules.Vertical.Tuple
                     , Conjure.Rules.Vertical.Matrix

                     , Conjure.Rules.Horizontal.Set
                     , Conjure.Rules.Vertical.Set.Occurrence
                     , Conjure.Rules.Vertical.Set.Explicit
                     , Conjure.Rules.Vertical.Set.ExplicitVarSizeWithMarker
                     , Conjure.Rules.Vertical.Set.ExplicitVarSizeWithFlags

                     , Conjure.Rules.Horizontal.MSet
                     , Conjure.Rules.Vertical.MSet.ExplicitVarSizeWithFlags

                     , Conjure.Rules.Horizontal.Function
                     , Conjure.Rules.Vertical.Function.Function1D
                     , Conjure.Rules.Vertical.Function.Function1DPartial
                     , Conjure.Rules.Vertical.Function.FunctionND
                     , Conjure.Rules.Vertical.Function.FunctionNDPartial
                     , Conjure.Rules.Vertical.Function.FunctionAsRelation

                     , Conjure.Rules.Horizontal.Relation
                     , Conjure.Rules.Vertical.Relation.RelationAsMatrix
                     , Conjure.Rules.Vertical.Relation.RelationAsSet

                     , Conjure.Rules.Horizontal.Partition
                     , Conjure.Rules.Vertical.Partition.PartitionAsSet
                     , Conjure.Rules.Vertical.Partition.Occurrence

                     -- supporting modules for the user interfacing parts
                     , Conjure.UI
                     , Conjure.UI.IO
                     , Conjure.UI.Model
                     , Conjure.UI.RefineParam
                     , Conjure.UI.TranslateSolution
                     , Conjure.UI.ValidateSolution
                     , Conjure.UI.TypeCheck

    build-depends    : base
>>>>>>> 784e8cba
                     , aeson
                     , bytestring
                     , cereal
                     , cmdargs
                     , containers
                     , data-default
                     , directory
                     , filepath
                     , groom
                     , hashable
                     , haskell-src-meta >= 0.6
<<<<<<< HEAD
                     , hspec
                     , HUnit
                     , mtl >= 2.2.1
=======
                     , integer-gmp
                     , mtl
>>>>>>> 784e8cba
                     , parsec >= 3
                     , pipes
                     , pretty
                     , QuickCheck
                     , random
                     , safe
<<<<<<< HEAD
=======
                     , scientific
                     , shelly
>>>>>>> 784e8cba
                     , split
                     , syb
                     , template-haskell
                     , text
                     , transformers >= 0.4
                     , uniplate
                     , unordered-containers
<<<<<<< HEAD
                     , haskell-src-exts
    ghc-prof-options:
        -auto-all
        -caf-all
=======
                     , vector

    default-extensions:
        NoImplicitPrelude
        OverloadedStrings
        ScopedTypeVariables
>>>>>>> 784e8cba
    ghc-options:
        -fwarn-incomplete-patterns
        -fwarn-incomplete-uni-patterns
        -fwarn-missing-signatures
        -fwarn-name-shadowing
        -fwarn-orphans
        -fwarn-overlapping-patterns
        -fwarn-tabs
        -fwarn-unused-do-bind
        -fwarn-unused-matches
        -Wall


Executable conjure
    default-language : Haskell2010
    hs-source-dirs   : src/exec
    main-is          : Main.hs
    build-depends    : conjure-cp
                     , base
                     , cmdargs
    default-extensions:
        NoImplicitPrelude
        OverloadedStrings
    ghc-options:
        -fwarn-incomplete-patterns
        -fwarn-incomplete-uni-patterns
        -fwarn-missing-signatures
        -fwarn-name-shadowing
        -fwarn-orphans
        -fwarn-overlapping-patterns
        -fwarn-tabs
        -fwarn-unused-do-bind
        -fwarn-unused-matches
        -Wall
        -rtsopts
        -with-rtsopts=-K200M
        -with-rtsopts=-M4G


test-suite conjure-testing
    type             : exitcode-stdio-1.0
    default-language : Haskell2010
    hs-source-dirs   : src/test
    main-is          : TestsMain.hs
    build-depends    : conjure-cp
                     , base
                     , bytestring
                     , containers 
                     , shelly
                     , tasty
                     , tasty-ant-xml
                     , tasty-golden
                     , tasty-hunit
                     , text
    default-extensions:
        NoImplicitPrelude
        OverloadedStrings
    ghc-options:
        -fwarn-incomplete-patterns
        -fwarn-incomplete-uni-patterns
        -fwarn-missing-signatures
        -fwarn-name-shadowing
        -fwarn-orphans
        -fwarn-overlapping-patterns
        -fwarn-tabs
        -fwarn-unused-do-bind
        -fwarn-unused-matches
        -Wall
        -rtsopts
        -with-rtsopts=-K200M
        -with-rtsopts=-M4G
<|MERGE_RESOLUTION|>--- conflicted
+++ resolved
@@ -16,130 +16,6 @@
     hs-source-dirs   : src
 
     exposed-modules  : Paths_conjure_cp
-<<<<<<< HEAD
-                     , RepositoryVersion
-                     , Bug
-
-                     , Utils.DebugPretty
-
-                     , Conjure
-                     , Conjure.Mode
-
-                     , Stuff.MonadList
-
-                     , Stuff.Funky.FunkySingle
-                     , Stuff.Funky.FunkyMulti
-
-                     , Stuff.Generic.Tag
-
-                     , Stuff.Pretty
-                     , Stuff.MetaVariable
-                     , Stuff.NamedLog
-
-                     , Language.E
-                     , Language.E.TH
-                     , Language.E.Imports
-                     , Language.E.Definition
-                     , Language.E.Definition.Literal
-                     , Language.E.Helpers
-                     , Language.E.Data
-                     , Language.E.Lexer
-                     , Language.E.Parser
-                     , Language.E.Parser.Imports
-                     , Language.E.Parser.Shunt
-                     , Language.E.Parser.EssenceFile
-                     , Language.E.Parser.EssenceFile.Domain
-                     , Language.E.Parser.EssenceFile.Value
-                     , Language.E.Parser.EssenceFile.Expr
-                     , Language.E.Parser.EssenceFile.Declaration
-                     , Language.E.Parser.LogFile
-                     , Language.E.Pretty
-                     , Language.E.MatchBind
-                     , Language.E.TypeOf
-                     , Language.E.DomainOf
-                     , Language.E.CategoryOf
-                     , Language.E.Traversals
-                     , Language.E.CompE
-                     , Language.E.NormaliseSolution
-                     , Language.E.ValidateSolution
-
-                     , Language.E.BuiltIn
-                     , Language.E.BuiltIn.SetStructural
-
-                     , Language.E.PrepareParam
-
-                     , Language.E.GenerateParams.Groom2
-                     , Language.E.GenerateParams.Typedefs
-
-
-                     , Language.E.Evaluator
-                     , Language.E.Evaluator.DataAboutQuantifiers
-                     , Language.E.Evaluator.Full
-                     , Language.E.Evaluator.Partial
-                     , Language.E.Evaluator.ToBool
-                     , Language.E.Evaluator.ToInt
-
-                     , Language.E.Up
-                     , Language.E.Up.Common
-                     , Language.E.Up.Data
-                     , Language.E.Up.Debug
-                     , Language.E.Up.EprimeToEssence
-                     , Language.E.Up.EvaluateTree2
-                     , Language.E.Up.Representations
-                     , Language.E.Up.GatherInfomation
-                     , Language.E.Up.IO
-                     , Language.E.Up.ReduceSpec
-                     , Language.E.Up.RepresentationTree
-                     , Language.E.Up.GatherIndexRanges
-
-
-                     , Language.E.Pipeline.ReadIn
-                     , Language.E.Pipeline.Driver
-                     , Language.E.Pipeline.InitialiseSpecState
-                     , Language.E.Pipeline.Groom
-                     , Language.E.Pipeline.SavileRowCompat
-
-                     , Language.E.Pipeline.ImplicitWheres
-                     , Language.E.Pipeline.ExplodeStructuralVars
-                     , Language.E.Pipeline.IntroduceRegions
-                     , Language.E.Pipeline.InlineLettings
-                     , Language.E.Pipeline.IntroduceFakeConstraints
-                     , Language.E.Pipeline.HandlingEnums
-                     , Language.E.Pipeline.HandlingUnnameds
-                     , Language.E.Pipeline.FreshNames
-                     , Language.E.Pipeline.AtMostOneSuchThat
-                     , Language.E.Pipeline.RemoveUnused
-                     , Language.E.Pipeline.RemoveDuplicateCons
-                     , Language.E.Pipeline.CheckIfAllRefined
-                     , Language.E.Pipeline.AbstractDomsInQuans
-                     , Language.E.Pipeline.RedArrow
-                     , Language.E.Pipeline.UniqueQuanVars
-                     , Language.E.Pipeline.TypeStrengthening
-
-                     , Language.E.Pipeline.ConjureAll
-
-                     , Language.E.Pipeline.ConjureRefn
-                     , Language.E.Pipeline.RuleRefnToFunction
-                     , Language.E.Pipeline.ApplyRefn
-                     , Language.E.Pipeline.ApplyRefnSlower
-
-                     , Language.E.Pipeline.ConjureRepr
-                     , Language.E.Pipeline.RuleReprToFunction
-                     , Language.E.Pipeline.ApplyRepr
-
-                     , Language.E.Pipeline.BubbleUp
-                     , Language.E.Pipeline.NoGuards
-                     , Language.E.Pipeline.NoTuples
-
-                     , Language.E.Testing.ParsePrintSpec
-                     , Language.E.Testing.RuleEngine
-                     , Language.E.Testing.TopToBottom
-                     , Language.E.Testing.ValidateSolutionTests
-
-
-    build-depends    : base, ghc-prim
-                     , AC-Random
-=======
 
                      , Conjure.Prelude
                      , Conjure.RepositoryVersion
@@ -241,7 +117,6 @@
                      , Conjure.UI.TypeCheck
 
     build-depends    : base
->>>>>>> 784e8cba
                      , aeson
                      , bytestring
                      , cereal
@@ -253,25 +128,16 @@
                      , groom
                      , hashable
                      , haskell-src-meta >= 0.6
-<<<<<<< HEAD
-                     , hspec
-                     , HUnit
-                     , mtl >= 2.2.1
-=======
                      , integer-gmp
                      , mtl
->>>>>>> 784e8cba
                      , parsec >= 3
                      , pipes
                      , pretty
                      , QuickCheck
                      , random
                      , safe
-<<<<<<< HEAD
-=======
                      , scientific
                      , shelly
->>>>>>> 784e8cba
                      , split
                      , syb
                      , template-haskell
@@ -279,19 +145,12 @@
                      , transformers >= 0.4
                      , uniplate
                      , unordered-containers
-<<<<<<< HEAD
-                     , haskell-src-exts
-    ghc-prof-options:
-        -auto-all
-        -caf-all
-=======
                      , vector
 
     default-extensions:
         NoImplicitPrelude
         OverloadedStrings
         ScopedTypeVariables
->>>>>>> 784e8cba
     ghc-options:
         -fwarn-incomplete-patterns
         -fwarn-incomplete-uni-patterns
