
Name:           conjure-cp
Version:        2.3.0
Synopsis:       Conjure: The Automated Constraint Modelling Tool
Description:    .
Homepage:       http://github.com/conjure-cp/conjure
License:        BSD3
License-file:   LICENSE
Author:         Özgür Akgün
Maintainer:     ozgurakgun@gmail.com
Category:       Constraint Programming
Build-type:     Simple
Cabal-version:  >= 1.20

Library
    default-language : Haskell2010
    hs-source-dirs   : src

    exposed-modules  : Paths_conjure_cp

                     , Conjure.Prelude
                     , Conjure.RepositoryVersion
                     , Conjure.Bug
                     , Conjure.UserError

                     -- definitions of language constructs
                     , Conjure.Language
                     , Conjure.Language.AbstractLiteral
                     , Conjure.Language.AdHoc
                     , Conjure.Language.Constant
                     , Conjure.Language.Definition
                     , Conjure.Language.Domain
                     , Conjure.Language.Domain.AddAttributes
                     , Conjure.Language.EvaluateOp
                     , Conjure.Language.Expression
                     , Conjure.Language.Lenses
                     , Conjure.Language.Name
                     , Conjure.Language.NameGen
                     , Conjure.Language.TH
                     , Conjure.Language.Type


                     , Conjure.Language.Expression.Internal.Generated
                     , Conjure.Language.Expression.DomainSizeOf

                     , Conjure.Language.Expression.Op
                     , Conjure.Language.Expression.Op.Internal.Common
                     , Conjure.Language.Expression.Op.Internal.Generated

                     , Conjure.Language.Expression.Op.Active
                     , Conjure.Language.Expression.Op.AllDiff
                     , Conjure.Language.Expression.Op.AllDiffExcept
                     , Conjure.Language.Expression.Op.And
                     , Conjure.Language.Expression.Op.Apart
                     , Conjure.Language.Expression.Op.AtLeast
                     , Conjure.Language.Expression.Op.AtMost
                     , Conjure.Language.Expression.Op.AttributeAsConstraint
                     , Conjure.Language.Expression.Op.CatchUndef
                     , Conjure.Language.Expression.Op.Defined
                     , Conjure.Language.Expression.Op.Div
                     , Conjure.Language.Expression.Op.DontCare
                     , Conjure.Language.Expression.Op.DotLeq
                     , Conjure.Language.Expression.Op.DotLt
                     , Conjure.Language.Expression.Op.Eq
                     , Conjure.Language.Expression.Op.Factorial
                     , Conjure.Language.Expression.Op.Flatten
                     , Conjure.Language.Expression.Op.Freq
<<<<<<< HEAD
                     , Conjure.Language.Expression.Op.FromSolution
=======
                     , Conjure.Language.Expression.Op.GCC
>>>>>>> dfca2b69
                     , Conjure.Language.Expression.Op.Geq
                     , Conjure.Language.Expression.Op.Gt
                     , Conjure.Language.Expression.Op.Hist
                     , Conjure.Language.Expression.Op.Iff
                     , Conjure.Language.Expression.Op.Image
                     , Conjure.Language.Expression.Op.ImageSet
                     , Conjure.Language.Expression.Op.Imply
                     , Conjure.Language.Expression.Op.In
                     , Conjure.Language.Expression.Op.Indexing
                     , Conjure.Language.Expression.Op.Intersect
                     , Conjure.Language.Expression.Op.Inverse
                     , Conjure.Language.Expression.Op.Leq
                     , Conjure.Language.Expression.Op.LexLeq
                     , Conjure.Language.Expression.Op.LexLt
                     , Conjure.Language.Expression.Op.Lt
                     , Conjure.Language.Expression.Op.MakeTable
                     , Conjure.Language.Expression.Op.Max
                     , Conjure.Language.Expression.Op.Min
                     , Conjure.Language.Expression.Op.Minus
                     , Conjure.Language.Expression.Op.Mod
                     , Conjure.Language.Expression.Op.Negate
                     , Conjure.Language.Expression.Op.Neq
                     , Conjure.Language.Expression.Op.Not
                     , Conjure.Language.Expression.Op.Or
                     , Conjure.Language.Expression.Op.Participants
                     , Conjure.Language.Expression.Op.Parts
                     , Conjure.Language.Expression.Op.Party
                     , Conjure.Language.Expression.Op.Pow
                     , Conjure.Language.Expression.Op.PowerSet
                     , Conjure.Language.Expression.Op.Pred
                     , Conjure.Language.Expression.Op.PreImage
                     , Conjure.Language.Expression.Op.Product
                     , Conjure.Language.Expression.Op.Range
                     , Conjure.Language.Expression.Op.RelationProj
                     , Conjure.Language.Expression.Op.Restrict
                     , Conjure.Language.Expression.Op.Slicing
                     , Conjure.Language.Expression.Op.Subsequence
                     , Conjure.Language.Expression.Op.Subset
                     , Conjure.Language.Expression.Op.SubsetEq
                     , Conjure.Language.Expression.Op.Substring
                     , Conjure.Language.Expression.Op.Succ
                     , Conjure.Language.Expression.Op.Sum
                     , Conjure.Language.Expression.Op.Supset
                     , Conjure.Language.Expression.Op.SupsetEq
                     , Conjure.Language.Expression.Op.Table
                     , Conjure.Language.Expression.Op.TildeLeq
                     , Conjure.Language.Expression.Op.TildeLt
                     , Conjure.Language.Expression.Op.Together
                     , Conjure.Language.Expression.Op.ToInt
                     , Conjure.Language.Expression.Op.ToMSet
                     , Conjure.Language.Expression.Op.ToRelation
                     , Conjure.Language.Expression.Op.ToSet
                     , Conjure.Language.Expression.Op.Transform
                     , Conjure.Language.Expression.Op.True
                     , Conjure.Language.Expression.Op.TwoBars
                     , Conjure.Language.Expression.Op.Union
                     , Conjure.Language.Expression.Op.Xor

                     -- and some operations on the language constructs
                     , Conjure.Language.CategoryOf
                     , Conjure.Language.TypeOf
                     , Conjure.Compute.DomainOf
                     , Conjure.Compute.DomainUnion
                     , Conjure.Language.DomainSizeOf
                     , Conjure.Language.RepresentationOf
                     , Conjure.Language.Arbitrary
                     , Conjure.Language.Instantiate
                     , Conjure.Language.ModelDiff
                     , Conjure.Language.ModelStats
                     , Conjure.Language.Lexer
                     , Conjure.Language.NameResolution
                     , Conjure.Language.Parser
                     , Conjure.Language.ParserC
                     , Conjure.Language.Pretty
                     , Conjure.Language.ZeroVal
                     , Conjure.Process.AttributeAsConstraints
                     , Conjure.Process.DealWithCuts
                     , Conjure.Process.Enumerate
                     , Conjure.Process.Enums
                     , Conjure.Process.Features
                     , Conjure.Process.FiniteGivens
                     , Conjure.Process.InferAttributes
                     , Conjure.Process.LettingsForComplexInDoms
                     , Conjure.Process.ModelStrengthening
                     , Conjure.Process.Sanity
                     , Conjure.Process.Unnameds
                     , Conjure.Process.ValidateConstantForDomain

                     -- definitions of representations: how to go down and up
                     , Conjure.Representations
                     , Conjure.Representations.Internal
                     , Conjure.Representations.Common
                     , Conjure.Representations.Combined
                     , Conjure.Representations.Primitive
                     , Conjure.Representations.Tuple
                     , Conjure.Representations.Matrix
                     , Conjure.Representations.Record
                     , Conjure.Representations.Variant
                     , Conjure.Representations.Set.Occurrence
                     , Conjure.Representations.Set.Explicit
                     , Conjure.Representations.Set.ExplicitVarSizeWithDummy
                     , Conjure.Representations.Set.ExplicitVarSizeWithMarker
                     , Conjure.Representations.Set.ExplicitVarSizeWithFlags
                     , Conjure.Representations.MSet.Occurrence
                     , Conjure.Representations.MSet.ExplicitWithFlags
                     , Conjure.Representations.MSet.ExplicitWithRepetition
                     , Conjure.Representations.Function.Function1D
                     , Conjure.Representations.Function.Function1DPartial
                     , Conjure.Representations.Function.FunctionND
                     , Conjure.Representations.Function.FunctionNDPartial
                     , Conjure.Representations.Function.FunctionAsRelation
                     , Conjure.Representations.Sequence.ExplicitBounded
                     , Conjure.Representations.Relation.RelationAsMatrix
                     , Conjure.Representations.Relation.RelationAsSet
                     , Conjure.Representations.Partition.Occurrence
                     , Conjure.Representations.Partition.PartitionAsSet

                     -- definitions of rules
                     , Conjure.Rules.Definition
                     , Conjure.Rules.Import

                     , Conjure.Rules.Vertical.Tuple
                     , Conjure.Rules.Vertical.Record
                     , Conjure.Rules.Vertical.Variant
                     , Conjure.Rules.Vertical.Matrix

                     , Conjure.Rules.Horizontal.Set
                     , Conjure.Rules.Vertical.Set.Occurrence
                     , Conjure.Rules.Vertical.Set.Explicit
                     , Conjure.Rules.Vertical.Set.ExplicitVarSizeWithDummy
                     , Conjure.Rules.Vertical.Set.ExplicitVarSizeWithMarker
                     , Conjure.Rules.Vertical.Set.ExplicitVarSizeWithFlags

                     , Conjure.Rules.Horizontal.MSet
                     , Conjure.Rules.Vertical.MSet.Occurrence
                     , Conjure.Rules.Vertical.MSet.ExplicitWithFlags
                     , Conjure.Rules.Vertical.MSet.ExplicitWithRepetition

                     , Conjure.Rules.Horizontal.Function
                     , Conjure.Rules.Vertical.Function.Function1D
                     , Conjure.Rules.Vertical.Function.Function1DPartial
                     , Conjure.Rules.Vertical.Function.FunctionND
                     , Conjure.Rules.Vertical.Function.FunctionNDPartial
                     , Conjure.Rules.Vertical.Function.FunctionAsRelation

                     , Conjure.Rules.Horizontal.Sequence
                     , Conjure.Rules.Vertical.Sequence.ExplicitBounded

                     , Conjure.Rules.Horizontal.Relation
                     , Conjure.Rules.Vertical.Relation.RelationAsMatrix
                     , Conjure.Rules.Vertical.Relation.RelationAsSet

                     , Conjure.Rules.Horizontal.Partition
                     , Conjure.Rules.Vertical.Partition.PartitionAsSet
                     , Conjure.Rules.Vertical.Partition.Occurrence

                     , Conjure.Rules.Transform

                     , Conjure.Rules.BubbleUp
                     , Conjure.Rules.DontCare
                     , Conjure.Rules.TildeOrdering

                     -- supporting modules for the user interfacing parts
                     , Conjure.UI
                     , Conjure.UI.IO
                     , Conjure.UI.MainHelper
                     , Conjure.UI.Model
                     , Conjure.UI.TranslateParameter
                     , Conjure.UI.TranslateSolution
                     , Conjure.UI.ValidateSolution
                     , Conjure.UI.TypeCheck
                     , Conjure.UI.Split
                     , Conjure.UI.VarSymBreaking
                     , Conjure.UI.ParameterGenerator
                     , Conjure.UI.NormaliseQuantified
                     , Conjure.UI.TypeScript

    build-depends    : base
                     -- the export list have changed
                     , aeson >= 1.2.2.0
                     , aeson-typescript
                     , bytestring
                     , cereal >= 0.5.1.0
                     -- changes in newline handling
                     , cmdargs >= 0.10.14
                     -- a bunch of improvements in 0.5.8.1
                     , containers >= 0.5.8.1
                     , data-default
                     , directory
                     , filepath
                     , hashable
                     , integer-gmp
                     -- >= 4.1.1 because of sepEndBy bugfixes
                     -- < 5 because megaparsec-5 is backwards incompatible
                     , megaparsec >= 4.1.1 && < 5
                     , mtl
                     , parallel-io
                     , pipes
                     , pretty > 1.1.1.1
                     -- >= 2.9 because of the TH fix: https://github.com/nick8325/quickcheck/issues/101
                     , QuickCheck >= 2.9
                     , random
                     , safe
                     , scientific
                     -- 1.6.7, because of the stderr handling fix
                     , shelly >= 1.6.7 && <= 1.8.0
                     , split
                     , stm
                     , strict
                     , syb
                     , system-filepath
                     , temporary
                     , text
                     , time
                     -- has a performance-related fix
                     , transformers >= 0.5.3.0
                     , uniplate
                     , unordered-containers
                     , vector
                     -- we do not directly depend on clock, but we need at least 0.7.2
                     -- see https://github.com/corsis/clock/issues/35
                     , clock >= 0.7.2
                     -- we do not directly depend on generic-deriving, but we need at least 1.10.6
                     -- see https://github.com/dreixel/generic-deriving/issues/41
                     , generic-deriving >= 1.10.6
                     , ansi-terminal >= 0.8.2
                     , timeit >= 2.0
                     , primes >= 0.2.1.0

    if impl(ghc == 7.8.*)
        build-depends: template-haskell == 2.9.*
    if impl(ghc == 7.10.*)
        build-depends: template-haskell == 2.10.*
    if impl(ghc == 8.0.*)
        build-depends: template-haskell == 2.11.*
        ghc-options: -Wno-redundant-constraints
    if impl(ghc == 8.2.*)
        build-depends: template-haskell == 2.12.*
    if impl(ghc == 8.4.*)
        build-depends: template-haskell == 2.13.*
    if impl(ghc == 8.6.*)
        build-depends: template-haskell == 2.14.*

    if impl(ghc < 8.4)
        build-depends: semigroups >= 0.18.4

    default-extensions:
        FlexibleContexts
        FlexibleInstances
        ImplicitParams
        LambdaCase
        MultiParamTypeClasses
        MultiWayIf
        NoImplicitPrelude
        OverloadedStrings
        ScopedTypeVariables
        TypeOperators
        NoMonadFailDesugaring
    ghc-options:
        -O2
        -fwarn-incomplete-patterns
        -fwarn-incomplete-uni-patterns
        -fwarn-missing-signatures
        -fwarn-name-shadowing
        -fwarn-orphans
        -fwarn-overlapping-patterns
        -fwarn-tabs
        -fwarn-unused-do-bind
        -fwarn-unused-matches
        -Wall
    ghc-prof-options:
        -fprof-auto-top
        -fprof-auto-exported


Executable conjure
    default-language : Haskell2010
    hs-source-dirs   : src/exec
    main-is          : Main.hs
    build-depends    : conjure-cp
                     , base
                     , cmdargs
                     , terminal-size >= 0.3.2.1
    default-extensions:
        FlexibleContexts
        FlexibleInstances
        ImplicitParams
        LambdaCase
        MultiParamTypeClasses
        MultiWayIf
        NoImplicitPrelude
        OverloadedStrings
        ScopedTypeVariables
        TypeOperators
        NoMonadFailDesugaring
    ghc-options:
        -O2
        -fwarn-incomplete-patterns
        -fwarn-incomplete-uni-patterns
        -fwarn-missing-signatures
        -fwarn-name-shadowing
        -fwarn-orphans
        -fwarn-overlapping-patterns
        -fwarn-tabs
        -fwarn-unused-do-bind
        -fwarn-unused-matches
        -Wall
        -threaded
        -rtsopts
        -with-rtsopts=-N1
        -with-rtsopts=-K200M
        -with-rtsopts=-M4G
    ghc-prof-options:
        -fprof-auto-top
        -fprof-auto-exported


Test-Suite conjure-testing
    type             : exitcode-stdio-1.0
    default-language : Haskell2010
    hs-source-dirs   : src/test
    other-modules    : Conjure.Language.DomainSizeTest
                     , Conjure.RepresentationsTest
                     , Conjure.ModelAllSolveAll
                     , Conjure.TypeCheckAll
                     , Conjure.ParsePrint
                     , Conjure.Custom
    main-is          : TestsMain.hs
    build-depends    : conjure-cp
                     , base
                     , bytestring
                     , cmdargs
                     , containers
                     , Diff
                     , shelly
                     , system-filepath
                     -- see https://github.com/feuerbach/tasty/issues/220
                     -- see https://github.com/feuerbach/tasty/issues/221
                     , tasty >= 1.1.0.1
                     , tasty-ant-xml
                     , tasty-hunit
                     , text
    default-extensions:
        FlexibleContexts
        FlexibleInstances
        ImplicitParams
        LambdaCase
        MultiParamTypeClasses
        MultiWayIf
        NoImplicitPrelude
        OverloadedStrings
        ScopedTypeVariables
        TypeOperators
        NoMonadFailDesugaring
    ghc-options:
        -fwarn-incomplete-patterns
        -fwarn-incomplete-uni-patterns
        -fwarn-missing-signatures
        -fwarn-name-shadowing
        -fwarn-orphans
        -fwarn-overlapping-patterns
        -fwarn-tabs
        -fwarn-unused-do-bind
        -fwarn-unused-matches
        -Wall
        -threaded
        -rtsopts
        -with-rtsopts=-N1
        -with-rtsopts=-K200M
        -with-rtsopts=-M4G
    ghc-prof-options:
        -fprof-auto-top
        -fprof-auto-exported<|MERGE_RESOLUTION|>--- conflicted
+++ resolved
@@ -65,11 +65,8 @@
                      , Conjure.Language.Expression.Op.Factorial
                      , Conjure.Language.Expression.Op.Flatten
                      , Conjure.Language.Expression.Op.Freq
-<<<<<<< HEAD
                      , Conjure.Language.Expression.Op.FromSolution
-=======
                      , Conjure.Language.Expression.Op.GCC
->>>>>>> dfca2b69
                      , Conjure.Language.Expression.Op.Geq
                      , Conjure.Language.Expression.Op.Gt
                      , Conjure.Language.Expression.Op.Hist
