
Name:           conjure-cp
Version:        1.0
Synopsis:       Extensible Automated Constraint Modelling
Description:    .
Homepage:       http://www.cs.st-andrews.ac.uk/~ozgur
License:        AllRightsReserved
Author:         Ozgur Akgun
Maintainer:     ozgur.akgun@st-andrews.ac.uk
Category:       Constraint Programming
Build-type:     Simple
Cabal-version:  >= 1.20

Library
    default-language : Haskell2010
    hs-source-dirs   : src

    exposed-modules  : Paths_conjure_cp

                     , Conjure.Prelude
                     , Conjure.RepositoryVersion
                     , Conjure.Bug

                     -- definitions of language constructs
                     , Conjure.Language.AdHoc
                     , Conjure.Language.Definition
                     , Conjure.Language.Name
                     , Conjure.Language.Constant
                     , Conjure.Language.AbstractLiteral
                     , Conjure.Language.Domain
                     , Conjure.Language.Type
                     , Conjure.Language.Lenses
                     , Conjure.Language.TH

                     , Conjure.Language.Expression.Internal.Generated
                     , Conjure.Language.Expression.DomainSizeOf

<<<<<<< HEAD
                     , Conjure.Language.Ops.Active
                     , Conjure.Language.Ops.AllDiff
                     , Conjure.Language.Ops.And
                     , Conjure.Language.Ops.Apart
                     , Conjure.Language.Ops.AttributeAsConstraint
                     , Conjure.Language.Ops.Defined
                     , Conjure.Language.Ops.Div
                     , Conjure.Language.Ops.DontCare
                     , Conjure.Language.Ops.Eq
                     , Conjure.Language.Ops.Factorial
                     , Conjure.Language.Ops.Flatten
                     , Conjure.Language.Ops.Freq
                     , Conjure.Language.Ops.FunctionImage
                     , Conjure.Language.Ops.Geq
                     , Conjure.Language.Ops.Gt
                     , Conjure.Language.Ops.Hist
                     , Conjure.Language.Ops.Iff
                     , Conjure.Language.Ops.Imply
                     , Conjure.Language.Ops.In
                     , Conjure.Language.Ops.Indexing
                     , Conjure.Language.Ops.Intersect
                     , Conjure.Language.Ops.Leq
                     , Conjure.Language.Ops.LexLeq
                     , Conjure.Language.Ops.LexLt
                     , Conjure.Language.Ops.Lt
                     , Conjure.Language.Ops.Max
                     , Conjure.Language.Ops.Min
                     , Conjure.Language.Ops.Minus
                     , Conjure.Language.Ops.Mod
                     , Conjure.Language.Ops.Negate
                     , Conjure.Language.Ops.Neq
                     , Conjure.Language.Ops.Not
                     , Conjure.Language.Ops.Or
                     , Conjure.Language.Ops.Participants
                     , Conjure.Language.Ops.Parts
                     , Conjure.Language.Ops.Party
                     , Conjure.Language.Ops.Pow
                     , Conjure.Language.Ops.PowerSet
                     , Conjure.Language.Ops.PreImage
                     , Conjure.Language.Ops.Product
                     , Conjure.Language.Ops.Range
                     , Conjure.Language.Ops.RelationProj
                     , Conjure.Language.Ops.Restrict
                     , Conjure.Language.Ops.Slicing
                     , Conjure.Language.Ops.Subsequences
                     , Conjure.Language.Ops.Subset
                     , Conjure.Language.Ops.SubsetEq
                     , Conjure.Language.Ops.Substrings
                     , Conjure.Language.Ops.Sum
                     , Conjure.Language.Ops.Supset
                     , Conjure.Language.Ops.SupsetEq
                     , Conjure.Language.Ops.Together
                     , Conjure.Language.Ops.ToInt
                     , Conjure.Language.Ops.ToMSet
                     , Conjure.Language.Ops.ToRelation
                     , Conjure.Language.Ops.ToSet
                     , Conjure.Language.Ops.True
                     , Conjure.Language.Ops.TwoBars
                     , Conjure.Language.Ops.Union
=======
                     , Conjure.Language.Expression.Op
                     , Conjure.Language.Expression.Op.Internal.Common
                     , Conjure.Language.Expression.Op.Internal.Generated

                     , Conjure.Language.Expression.Op.Active
                     , Conjure.Language.Expression.Op.AllDiff
                     , Conjure.Language.Expression.Op.And
                     , Conjure.Language.Expression.Op.Apart
                     , Conjure.Language.Expression.Op.AttributeAsConstraint
                     , Conjure.Language.Expression.Op.Defined
                     , Conjure.Language.Expression.Op.Div
                     , Conjure.Language.Expression.Op.DontCare
                     , Conjure.Language.Expression.Op.Eq
                     , Conjure.Language.Expression.Op.Factorial
                     , Conjure.Language.Expression.Op.Flatten
                     , Conjure.Language.Expression.Op.Freq
                     , Conjure.Language.Expression.Op.FunctionImage
                     , Conjure.Language.Expression.Op.Geq
                     , Conjure.Language.Expression.Op.Gt
                     , Conjure.Language.Expression.Op.Hist
                     , Conjure.Language.Expression.Op.Iff
                     , Conjure.Language.Expression.Op.Imply
                     , Conjure.Language.Expression.Op.In
                     , Conjure.Language.Expression.Op.Indexing
                     , Conjure.Language.Expression.Op.Intersect
                     , Conjure.Language.Expression.Op.Leq
                     , Conjure.Language.Expression.Op.LexLeq
                     , Conjure.Language.Expression.Op.LexLt
                     , Conjure.Language.Expression.Op.Lt
                     , Conjure.Language.Expression.Op.Max
                     , Conjure.Language.Expression.Op.Min
                     , Conjure.Language.Expression.Op.Minus
                     , Conjure.Language.Expression.Op.Mod
                     , Conjure.Language.Expression.Op.Negate
                     , Conjure.Language.Expression.Op.Neq
                     , Conjure.Language.Expression.Op.Not
                     , Conjure.Language.Expression.Op.Or
                     , Conjure.Language.Expression.Op.Participants
                     , Conjure.Language.Expression.Op.Parts
                     , Conjure.Language.Expression.Op.Party
                     , Conjure.Language.Expression.Op.Pow
                     , Conjure.Language.Expression.Op.PowerSet
                     , Conjure.Language.Expression.Op.PreImage
                     , Conjure.Language.Expression.Op.Product
                     , Conjure.Language.Expression.Op.Range
                     , Conjure.Language.Expression.Op.RelationProj
                     , Conjure.Language.Expression.Op.Restrict
                     , Conjure.Language.Expression.Op.Slicing
                     , Conjure.Language.Expression.Op.Subset
                     , Conjure.Language.Expression.Op.SubsetEq
                     , Conjure.Language.Expression.Op.Sum
                     , Conjure.Language.Expression.Op.Supset
                     , Conjure.Language.Expression.Op.SupsetEq
                     , Conjure.Language.Expression.Op.Together
                     , Conjure.Language.Expression.Op.ToInt
                     , Conjure.Language.Expression.Op.ToMSet
                     , Conjure.Language.Expression.Op.ToRelation
                     , Conjure.Language.Expression.Op.ToSet
                     , Conjure.Language.Expression.Op.True
                     , Conjure.Language.Expression.Op.TwoBars
                     , Conjure.Language.Expression.Op.Union
>>>>>>> 0bb0070c

                     -- and some operations on the language constructs
                     , Conjure.Language.CategoryOf
                     , Conjure.Language.TypeOf
                     , Conjure.Language.DomainOf
                     , Conjure.Language.DomainSizeOf
                     , Conjure.Language.RepresentationOf
                     , Conjure.Language.Arbitrary
                     , Conjure.Language.Instantiate
                     , Conjure.Language.ModelDiff
                     , Conjure.Language.ModelStats
                     , Conjure.Language.Lexer
                     , Conjure.Language.Parser
                     , Conjure.Language.Pretty
                     , Conjure.Language.NameResolution
                     , Conjure.Language.ZeroVal
                     , Conjure.Process.Sanity
                     , Conjure.Process.Enums
                     , Conjure.Process.Unnameds
                     , Conjure.Process.Enumerate
                     , Conjure.Process.FiniteGivens
                     , Conjure.Process.LettingsForComplexInDoms
                     , Conjure.Process.AttributeAsConstraints

                     -- definitions of representations: how to go down and up
                     , Conjure.Representations
                     , Conjure.Representations.Internal
                     , Conjure.Representations.Common
                     , Conjure.Representations.Combined
                     , Conjure.Representations.Primitive
                     , Conjure.Representations.Tuple
                     , Conjure.Representations.Record
                     , Conjure.Representations.Variant
                     , Conjure.Representations.Set.Occurrence
                     , Conjure.Representations.Set.Explicit
                     , Conjure.Representations.Set.ExplicitVarSizeWithMarker
                     , Conjure.Representations.Set.ExplicitVarSizeWithFlags
                     , Conjure.Representations.MSet.ExplicitVarSizeWithFlags
                     , Conjure.Representations.Function.Function1D
                     , Conjure.Representations.Function.Function1DPartial
                     , Conjure.Representations.Function.FunctionND
                     , Conjure.Representations.Function.FunctionNDPartial
                     , Conjure.Representations.Function.FunctionAsRelation
                     , Conjure.Representations.Sequence.ExplicitBounded
                     , Conjure.Representations.Relation.RelationAsMatrix
                     , Conjure.Representations.Relation.RelationAsSet
                     , Conjure.Representations.Partition.Occurrence
                     , Conjure.Representations.Partition.PartitionAsSet

                     -- definitions of rules
                     , Conjure.Rules.Definition

                     , Conjure.Rules.Vertical.Tuple
                     , Conjure.Rules.Vertical.Record
                     , Conjure.Rules.Vertical.Variant
                     , Conjure.Rules.Vertical.Matrix

                     , Conjure.Rules.Horizontal.Set
                     , Conjure.Rules.Vertical.Set.Occurrence
                     , Conjure.Rules.Vertical.Set.Explicit
                     , Conjure.Rules.Vertical.Set.ExplicitVarSizeWithMarker
                     , Conjure.Rules.Vertical.Set.ExplicitVarSizeWithFlags

                     , Conjure.Rules.Horizontal.MSet
                     , Conjure.Rules.Vertical.MSet.ExplicitVarSizeWithFlags

                     , Conjure.Rules.Horizontal.Function
                     , Conjure.Rules.Vertical.Function.Function1D
                     , Conjure.Rules.Vertical.Function.Function1DPartial
                     , Conjure.Rules.Vertical.Function.FunctionND
                     , Conjure.Rules.Vertical.Function.FunctionNDPartial
                     , Conjure.Rules.Vertical.Function.FunctionAsRelation

                     , Conjure.Rules.Horizontal.Sequence

                     , Conjure.Rules.Horizontal.Relation
                     , Conjure.Rules.Vertical.Relation.RelationAsMatrix
                     , Conjure.Rules.Vertical.Relation.RelationAsSet

                     , Conjure.Rules.Horizontal.Partition
                     , Conjure.Rules.Vertical.Partition.PartitionAsSet
                     , Conjure.Rules.Vertical.Partition.Occurrence

                     , Conjure.Rules.BubbleUp
                     , Conjure.Rules.DontCare

                     -- supporting modules for the user interfacing parts
                     , Conjure.UI
                     , Conjure.UI.IO
                     , Conjure.UI.Model
                     , Conjure.UI.RefineParam
                     , Conjure.UI.TranslateSolution
                     , Conjure.UI.ValidateSolution
                     , Conjure.UI.TypeCheck

    build-depends    : base
                     , aeson
                     , bytestring
                     , cereal
                     , cmdargs
                     , containers
                     , data-default
                     , directory
                     , filepath
                     , groom
                     , hashable
                     , haskell-src-meta >= 0.6
                     , integer-gmp
                     , mtl
                     , parsec >= 3
                     , pipes
                     , pretty
                     , QuickCheck
                     , random
                     , safe
                     , scientific
                     , shelly
                     , split
                     , syb
                     , template-haskell
                     , text
                     , transformers >= 0.4
                     , uniplate
                     , unordered-containers
                     , vector

    default-extensions:
        FlexibleContexts
        FlexibleInstances
        MultiParamTypeClasses
        NoImplicitPrelude
        OverloadedStrings
        ScopedTypeVariables
        TypeOperators
    ghc-options:
        -fwarn-incomplete-patterns
        -fwarn-incomplete-uni-patterns
        -fwarn-missing-signatures
        -fwarn-name-shadowing
        -fwarn-orphans
        -fwarn-overlapping-patterns
        -fwarn-tabs
        -fwarn-unused-do-bind
        -fwarn-unused-matches
        -Wall


Executable conjure
    default-language : Haskell2010
    hs-source-dirs   : src/exec
    main-is          : Main.hs
    build-depends    : conjure-cp
                     , base
                     , cmdargs
    default-extensions:
        NoImplicitPrelude
        OverloadedStrings
    ghc-options:
        -fwarn-incomplete-patterns
        -fwarn-incomplete-uni-patterns
        -fwarn-missing-signatures
        -fwarn-name-shadowing
        -fwarn-orphans
        -fwarn-overlapping-patterns
        -fwarn-tabs
        -fwarn-unused-do-bind
        -fwarn-unused-matches
        -Wall
        -rtsopts
        -with-rtsopts=-K200M
        -with-rtsopts=-M4G


test-suite conjure-testing
    type             : exitcode-stdio-1.0
    default-language : Haskell2010
    hs-source-dirs   : src/test
    main-is          : TestsMain.hs
    build-depends    : conjure-cp
                     , base
                     , bytestring
                     , containers 
                     , shelly
                     , tasty
                     , tasty-ant-xml
                     , tasty-golden
                     , tasty-hunit
                     , text
    default-extensions:
        NoImplicitPrelude
        OverloadedStrings
    ghc-options:
        -fwarn-incomplete-patterns
        -fwarn-incomplete-uni-patterns
        -fwarn-missing-signatures
        -fwarn-name-shadowing
        -fwarn-orphans
        -fwarn-overlapping-patterns
        -fwarn-tabs
        -fwarn-unused-do-bind
        -fwarn-unused-matches
        -Wall
        -rtsopts
        -with-rtsopts=-K200M
        -with-rtsopts=-M4G
<|MERGE_RESOLUTION|>--- conflicted
+++ resolved
@@ -35,67 +35,6 @@
                      , Conjure.Language.Expression.Internal.Generated
                      , Conjure.Language.Expression.DomainSizeOf
 
-<<<<<<< HEAD
-                     , Conjure.Language.Ops.Active
-                     , Conjure.Language.Ops.AllDiff
-                     , Conjure.Language.Ops.And
-                     , Conjure.Language.Ops.Apart
-                     , Conjure.Language.Ops.AttributeAsConstraint
-                     , Conjure.Language.Ops.Defined
-                     , Conjure.Language.Ops.Div
-                     , Conjure.Language.Ops.DontCare
-                     , Conjure.Language.Ops.Eq
-                     , Conjure.Language.Ops.Factorial
-                     , Conjure.Language.Ops.Flatten
-                     , Conjure.Language.Ops.Freq
-                     , Conjure.Language.Ops.FunctionImage
-                     , Conjure.Language.Ops.Geq
-                     , Conjure.Language.Ops.Gt
-                     , Conjure.Language.Ops.Hist
-                     , Conjure.Language.Ops.Iff
-                     , Conjure.Language.Ops.Imply
-                     , Conjure.Language.Ops.In
-                     , Conjure.Language.Ops.Indexing
-                     , Conjure.Language.Ops.Intersect
-                     , Conjure.Language.Ops.Leq
-                     , Conjure.Language.Ops.LexLeq
-                     , Conjure.Language.Ops.LexLt
-                     , Conjure.Language.Ops.Lt
-                     , Conjure.Language.Ops.Max
-                     , Conjure.Language.Ops.Min
-                     , Conjure.Language.Ops.Minus
-                     , Conjure.Language.Ops.Mod
-                     , Conjure.Language.Ops.Negate
-                     , Conjure.Language.Ops.Neq
-                     , Conjure.Language.Ops.Not
-                     , Conjure.Language.Ops.Or
-                     , Conjure.Language.Ops.Participants
-                     , Conjure.Language.Ops.Parts
-                     , Conjure.Language.Ops.Party
-                     , Conjure.Language.Ops.Pow
-                     , Conjure.Language.Ops.PowerSet
-                     , Conjure.Language.Ops.PreImage
-                     , Conjure.Language.Ops.Product
-                     , Conjure.Language.Ops.Range
-                     , Conjure.Language.Ops.RelationProj
-                     , Conjure.Language.Ops.Restrict
-                     , Conjure.Language.Ops.Slicing
-                     , Conjure.Language.Ops.Subsequences
-                     , Conjure.Language.Ops.Subset
-                     , Conjure.Language.Ops.SubsetEq
-                     , Conjure.Language.Ops.Substrings
-                     , Conjure.Language.Ops.Sum
-                     , Conjure.Language.Ops.Supset
-                     , Conjure.Language.Ops.SupsetEq
-                     , Conjure.Language.Ops.Together
-                     , Conjure.Language.Ops.ToInt
-                     , Conjure.Language.Ops.ToMSet
-                     , Conjure.Language.Ops.ToRelation
-                     , Conjure.Language.Ops.ToSet
-                     , Conjure.Language.Ops.True
-                     , Conjure.Language.Ops.TwoBars
-                     , Conjure.Language.Ops.Union
-=======
                      , Conjure.Language.Expression.Op
                      , Conjure.Language.Expression.Op.Internal.Common
                      , Conjure.Language.Expression.Op.Internal.Generated
@@ -157,7 +96,6 @@
                      , Conjure.Language.Expression.Op.True
                      , Conjure.Language.Expression.Op.TwoBars
                      , Conjure.Language.Expression.Op.Union
->>>>>>> 0bb0070c
 
                      -- and some operations on the language constructs
                      , Conjure.Language.CategoryOf
