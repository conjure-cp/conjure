
Name:           conjure-cp
Version:        1.0
Synopsis:       Extensible Automated Constraint Modelling
Description:    .
Homepage:       http://www.cs.st-andrews.ac.uk/~ozgur
License:        AllRightsReserved
Author:         Ozgur Akgun
Maintainer:     ozgur.akgun@st-andrews.ac.uk
Category:       Constraint Programming
Build-type:     Simple
Cabal-version:  >= 1.20

Library
    default-language : Haskell2010
    hs-source-dirs   : src

    exposed-modules  : Paths_conjure_cp

                     , Conjure.Prelude
                     , Conjure.RepositoryVersion
                     , Conjure.Bug
                     , Conjure.UserError

                     -- definitions of language constructs
                     , Conjure.Language
                     , Conjure.Language.AdHoc
                     , Conjure.Language.Definition
                     , Conjure.Language.Expression
                     , Conjure.Language.Name
                     , Conjure.Language.NameGen
                     , Conjure.Language.Constant
                     , Conjure.Language.AbstractLiteral
                     , Conjure.Language.Domain
                     , Conjure.Language.Domain.AddAttributes
                     , Conjure.Language.Type
                     , Conjure.Language.Lenses
                     , Conjure.Language.TH

                     , Conjure.Language.Expression.Internal.Generated
                     , Conjure.Language.Expression.DomainSizeOf

                     , Conjure.Language.Expression.Op
                     , Conjure.Language.Expression.Op.Internal.Common
                     , Conjure.Language.Expression.Op.Internal.Generated

                     , Conjure.Language.Expression.Op.Active
                     , Conjure.Language.Expression.Op.AllDiff
                     , Conjure.Language.Expression.Op.And
                     , Conjure.Language.Expression.Op.Apart
                     , Conjure.Language.Expression.Op.AttributeAsConstraint
                     , Conjure.Language.Expression.Op.Defined
                     , Conjure.Language.Expression.Op.Div
                     , Conjure.Language.Expression.Op.DontCare
                     , Conjure.Language.Expression.Op.DotLeq
                     , Conjure.Language.Expression.Op.DotLt
                     , Conjure.Language.Expression.Op.Eq
                     , Conjure.Language.Expression.Op.Factorial
                     , Conjure.Language.Expression.Op.Flatten
                     , Conjure.Language.Expression.Op.Freq
                     , Conjure.Language.Expression.Op.Geq
                     , Conjure.Language.Expression.Op.Gt
                     , Conjure.Language.Expression.Op.Hist
                     , Conjure.Language.Expression.Op.Iff
                     , Conjure.Language.Expression.Op.Image
                     , Conjure.Language.Expression.Op.ImageSet
                     , Conjure.Language.Expression.Op.Imply
                     , Conjure.Language.Expression.Op.In
                     , Conjure.Language.Expression.Op.Indexing
                     , Conjure.Language.Expression.Op.Intersect
                     , Conjure.Language.Expression.Op.Inverse
                     , Conjure.Language.Expression.Op.Leq
                     , Conjure.Language.Expression.Op.LexLeq
                     , Conjure.Language.Expression.Op.LexLt
                     , Conjure.Language.Expression.Op.Lt
                     , Conjure.Language.Expression.Op.Max
                     , Conjure.Language.Expression.Op.Min
                     , Conjure.Language.Expression.Op.Minus
                     , Conjure.Language.Expression.Op.Mod
                     , Conjure.Language.Expression.Op.Negate
                     , Conjure.Language.Expression.Op.Neq
                     , Conjure.Language.Expression.Op.Not
                     , Conjure.Language.Expression.Op.Or
                     , Conjure.Language.Expression.Op.Participants
                     , Conjure.Language.Expression.Op.Parts
                     , Conjure.Language.Expression.Op.Party
                     , Conjure.Language.Expression.Op.Pow
                     , Conjure.Language.Expression.Op.PowerSet
                     , Conjure.Language.Expression.Op.Pred
                     , Conjure.Language.Expression.Op.PreImage
                     , Conjure.Language.Expression.Op.Product
                     , Conjure.Language.Expression.Op.Range
                     , Conjure.Language.Expression.Op.RelationProj
                     , Conjure.Language.Expression.Op.Restrict
                     , Conjure.Language.Expression.Op.Slicing
                     , Conjure.Language.Expression.Op.Subsequence
                     , Conjure.Language.Expression.Op.Subset
                     , Conjure.Language.Expression.Op.SubsetEq
                     , Conjure.Language.Expression.Op.Substring
                     , Conjure.Language.Expression.Op.Succ
                     , Conjure.Language.Expression.Op.Sum
                     , Conjure.Language.Expression.Op.Supset
                     , Conjure.Language.Expression.Op.SupsetEq
                     , Conjure.Language.Expression.Op.TildeLeq
                     , Conjure.Language.Expression.Op.TildeLt
                     , Conjure.Language.Expression.Op.Together
                     , Conjure.Language.Expression.Op.ToInt
                     , Conjure.Language.Expression.Op.ToMSet
                     , Conjure.Language.Expression.Op.ToRelation
                     , Conjure.Language.Expression.Op.ToSet
                     , Conjure.Language.Expression.Op.True
                     , Conjure.Language.Expression.Op.TwoBars
                     , Conjure.Language.Expression.Op.Union

                     -- and some operations on the language constructs
                     , Conjure.Language.CategoryOf
                     , Conjure.Language.TypeOf
                     , Conjure.Compute.DomainOf
                     , Conjure.Compute.DomainUnion
                     , Conjure.Language.DomainSizeOf
                     , Conjure.Language.RepresentationOf
                     , Conjure.Language.Arbitrary
                     , Conjure.Language.Instantiate
                     , Conjure.Language.ModelDiff
                     , Conjure.Language.ModelStats
                     , Conjure.Language.Lexer
                     , Conjure.Language.Parser
                     , Conjure.Language.Pretty
                     , Conjure.Language.NameResolution
                     , Conjure.Language.ZeroVal
                     , Conjure.Process.Sanity
                     , Conjure.Process.Enums
                     , Conjure.Process.Unnameds
                     , Conjure.Process.Enumerate
                     , Conjure.Process.FiniteGivens
                     , Conjure.Process.LettingsForComplexInDoms
                     , Conjure.Process.AttributeAsConstraints
                     , Conjure.Process.DealWithCuts

                     -- definitions of representations: how to go down and up
                     , Conjure.Representations
                     , Conjure.Representations.Internal
                     , Conjure.Representations.Common
                     , Conjure.Representations.Combined
                     , Conjure.Representations.Primitive
                     , Conjure.Representations.Tuple
                     , Conjure.Representations.Matrix
                     , Conjure.Representations.Record
                     , Conjure.Representations.Variant
                     , Conjure.Representations.Set.Occurrence
                     , Conjure.Representations.Set.Explicit
                     , Conjure.Representations.Set.ExplicitVarSizeWithDummy
                     , Conjure.Representations.Set.ExplicitVarSizeWithMarker
                     , Conjure.Representations.Set.ExplicitVarSizeWithFlags
                     , Conjure.Representations.MSet.ExplicitWithFlags
                     , Conjure.Representations.MSet.ExplicitWithRepetition
                     , Conjure.Representations.Function.Function1D
                     , Conjure.Representations.Function.Function1DPartial
                     , Conjure.Representations.Function.FunctionND
                     , Conjure.Representations.Function.FunctionNDPartial
                     , Conjure.Representations.Function.FunctionAsRelation
                     , Conjure.Representations.Sequence.ExplicitBounded
                     , Conjure.Representations.Relation.RelationAsMatrix
                     , Conjure.Representations.Relation.RelationAsSet
                     , Conjure.Representations.Partition.Occurrence
                     , Conjure.Representations.Partition.PartitionAsSet

                     -- definitions of rules
                     , Conjure.Rules.Definition
                     , Conjure.Rules.Import

                     , Conjure.Rules.Vertical.Tuple
                     , Conjure.Rules.Vertical.Record
                     , Conjure.Rules.Vertical.Variant
                     , Conjure.Rules.Vertical.Matrix

                     , Conjure.Rules.Horizontal.Set
                     , Conjure.Rules.Vertical.Set.Occurrence
                     , Conjure.Rules.Vertical.Set.Explicit
                     , Conjure.Rules.Vertical.Set.ExplicitVarSizeWithDummy
                     , Conjure.Rules.Vertical.Set.ExplicitVarSizeWithMarker
                     , Conjure.Rules.Vertical.Set.ExplicitVarSizeWithFlags

                     , Conjure.Rules.Horizontal.MSet
                     , Conjure.Rules.Vertical.MSet.ExplicitWithFlags
                     , Conjure.Rules.Vertical.MSet.ExplicitWithRepetition

                     , Conjure.Rules.Horizontal.Function
                     , Conjure.Rules.Vertical.Function.Function1D
                     , Conjure.Rules.Vertical.Function.Function1DPartial
                     , Conjure.Rules.Vertical.Function.FunctionND
                     , Conjure.Rules.Vertical.Function.FunctionNDPartial
                     , Conjure.Rules.Vertical.Function.FunctionAsRelation

                     , Conjure.Rules.Horizontal.Sequence
                     , Conjure.Rules.Vertical.Sequence.ExplicitBounded

                     , Conjure.Rules.Horizontal.Relation
                     , Conjure.Rules.Vertical.Relation.RelationAsMatrix
                     , Conjure.Rules.Vertical.Relation.RelationAsSet

                     , Conjure.Rules.Horizontal.Partition
                     , Conjure.Rules.Vertical.Partition.PartitionAsSet
                     , Conjure.Rules.Vertical.Partition.Occurrence

                     , Conjure.Rules.BubbleUp
                     , Conjure.Rules.DontCare
                     , Conjure.Rules.TildeOrdering

                     -- supporting modules for the user interfacing parts
                     , Conjure.UI
                     , Conjure.UI.IO
                     , Conjure.UI.MainHelper
                     , Conjure.UI.Model
                     , Conjure.UI.RefineParam
                     , Conjure.UI.TranslateSolution
                     , Conjure.UI.ValidateSolution
                     , Conjure.UI.TypeCheck
                     , Conjure.UI.Split
                     , Conjure.UI.VarSymBreaking
                     , Conjure.UI.ParameterGenerator
                     , Conjure.UI.LogFollow
<<<<<<< HEAD

                     , Data.Global
                     , Data.Global.Registry
=======
>>>>>>> cd0c620d

    build-depends    : base
                     , aeson
                     , bytestring
                     , cereal >= 0.5.1.0
                     , cmdargs
                     , containers
                     , data-default
                     , directory
                     , filepath
                     , hashable
                     , integer-gmp
                     , megaparsec >= 4.1.1
                     , mtl
                     , parallel-io
                     , pipes
                     , pretty > 1.1.1.1
                     , QuickCheck
                     , random
                     , safe
                     , scientific
                     , shelly
                     , split
<<<<<<< HEAD
                     , stm
                     , strict
=======
>>>>>>> cd0c620d
                     , syb
                     , template-haskell
                     , temporary
                     , text
                     , transformers >= 0.4
                     , uniplate
                     , unordered-containers
                     , vector

    default-extensions:
        FlexibleContexts
        FlexibleInstances
        MultiParamTypeClasses
        NoImplicitPrelude
        OverloadedStrings
        ScopedTypeVariables
        TypeOperators
        LambdaCase
        MultiWayIf
    ghc-options:
        -fwarn-incomplete-patterns
        -fwarn-incomplete-uni-patterns
        -fwarn-missing-signatures
        -fwarn-name-shadowing
        -fwarn-orphans
        -fwarn-overlapping-patterns
        -fwarn-tabs
        -fwarn-unused-do-bind
        -fwarn-unused-matches
        -Wall
    ghc-prof-options:
        -fprof-auto-top
        -fprof-auto-exported


Executable conjure
    default-language : Haskell2010
    hs-source-dirs   : src/exec
    main-is          : Main.hs
    build-depends    : conjure-cp
                     , base
                     , cmdargs
    default-extensions:
        NoImplicitPrelude
        OverloadedStrings
    ghc-options:
        -fwarn-incomplete-patterns
        -fwarn-incomplete-uni-patterns
        -fwarn-missing-signatures
        -fwarn-name-shadowing
        -fwarn-orphans
        -fwarn-overlapping-patterns
        -fwarn-tabs
        -fwarn-unused-do-bind
        -fwarn-unused-matches
        -Wall
        -rtsopts
        -threaded
        -with-rtsopts=-N
        -with-rtsopts=-K200M
        -with-rtsopts=-M4G
    ghc-prof-options:
        -fprof-auto-top
        -fprof-auto-exported


Test-Suite conjure-testing
    type             : exitcode-stdio-1.0
    default-language : Haskell2010
    hs-source-dirs   : src/test
    main-is          : TestsMain.hs
    build-depends    : conjure-cp
                     , base
                     , bytestring
                     , containers
                     , Diff
                     , shelly
                     , tasty
                     , tasty-ant-xml
                     , tasty-golden >= 2.3
                     , tasty-hunit
                     , tasty-rerun
                     , text
    default-extensions:
        NoImplicitPrelude
        OverloadedStrings
        LambdaCase
        MultiWayIf
    ghc-options:
        -fwarn-incomplete-patterns
        -fwarn-incomplete-uni-patterns
        -fwarn-missing-signatures
        -fwarn-name-shadowing
        -fwarn-orphans
        -fwarn-overlapping-patterns
        -fwarn-tabs
        -fwarn-unused-do-bind
        -fwarn-unused-matches
        -Wall
        -rtsopts
        -threaded
        -with-rtsopts=-N
        -with-rtsopts=-K200M
        -with-rtsopts=-M4G
    ghc-prof-options:
        -fprof-auto-top
        -fprof-auto-exported<|MERGE_RESOLUTION|>--- conflicted
+++ resolved
@@ -220,12 +220,6 @@
                      , Conjure.UI.VarSymBreaking
                      , Conjure.UI.ParameterGenerator
                      , Conjure.UI.LogFollow
-<<<<<<< HEAD
-
-                     , Data.Global
-                     , Data.Global.Registry
-=======
->>>>>>> cd0c620d
 
     build-depends    : base
                      , aeson
@@ -249,11 +243,8 @@
                      , scientific
                      , shelly
                      , split
-<<<<<<< HEAD
                      , stm
                      , strict
-=======
->>>>>>> cd0c620d
                      , syb
                      , template-haskell
                      , temporary
