--- conflicted
+++ resolved
@@ -59,12 +59,7 @@
 # Make binaries a bit smaller
 RUN ls -l /root/.local/bin
 RUN du -sh /root/.local/bin
-<<<<<<< HEAD
 RUN cd /root/.local/bin ; strip $(find . -type f -perm -u+x | grep -v savilerow)
-=======
-RUN cd /root/.local/bin ; strip conjure bc_minisat_all_release boolector cadical fzn-chuffed fzn-ortools glucose glucose-syrup kissat lingeling minion nbc_minisat_all_release open-wbo plingeling treengeling yices yices-sat yices-smt yices-smt2 z3
-# RUN cd /root/.local/bin ; strip conjure bc_minisat_all_release boolector cadical fzn-chuffed fzn-gecode fzn-ortools glucose glucose-syrup kissat lingeling minion nbc_minisat_all_release open-wbo plingeling treengeling yices yices-sat yices-smt yices-smt2 z3
->>>>>>> bfa30a9c
 RUN ls -l /root/.local/bin
 RUN du -sh /root/.local/bin
 
