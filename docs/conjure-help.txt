::

 Conjure: The Automated Constraint Modelling Tool
 
 conjure [COMMAND] ... [OPTIONS]
   The command line interface of Conjure takes a command name as the first argument followed by more arguments depending
   on the command.
   This help text gives a list of the available commands.
   For details of a command, pass the --help flag after the command name.
   For example: 'conjure translate-solution --help'
 
 Common flags:
      --help                                  Display help message
      --version                               Print version information
 
 conjure [modelling] [OPTIONS] ESSENCE_FILE
   The main act. Given a problem specification in Essence, produce constraint programming models in Essence'.
 
 Logging & Output:
   -o --output-directory=DIR                  Where to save generated models.
                                              Default value: 'conjure-output'
      --numbering-start=INT                   Starting value for output files.
                                              Default value: 1
      --smart-filenames                       Use "smart names" for models.
                                              Directs Conjure to use the answers when producing a filename and to ignore
                                              the order of questions. Only useful if 'f' is used for questions.
      --log-level=LOGLEVEL                    Log level.
      --verbose-trail                         Generate verbose trails.
      --rewrites-trail                        Generate trails about the applied rewritings.
      --log-rule-fails                        Generate logs for rule failures. (Caution: can be a lot!)
      --log-rule-successes                    Generate logs for rule applications.
      --log-rule-attempts                     Generate logs for rule attempts. (Caution: can be a lot!)
      --log-choices                           Store the choices in a way that can be reused by -al
      --output-format=FORMAT                  Format to use for output. All output formats can also be used for input.
                                                  plain: default
                                                  binary: a binary encoding
                                                  astjson: a JSON dump of the internal data structures, quite verbose
                                                  json: a simplified JSON format, only used for parameters and solutions
                                                  jsonstream: same as JSON, except in one special case. when multiple
                                              solutions are saved in a single file as json, this mode prints one
                                              solution per line
                                                  minizinc: minizinc format for data files, only used for solutions
      --line-width=INT                        Line width for pretty printing.
                                              Default: 120
 Model generation:
      --responses=ITEM                        A comma separated list of integers.
                                              If provided, these will be used as the answers during interactive model
                                              generation instead of prompting the user.
      --responses-representation=ITEM         A comma separated list of variable name : integer pairs.
                                              If provided, these will be used as the answers during interactive model
                                              generation instead of prompting the user for the variable representation
                                              questions.
                                              See --dump-representations for a list of available representation options.
      --estimate-number-of-models             Calculate (a lower bound on) the number of models, instead of running
                                              the usual modelling mode.
      --portfolio=PORTFOLIO                   Portfolio size. When it is set to N, Conjure will try to generate up to
                                              N models.
   -q --strategy-q=STRATEGY                   Strategy for selecting the next question to answer. Options: f (for
                                              first), i (for interactive), r (for random), x (for all). Prepend a (for
                                              auto) to automatically skip when there is only one option at any point.
                                              Default value: f
   -a --strategy-a=STRATEGY                   Strategy for selecting an answer. Same options as strategy-q.
                                               c picks the most 'compact' option at every decision point.
                                               s picks the 'sparsest' option at every decision point: useful for
                                              --representations-givens
                                              Default value: ai
      --representations=STRATEGY              Strategy for choosing a representation.
                                              Default value: same as --strategy-a
      --representations-finds=STRATEGY        Strategy for choosing a representation for a decision variable.
                                              Default value: same as --representations
      --representations-givens=STRATEGY       Strategy for choosing a representation for a parameter.
                                              Default value: s (for sparse)
      --representations-auxiliaries=STRATEGY  Strategy for choosing a representation for an auxiliary variable.
                                              Default value: same as --representations
      --representations-quantifieds=STRATEGY  Strategy for choosing a representation for a quantified variable.
                                              Default value: same as --representations
      --representations-cuts=STRATEGY         Strategy for choosing a representation for cuts in 'branching on'.
                                              Default value: same as --representations
      --channelling                           Whether to produce channelled models (true by default).
      --representation-levels                 Whether to use built-in precedence levels when choosing representations.
                                              Used to cut down the number of generated models.
                                              Default: true
      --follow-model=ITEM                     Provide a Conjure-generated Essence Prime model to be used as a guide
                                              during model generation. Conjure will try to imitate the modelling
                                              decisions from this file.
      --seed=INT                              Random number generator seed.
      --limit-models=INT                      Maximum number of models to generate.
      --choices=FILE                          Choices to use for -al, either an eprime file (created by
                                              --log-choices), or a json file.
 General:
      --limit-time=INT                        Limit in seconds of real time.
 Streamlining:
      --generate-streamliners=ITEM            A comma separated list of integers.
                                              If provided, the streamlining constraints that correspond to the given
                                              integers will be generated.Run "conjure streamlining ESSENCE_FILE" to
                                              generate a list of all applicable streamliners.
 
 conjure translate-parameter [OPTIONS]
   Refinement of Essence parameter files for a particular Essence' model.
   The model needs to be generated by Conjure.
 
 Flags:
      --eprime=ESSENCE_FILE                   An Essence' model generated by Conjure.
      --essence-param=FILE                    An Essence parameter for the original problem specification.
      --eprime-param=FILE                     An Essence' parameter matching the Essence' model.
                                              Default is 'foo.eprime-param' if the Essence parameter file is named
                                              'foo.param'.
 Logging & Output:
      --log-level=LOGLEVEL                    Log level.
      --output-format=FORMAT                  Format to use for output. All output formats can also be used for input.
                                                  plain: default
                                                  binary: a binary encoding
                                                  astjson: a JSON dump of the internal data structures, quite verbose
                                                  json: a simplified JSON format, only used for parameters and solutions
                                                  jsonstream: same as JSON, except in one special case. when multiple
                                              solutions are saved in a single file as json, this mode prints one
                                              solution per line
                                                  minizinc: minizinc format for data files, only used for solutions
      --line-width=INT                        Line width for pretty printing.
                                              Default: 120
 General:
      --limit-time=INT                        Limit in seconds of real time.
 
 conjure translate-solution [OPTIONS]
   Translation of solutions back to Essence.
 
 Flags:
      --eprime=FILE                           An Essence' model generated by Conjure.
                                              Mandatory.
      --essence-param=FILE                    An Essence parameter for the original problem specification.
                                              Mandatory.
      --eprime-solution=FILE                  An Essence' solution for the corresponding Essence' model.
      --essence-solution=FILE                 An Essence solution for the original problem specification.
                                              By default, its value is the value of --eprime-solution with extensions
                                              replaced by '.solution'.
 Logging & Output:
      --log-level=LOGLEVEL                    Log level.
      --output-format=FORMAT                  Format to use for output. All output formats can also be used for input.
                                                  plain: default
                                                  binary: a binary encoding
                                                  astjson: a JSON dump of the internal data structures, quite verbose
                                                  json: a simplified JSON format, only used for parameters and solutions
                                                  jsonstream: same as JSON, except in one special case. when multiple
                                              solutions are saved in a single file as json, this mode prints one
                                              solution per line
                                                  minizinc: minizinc format for data files, only used for solutions
      --line-width=INT                        Line width for pretty printing.
                                              Default: 120
 General:
      --limit-time=INT                        Limit in seconds of real time.
 
 conjure validate-solution [OPTIONS]
   Validating a solution.
 
 Flags:
      --essence=ESSENCE_FILE                  Problem specification in Essence.
      --param=FILE                            Essence parameter file.
      --solution=FILE                         Essence solution.
 Logging & Output:
      --log-level=LOGLEVEL                    Log level.
      --output-format=FORMAT                  Format to use for output. All output formats can also be used for input.
                                                  plain: default
                                                  binary: a binary encoding
                                                  astjson: a JSON dump of the internal data structures, quite verbose
                                                  json: a simplified JSON format, only used for parameters and solutions
                                                  jsonstream: same as JSON, except in one special case. when multiple
                                              solutions are saved in a single file as json, this mode prints one
                                              solution per line
                                                  minizinc: minizinc format for data files, only used for solutions
      --line-width=INT                        Line width for pretty printing.
                                              Default: 120
 General:
      --limit-time=INT                        Limit in seconds of real time.
 
 conjure solve [OPTIONS] ESSENCE_FILE [PARAMETER_FILE(s)]
   A combined mode for convenience.
   Runs Conjure in modelling mode followed by parameter translation if required, then Savile Row + Minion to solve, and
   then solution translation.
 
 General:
      --validate-solutions                    Enable solution validation.
      --limit-time=INT                        Limit in seconds of real time.
      --graph-solver                          Create input files for the Glasgow graph solver.
      --cgroups                               Setup and use cgroups when solving with Savile Row.
      --number-of-solutions=ITEM              Number of solutions to find; "all" enumerates all solutions.
                                              Default: 1
      --copy-solutions                        Whether to place a copy of solution(s) next to the Essence file or not.
                                              Default: on
 Logging & Output:
   -o --output-directory=DIR                  Where to save generated models.
                                              Default value: 'conjure-output'
      --numbering-start=INT                   Starting value for output files.
                                              Default value: 1
      --smart-filenames                       Use "smart names" for models.
                                              Directs Conjure to use the answers when producing a filename and to ignore
                                              the order of questions. Only useful if 'f' is used for questions.
      --solutions-in-one-file                 Place all solutions in a single file instead of generating a separate
                                              file per solution.
                                              Off by default.
      --log-level=LOGLEVEL                    Log level.
      --verbose-trail                         Generate verbose trails.
      --rewrites-trail                        Generate trails about the applied rewritings.
      --log-rule-fails                        Generate logs for rule failures. (Caution: can be a lot!)
      --log-rule-successes                    Generate logs for rule applications.
      --log-rule-attempts                     Generate logs for rule attempts. (Caution: can be a lot!)
      --log-choices                           Store the choices in a way that can be reused by -al
      --output-format=FORMAT                  Format to use for output. All output formats can also be used for input.
                                                  plain: default
                                                  binary: a binary encoding
                                                  astjson: a JSON dump of the internal data structures, quite verbose
                                                  json: a simplified JSON format, only used for parameters and solutions
                                                  jsonstream: same as JSON, except in one special case. when multiple
                                              solutions are saved in a single file as json, this mode prints one
                                              solution per line
                                                  minizinc: minizinc format for data files, only used for solutions
      --line-width=INT                        Line width for pretty printing.
                                              Default: 120
 Model generation:
      --responses=ITEM                        A comma separated list of integers.
                                              If provided, these will be used as the answers during interactive model
                                              generation instead of prompting the user.
      --responses-representation=ITEM         A comma separated list of variable name : integer pairs.
                                              If provided, these will be used as the answers during interactive model
                                              generation instead of prompting the user for the variable representation
                                              questions.
                                              See --dump-representations for a list of available representation options.
      --portfolio=PORTFOLIO                   Portfolio size. When it is set to N, Conjure will try to generate up to
                                              N models.
   -q --strategy-q=STRATEGY                   Strategy for selecting the next question to answer. Options: f (for
                                              first), i (for interactive), r (for random), x (for all). Prepend a (for
                                              auto) to automatically skip when there is only one option at any point.
                                              Default value: f
   -a --strategy-a=STRATEGY                   Strategy for selecting an answer. Same options as strategy-q.
                                               c picks the most 'compact' option at every decision point.
                                               s picks the 'sparsest' option at every decision point: useful for
                                              --representations-givens
                                              Default value: c
      --representations=STRATEGY              Strategy for choosing a representation.
                                              Default value: same as --strategy-a
      --representations-finds=STRATEGY        Strategy for choosing a representation for a decision variable.
                                              Default value: same as --representations
      --representations-givens=STRATEGY       Strategy for choosing a representation for a parameter.
                                              Default value: s (for sparse)
      --representations-auxiliaries=STRATEGY  Strategy for choosing a representation for an auxiliary variable.
                                              Default value: same as --representations
      --representations-quantifieds=STRATEGY  Strategy for choosing a representation for a quantified variable.
                                              Default value: same as --representations
      --representations-cuts=STRATEGY         Strategy for choosing a representation for cuts in 'branching on'.
                                              Default value: same as --representations
      --channelling                           Whether to produce channelled models (true by default).
      --representation-levels                 Whether to use built-in precedence levels when choosing representations.
                                              Used to cut down the number of generated models.
                                              Default: true
      --follow-model=ITEM                     Provide a Conjure-generated Essence Prime model to be used as a guide
                                              during model generation. Conjure will try to imitate the modelling
                                              decisions from this file.
      --seed=INT                              Random number generator seed.
      --limit-models=INT                      Maximum number of models to generate.
      --use-existing-models=FILE              File names of Essence' models generated beforehand.
                                              If given, Conjure skips the modelling phase and uses the existing models
                                              for solving.
                                              The models should be inside the output directory (See -o).
 Options for other tools:
      --savilerow-options=ITEM                Options passed to Savile Row.
      --solver-options=ITEM                   Options passed to the backend solver.
      --solver=ITEM                           Backend solver. Possible values:
                                               - minion (CP solver)
                                               - gecode (CP solver)
                                               - chuffed (CP solver)
                                               - glucose (SAT solver)
                                               - glucose-syrup (SAT solver)
                                               - lingeling/plingeling/treengeling (SAT solver)
                                               - cadical (SAT solver)
                                               - kissat (SAT solver)
                                               - minisat (SAT solver)
                                               - bc_minisat_all (AllSAT solver, only works with
                                              --number-of-solutions=all)
                                               - nbc_minisat_all (AllSAT solver, only works with
                                              --number-of-solutions=all)
                                               - open-wbo (MaxSAT solver, only works with optimisation problems)
                                               - coin-or (MIP solver, implemented via MiniZinc)
                                               - cplex (MIP solver, implemented via MiniZinc)
                                               - boolector (SMT solver, supported logics: bv)
                                               - yices (SMT solver, supported logics: bv, lia, idl)
                                               - z3 (SMT solver, supported logics: bv, lia, nia, idl)
                                              Default: minion
                                              Default logic for SMT solvers is bitvector (bv).
                                              Append a dash and the name of a logic to the solver name to choose a
                                              different logic. For example yices-idl.
 Streamlining:
      --generate-streamliners=ITEM            A comma separated list of integers.
                                              If provided, the streamlining constraints that correspond to the given
                                              integers will be generated.Run "conjure streamlining ESSENCE_FILE" to
                                              generate a list of all applicable streamliners.
 
 conjure ide [OPTIONS] ESSENCE_FILE
   IDE support features for Conjure.
   Not intended for direct use.
 
 Logging & Output:
      --log-level=LOGLEVEL                    Log level.
      --line-width=INT                        Line width for pretty printing.
                                              Default: 120
 General:
      --limit-time=INT                        Limit in seconds of real time.
 IDE Features:
      --dump-declarations                     Print information about top level declarations.
      --dump-representations                  List the available representations for decision variables and
                                              parameters.
 
 conjure pretty [OPTIONS] ESSENCE_FILE
   Pretty print as Essence file to stdout.
   This mode can be used to view a binary Essence file in textual form.
 
 Flags:
      --normalise-quantified                  Normalise the names of quantified variables.
      --remove-unused                         Remove unused declarations.
 Logging & Output:
      --log-level=LOGLEVEL                    Log level.
      --output-format=FORMAT                  Format to use for output. All output formats can also be used for input.
                                                  plain: default
                                                  binary: a binary encoding
                                                  astjson: a JSON dump of the internal data structures, quite verbose
                                                  json: a simplified JSON format, only used for parameters and solutions
                                                  jsonstream: same as JSON, except in one special case. when multiple
                                              solutions are saved in a single file as json, this mode prints one
                                              solution per line
                                                  minizinc: minizinc format for data files, only used for solutions
      --line-width=INT                        Line width for pretty printing.
                                              Default: 120
 General:
      --limit-time=INT                        Limit in seconds of real time.
 
 conjure diff [OPTIONS] FILE FILE
   Diff on two Essence files. Works on models, parameters, and solutions.
 
 Logging & Output:
      --log-level=LOGLEVEL                    Log level.
      --output-format=FORMAT                  Format to use for output. All output formats can also be used for input.
                                                  plain: default
                                                  binary: a binary encoding
                                                  astjson: a JSON dump of the internal data structures, quite verbose
                                                  json: a simplified JSON format, only used for parameters and solutions
                                                  jsonstream: same as JSON, except in one special case. when multiple
                                              solutions are saved in a single file as json, this mode prints one
                                              solution per line
                                                  minizinc: minizinc format for data files, only used for solutions
      --line-width=INT                        Line width for pretty printing.
                                              Default: 120
 General:
      --limit-time=INT                        Limit in seconds of real time.
 
 conjure type-check [OPTIONS] ESSENCE_FILE
   Type-checking a single Essence file.
 
 Logging & Output:
      --log-level=LOGLEVEL                    Log level.
 General:
      --limit-time=INT                        Limit in seconds of real time.
 
 conjure split [OPTIONS] ESSENCE_FILE
   Split an Essence file to various smaller files. Useful for testing.
 
 Logging & Output:
   -o --output-directory=DIR                  Where to save generated models.
                                              Default value: 'conjure-output'
      --log-level=LOGLEVEL                    Log level.
      --output-format=FORMAT                  Format to use for output. All output formats can also be used for input.
                                                  plain: default
                                                  binary: a binary encoding
                                                  astjson: a JSON dump of the internal data structures, quite verbose
                                                  json: a simplified JSON format, only used for parameters and solutions
                                                  jsonstream: same as JSON, except in one special case. when multiple
                                              solutions are saved in a single file as json, this mode prints one
                                              solution per line
                                                  minizinc: minizinc format for data files, only used for solutions
      --line-width=INT                        Line width for pretty printing.
                                              Default: 120
 General:
      --limit-time=INT                        Limit in seconds of real time.
 
 conjure symmetry-detection [OPTIONS] ESSENCE_FILE
   Dump some JSON to be used as input to ferret for symmetry detection.
 
 Logging & Output:
      --json=JSON_FILE                        Output JSON file.
                                              Default is 'foo.essence-json'
                                              if the Essence file is named 'foo.essence'
      --log-level=LOGLEVEL                    Log level.
      --output-format=FORMAT                  Format to use for output. All output formats can also be used for input.
                                                  plain: default
                                                  binary: a binary encoding
                                                  astjson: a JSON dump of the internal data structures, quite verbose
                                                  json: a simplified JSON format, only used for parameters and solutions
                                                  jsonstream: same as JSON, except in one special case. when multiple
                                              solutions are saved in a single file as json, this mode prints one
                                              solution per line
                                                  minizinc: minizinc format for data files, only used for solutions
      --line-width=INT                        Line width for pretty printing.
                                              Default: 120
 General:
      --limit-time=INT                        Limit in seconds of real time.
 
 conjure parameter-generator [OPTIONS] ESSENCE_FILE
   Generate an Essence model describing the instances of the problem class defined in the input Essence model.
   An error will be printed if the model has infinitely many instances.
 
 Integer bounds:
      --MININT=INT                            The minimum integer value for the parameter values.
                                              Default: 0
      --MAXINT=INT                            The maximum integer value for the parameter values.
                                              Default: 100
 Logging & Output:
      --log-level=LOGLEVEL                    Log level.
      --output-format=FORMAT                  Format to use for output. All output formats can also be used for input.
                                                  plain: default
                                                  binary: a binary encoding
                                                  astjson: a JSON dump of the internal data structures, quite verbose
                                                  json: a simplified JSON format, only used for parameters and solutions
                                                  jsonstream: same as JSON, except in one special case. when multiple
                                              solutions are saved in a single file as json, this mode prints one
                                              solution per line
                                                  minizinc: minizinc format for data files, only used for solutions
      --line-width=INT                        Line width for pretty printing.
                                              Default: 120
 General:
      --limit-time=INT                        Limit in seconds of real time.
 
 conjure autoig [OPTIONS] ESSENCE_FILE OUTPUT_FILE
   Generate an Essence model describing the instances of the problem class defined in the input Essence model.
   An error will be printed if the model has infinitely many instances.
 
 Flags:
      --generator-to-irace                    Convert the givens in a hand written generator model to irace syntax.
      --remove-aux                            Remove lettings whose name start with Aux
 Logging & Output:
      --log-level=LOGLEVEL                    Log level.
      --output-format=FORMAT                  Format to use for output. All output formats can also be used for input.
                                                  plain: default
                                                  binary: a binary encoding
                                                  astjson: a JSON dump of the internal data structures, quite verbose
                                                  json: a simplified JSON format, only used for parameters and solutions
                                                  jsonstream: same as JSON, except in one special case. when multiple
                                              solutions are saved in a single file as json, this mode prints one
                                              solution per line
                                                  minizinc: minizinc format for data files, only used for solutions
      --line-width=INT                        Line width for pretty printing.
                                              Default: 120
 General:
      --limit-time=INT                        Limit in seconds of real time.
 
 conjure boost [OPTIONS] ESSENCE_FILE
   Strengthen an Essence model as described in "Reformulating Essence Specifications for Robustness",
   which aims to make search faster.
 
 Logging & Output:
      --log-level=LOGLEVEL                    Log level.
      --log-rule-successes                    Generate logs for rule applications.
      --output-format=FORMAT                  Format to use for output. All output formats can also be used for input.
                                                  plain: default
                                                  binary: a binary encoding
                                                  astjson: a JSON dump of the internal data structures, quite verbose
                                                  json: a simplified JSON format, only used for parameters and solutions
                                                  jsonstream: same as JSON, except in one special case. when multiple
                                              solutions are saved in a single file as json, this mode prints one
                                              solution per line
                                                  minizinc: minizinc format for data files, only used for solutions
      --line-width=INT                        Line width to use during pretty printing.
                                              Default: 120
 General:
      --limit-time=INT                        Time limit in seconds (real time).
 
<<<<<<< HEAD
 conjure streamlining [OPTIONS] ESSENCE_FILE
   Generate streamliningd Essence models.
 
 Logging & Output:
      --log-level=LOGLEVEL                    Log level.
      --output-format=FORMAT                  Conjure's output can be in multiple formats.
                                                  plain : The default
                                                  binary: A binary encoding of the Essence output.
                                                          It can be read back in by Conjure.
                                                  json  : A json encoding of the Essence output.
                                                          It can be used by other tools integrating with Conjure
                                                          in order to avoid having to parse textual Essence.
      --line-width=INT                        Line width to use during pretty printing.
                                              Default: 120
 General:
      --limit-time=INT                        Time limit in seconds (real time).
 
 conjure tsdef [OPTIONS]
   Generate data type definitions in TypeScript.
   These can be used when interfacing with Conjure via JSON.
=======
 conjure lsp [OPTIONS]
>>>>>>> a9cbc2e6
 
      --loglevel=LOGLEVEL                   
      --limittime=INT                       
<|MERGE_RESOLUTION|>--- conflicted
+++ resolved
@@ -470,7 +470,6 @@
  General:
       --limit-time=INT                        Time limit in seconds (real time).
  
-<<<<<<< HEAD
  conjure streamlining [OPTIONS] ESSENCE_FILE
    Generate streamliningd Essence models.
  
@@ -488,12 +487,7 @@
  General:
       --limit-time=INT                        Time limit in seconds (real time).
  
- conjure tsdef [OPTIONS]
-   Generate data type definitions in TypeScript.
-   These can be used when interfacing with Conjure via JSON.
-=======
  conjure lsp [OPTIONS]
->>>>>>> a9cbc2e6
  
       --loglevel=LOGLEVEL                   
       --limittime=INT                       
