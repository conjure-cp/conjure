--- conflicted
+++ resolved
@@ -228,7 +228,6 @@
                                                - open-wbo (MaxSAT solver, only works with optimisation problems)
                                               Default: minion
  
-<<<<<<< HEAD
  conjure ide [OPTIONS]
    IDE support features for Conjure.
    Not intended for direct use.
@@ -243,9 +242,6 @@
       --limit-time=INT                        Limit in seconds of real time.
  
  conjure pretty [OPTIONS] FILE
-=======
- conjure pretty [OPTIONS] ESSENCE_FILE
->>>>>>> a6952250
    Pretty print as Essence file to stdout.
    This mode can be used to view a binary Essence file in textual form.
  
