::

 Conjure: The Automated Constraint Modelling Tool
 
 conjure [COMMAND] ... [OPTIONS]
   The command line interface of Conjure takes a command name as the first argument followed by more arguments depending
   on the command.
   This help text gives a list of the available commands.
   For details of a command, pass the --help flag after the command name.
   For example: 'conjure translate-solution --help'
 
 Common flags:
      --help                                  Display help message
      --version                               Print version information
 
 conjure [modelling] [OPTIONS] ESSENCE_FILE
   The main act. Given a problem specification in Essence, produce constraint programming models in Essence'.
 
 Logging & Output:
   -o --output-directory=DIR                  Where to save generated models.
                                              Default value: 'conjure-output'
      --numbering-start=INT                   Starting value for output files.
                                              Default value: 1
      --smart-filenames                       Use "smart names" for models.
                                              Directs Conjure to use the answers when producing a filename and to ignore
                                              the order of questions. Only useful if 'f' is used for questions.
      --log-level=LOGLEVEL                    Log level.
      --verbose-trail                         Generate verbose trails.
      --rewrites-trail                        Generate trails about the applied rewritings.
      --log-rule-fails                        Generate logs for rule failures. (Caution: can be a lot!)
      --log-rule-successes                    Generate logs for rule applications.
      --log-rule-attempts                     Generate logs for rule attempts. (Caution: can be a lot!)
      --log-choices                           Store the choices in a way that can be reused by -al
      --output-format=FORMAT                  Format to use for output.
                                                  plain : default
                                                  binary: can be read by Conjure
                                                  json  : use to avoid parsing
      --line-width=INT                        Line width for pretty printing.
                                              Default: 120
 Model generation:
      --responses=ITEM                        A comma separated list of integers.
                                              If provided, these will be used as the answers during interactive model
                                              generation instead of prompting the user.
   -q --strategy-q=STRATEGY                   Strategy for selecting the next question to answer. Options: f (for
                                              first), i (for interactive), r (for random), x (for all). Prepend a (for
                                              auto) to automatically skip when there is only one option at any point.
                                              Default value: f
   -a --strategy-a=STRATEGY                   Strategy for selecting an answer. Same options as strategy-q.
                                               c picks the most 'compact' option at every decision point.
                                               s picks the 'sparsest' option at every decision point: useful for
                                              --representations-givens
                                               l (for follow log) tries to pick given choices as far as possible
                                              Default value: ai
      --representations=STRATEGY              Strategy for choosing a representation.
                                              Default value: same as --strategy-a
      --representations-finds=STRATEGY        Strategy for choosing a representation for a decision variable.
                                              Default value: same as --representations
      --representations-givens=STRATEGY       Strategy for choosing a representation for a parameter.
                                              Default value: s (for sparse)
      --representations-auxiliaries=STRATEGY  Strategy for choosing a representation for an auxiliary variable.
                                              Default value: same as --representations
      --representations-quantifieds=STRATEGY  Strategy for choosing a representation for a quantified variable.
                                              Default value: same as --representations
      --representations-cuts=STRATEGY         Strategy for choosing a representation for cuts in 'branching on'.
                                              Default value: same as --representations-cuts
      --channelling                           Whether to produce channelled models (true by default).
      --representation-levels                 Whether to use built-in precedence levels when choosing representations.
                                              Used to cut down the number of generated models.
                                              Default: true
      --seed=INT                              Random number generator seed.
      --limit-models=INT                      Maximum number of models to generate.
      --choices=FILE                          Choices to use for -al, either an eprime file (created by
                                              --log-choices), or a json file.
 General:
      --limit-time=INT                        Limit in seconds of real time.
 Streamlining:
      --generate-streamliners=ITEM            A comma separated list of
                                              integers.
                                              If provided, the streamlining
                                              constraints that correspond to the
                                              given integers will be
                                              generated.Run "conjure
                                              streamlining ESSENCE_FILE" to
                                              generate a list of all applicable
                                              streamliners.
 
 conjure translate-parameter [OPTIONS]
   Refinement of Essence parameter files for a particular Essence' model.
   The model needs to be generated by Conjure.
 
 Flags:
      --eprime=FILE                           An Essence' model generated by Conjure.
      --essence-param=FILE                    An Essence parameter for the original problem specification.
      --eprime-param=FILE                     An Essence' parameter matching the Essence' model.
                                              Default is 'foo.eprime-param' if the Essence parameter file is named
                                              'foo.param'.
 Logging & Output:
      --log-level=LOGLEVEL                    Log level.
      --output-format=FORMAT                  Format to use for output.
                                                  plain : default
                                                  binary: can be read by Conjure
                                                  json  : use to avoid parsing
      --line-width=INT                        Line width for pretty printing.
                                              Default: 120
 General:
      --limit-time=INT                        Limit in seconds of real time.
 
 conjure translate-solution [OPTIONS]
   Translation of solutions back to Essence.
 
 Flags:
      --eprime=FILE                           An Essence' model generated by Conjure.
                                              Mandatory.
      --essence-param=FILE                    An Essence parameter for the original problem specification.
                                              Mandatory.
      --eprime-solution=FILE                  An Essence' solution for the corresponding Essence' model.
      --essence-solution=FILE                 An Essence solution for the original problem specification.
                                              By default, its value is the value of --eprime-solution with extensions
                                              replaced by '.solution'.
 Logging & Output:
      --log-level=LOGLEVEL                    Log level.
      --output-format=FORMAT                  Format to use for output.
                                                  plain : default
                                                  binary: can be read by Conjure
                                                  json  : use to avoid parsing
      --line-width=INT                        Line width for pretty printing.
                                              Default: 120
 General:
      --limit-time=INT                        Limit in seconds of real time.
 
 conjure validate-solution [OPTIONS]
   Validating a solution.
 
 Flags:
      --essence=FILE                          Problem specification in Essence.
      --param=FILE                            Essence parameter file.
      --solution=FILE                         Essence solution.
 Logging & Output:
      --log-level=LOGLEVEL                    Log level.
      --output-format=FORMAT                  Format to use for output.
                                                  plain : default
                                                  binary: can be read by Conjure
                                                  json  : use to avoid parsing
      --line-width=INT                        Line width for pretty printing.
                                              Default: 120
 General:
      --limit-time=INT                        Limit in seconds of real time.
 
 conjure solve [OPTIONS] ESSENCE_FILE [PARAMETER_FILE(s)]
   A combined mode for convenience.
   Runs Conjure in modelling mode followed by parameter translation if required, then Savile Row + Minion to solve, and
   then solution translation.
 
 General:
      --validate-solutions                    Enable solution validation.
      --limit-time=INT                        Limit in seconds of real time.
      --number-of-solutions=ITEM              Number of solutions to find; "all" enumerates all solutions.
                                              Default: 1
      --copy-solutions                        Whether to place a copy of solution(s) next to the Essence file or not.
                                              Default: on
 Logging & Output:
   -o --output-directory=DIR                  Where to save generated models.
                                              Default value: 'conjure-output'
      --numbering-start=INT                   Starting value for output files.
                                              Default value: 1
      --smart-filenames                       Use "smart names" for models.
                                              Directs Conjure to use the answers when producing a filename and to ignore
                                              the order of questions. Only useful if 'f' is used for questions.
      --solutions-in-one-file                 Place all solutions in a single file instead of generating a separate
                                              file per solution.
                                              Off by default.
      --log-level=LOGLEVEL                    Log level.
      --verbose-trail                         Generate verbose trails.
      --rewrites-trail                        Generate trails about the applied rewritings.
      --log-rule-fails                        Generate logs for rule failures. (Caution: can be a lot!)
      --log-rule-successes                    Generate logs for rule applications.
      --log-rule-attempts                     Generate logs for rule attempts. (Caution: can be a lot!)
      --log-choices                           Store the choices in a way that can be reused by -al
      --output-format=FORMAT                  Format to use for output.
                                                  plain : default
                                                  binary: can be read by Conjure
                                                  json  : use to avoid parsing
      --line-width=INT                        Line width for pretty printing.
                                              Default: 120
 Model generation:
      --responses=ITEM                        A comma separated list of integers.
                                              If provided, these will be used as the answers during interactive model
                                              generation instead of prompting the user.
   -q --strategy-q=STRATEGY                   Strategy for selecting the next question to answer. Options: f (for
                                              first), i (for interactive), r (for random), x (for all). Prepend a (for
                                              auto) to automatically skip when there is only one option at any point.
                                              Default value: f
   -a --strategy-a=STRATEGY                   Strategy for selecting an answer. Same options as strategy-q.
                                               c picks the most 'compact' option at every decision point.
                                               s picks the 'sparsest' option at every decision point: useful for
                                              --representations-givens
                                               l (for follow log) tries to pick given choices as far as possible
                                              Default value: c
      --representations=STRATEGY              Strategy for choosing a representation.
                                              Default value: same as --strategy-a
      --representations-finds=STRATEGY        Strategy for choosing a representation for a decision variable.
                                              Default value: same as --representations
      --representations-givens=STRATEGY       Strategy for choosing a representation for a parameter.
                                              Default value: s (for sparse)
      --representations-auxiliaries=STRATEGY  Strategy for choosing a representation for an auxiliary variable.
                                              Default value: same as --representations
      --representations-quantifieds=STRATEGY  Strategy for choosing a representation for a quantified variable.
                                              Default value: same as --representations
      --representations-cuts=STRATEGY         Strategy for choosing a representation for cuts in 'branching on'.
                                              Default value: same as --representations-cuts
      --channelling                           Whether to produce channelled models (true by default).
      --representation-levels                 Whether to use built-in precedence levels when choosing representations.
                                              Used to cut down the number of generated models.
                                              Default: true
      --seed=INT                              Random number generator seed.
      --limit-models=INT                      Maximum number of models to generate.
      --use-existing-models=FILE              File names of Essence' models generated beforehand.
                                              If given, Conjure skips the modelling phase and uses the existing models
                                              for solving.
                                              The models should be inside the output directory (See -o).
 Options for other tools:
      --savilerow-options=ITEM                Options passed to Savile Row.
      --solver-options=ITEM                   Options passed to the backend solver.
      --solver=ITEM                           Backend solver. Possible values:
                                              minion/lingeling/minisat/bc_minisat_all/nbc_minisat_all
                                              Default: minion
 Streamlining:
      --generate-streamliners=ITEM            A comma separated list of
                                              integers.
                                              If provided, the streamlining
                                              constraints that correspond to the
                                              given integers will be
                                              generated.Run "conjure
                                              streamlining ESSENCE_FILE" to
                                              generate a list of all applicable
                                              streamliners.
 
 conjure pretty [OPTIONS] FILE
   Pretty print as Essence file to stdout.
   This mode can be used to view a binary Essence file in textual form.
 
 Flags:
      --normalise-quantified                  Normalise the names of quantified variables.
      --remove-unused                         Remove unused declarations.
 Logging & Output:
      --log-level=LOGLEVEL                    Log level.
      --output-format=FORMAT                  Format to use for output.
                                                  plain : default
                                                  binary: can be read by Conjure
                                                  json  : use to avoid parsing
      --line-width=INT                        Line width for pretty printing.
                                              Default: 120
 General:
      --limit-time=INT                        Limit in seconds of real time.
 
 conjure diff [OPTIONS] FILE FILE
   Diff on two Essence files. Works on models, parameters, and solutions.
 
 Logging & Output:
      --log-level=LOGLEVEL                    Log level.
      --output-format=FORMAT                  Format to use for output.
                                                  plain : default
                                                  binary: can be read by Conjure
                                                  json  : use to avoid parsing
      --line-width=INT                        Line width for pretty printing.
                                              Default: 120
 General:
      --limit-time=INT                        Limit in seconds of real time.
 
 conjure type-check [OPTIONS] ESSENCE_FILE
   Type-checking a single Essence file.
 
 Logging & Output:
      --log-level=LOGLEVEL                    Log level.
 General:
      --limit-time=INT                        Limit in seconds of real time.
 
 conjure split [OPTIONS] ESSENCE_FILE
   Split an Essence file to various smaller files. Useful for testing.
 
 Logging & Output:
   -o --output-directory=DIR                  Where to save generated models.
                                              Default value: 'conjure-output'
      --log-level=LOGLEVEL                    Log level.
      --output-format=FORMAT                  Format to use for output.
                                                  plain : default
                                                  binary: can be read by Conjure
                                                  json  : use to avoid parsing
      --line-width=INT                        Line width for pretty printing.
                                              Default: 120
 General:
      --limit-time=INT                        Limit in seconds of real time.
 
 conjure symmetry-detection [OPTIONS] ESSENCE_FILE
   Dump some JSON to be used as input to ferret for symmetry detection.
 
 Logging & Output:
      --json=JSON_FILE                        Output JSON file.
                                              Default is 'foo.essence-json'
                                              if the Essence file is named 'foo.essence'
      --log-level=LOGLEVEL                    Log level.
      --output-format=FORMAT                  Format to use for output.
                                                  plain : default
                                                  binary: can be read by Conjure
                                                  json  : use to avoid parsing
      --line-width=INT                        Line width for pretty printing.
                                              Default: 120
 General:
      --limit-time=INT                        Limit in seconds of real time.
 
 conjure parameter-generator [OPTIONS] ESSENCE_FILE
   Generate an Essence model describing the instances of the problem class defined in the input Essence model.
   An error will be printed if the model has infinitely many instances.
 
 Logging & Output:
      --essence-out=FILE                      Output file path.
      --log-level=LOGLEVEL                    Log level.
      --output-format=FORMAT                  Format to use for output.
                                                  plain : default
                                                  binary: can be read by Conjure
                                                  json  : use to avoid parsing
      --line-width=INT                        Line width for pretty printing.
                                              Default: 120
 General:
      --limit-time=INT                        Limit in seconds of real time.
 
 conjure model-strengthening [OPTIONS] ESSENCE_FILE
   Strengthen an Essence model as described in "Reformulating Essence Specifications for Robustness",
   which aims to make search faster.
 
 Logging & Output:
      --essence-out=FILE                      Output file path.
      --log-level=LOGLEVEL                    Log level.
      --log-rule-successes                    Generate logs for rule applications.
      --output-format=FORMAT                  Conjure's output can be in multiple formats.
                                                  plain : The default
                                                  binary: A binary encoding of the Essence output.
                                                          It can be read back in by Conjure.
                                                  json  : A json encoding of the Essence output.
                                                          It can be used by other tools integrating with Conjure
                                                          in order to avoid having to parse textual Essence.
      --line-width=INT                        Line width to use during pretty printing.
                                              Default: 120
 General:
<<<<<<< HEAD
      --limit-time=INT                        Time limit in seconds (real
                                              time).
 
 conjure streamlining [OPTIONS] ESSENCE_FILE
   Generate streamliningd Essence models.
 
 Logging & Output:
      --log-level=LOGLEVEL                    Log level.
      --output-format=FORMAT                  Conjure's output can be in
                                              multiple formats.
                                                  plain : The default
                                                  binary: A binary encoding of
                                              the Essence output.
                                                          It can be read back in
                                              by Conjure.
                                                  json  : A json encoding of the
                                              Essence output.
                                                          It can be used by
                                              other tools integrating with
                                              Conjure
                                                          in order to avoid
                                              having to parse textual Essence.
      --line-width=INT                        Line width to use during pretty
                                              printing.
                                              Default: 120
 General:
      --limit-time=INT                        Time limit in seconds (real
                                              time).
=======
      --limit-time=INT                        Time limit in seconds (real time).
>>>>>>> 9e1ca2ee
<|MERGE_RESOLUTION|>--- conflicted
+++ resolved
@@ -74,15 +74,10 @@
  General:
       --limit-time=INT                        Limit in seconds of real time.
  Streamlining:
-      --generate-streamliners=ITEM            A comma separated list of
-                                              integers.
-                                              If provided, the streamlining
-                                              constraints that correspond to the
-                                              given integers will be
-                                              generated.Run "conjure
-                                              streamlining ESSENCE_FILE" to
-                                              generate a list of all applicable
-                                              streamliners.
+      --generate-streamliners=ITEM            A comma separated list of integers.
+                                              If provided, the streamlining constraints that correspond to the given
+                                              integers will be generated.Run "conjure streamlining ESSENCE_FILE" to
+                                              generate a list of all applicable streamliners.
  
  conjure translate-parameter [OPTIONS]
    Refinement of Essence parameter files for a particular Essence' model.
@@ -225,15 +220,10 @@
                                               minion/lingeling/minisat/bc_minisat_all/nbc_minisat_all
                                               Default: minion
  Streamlining:
-      --generate-streamliners=ITEM            A comma separated list of
-                                              integers.
-                                              If provided, the streamlining
-                                              constraints that correspond to the
-                                              given integers will be
-                                              generated.Run "conjure
-                                              streamlining ESSENCE_FILE" to
-                                              generate a list of all applicable
-                                              streamliners.
+      --generate-streamliners=ITEM            A comma separated list of integers.
+                                              If provided, the streamlining constraints that correspond to the given
+                                              integers will be generated.Run "conjure streamlining ESSENCE_FILE" to
+                                              generate a list of all applicable streamliners.
  
  conjure pretty [OPTIONS] FILE
    Pretty print as Essence file to stdout.
@@ -342,35 +332,21 @@
       --line-width=INT                        Line width to use during pretty printing.
                                               Default: 120
  General:
-<<<<<<< HEAD
-      --limit-time=INT                        Time limit in seconds (real
-                                              time).
+      --limit-time=INT                        Time limit in seconds (real time).
  
  conjure streamlining [OPTIONS] ESSENCE_FILE
    Generate streamliningd Essence models.
  
  Logging & Output:
       --log-level=LOGLEVEL                    Log level.
-      --output-format=FORMAT                  Conjure's output can be in
-                                              multiple formats.
+      --output-format=FORMAT                  Conjure's output can be in multiple formats.
                                                   plain : The default
-                                                  binary: A binary encoding of
-                                              the Essence output.
-                                                          It can be read back in
-                                              by Conjure.
-                                                  json  : A json encoding of the
-                                              Essence output.
-                                                          It can be used by
-                                              other tools integrating with
-                                              Conjure
-                                                          in order to avoid
-                                              having to parse textual Essence.
-      --line-width=INT                        Line width to use during pretty
-                                              printing.
-                                              Default: 120
- General:
-      --limit-time=INT                        Time limit in seconds (real
-                                              time).
-=======
+                                                  binary: A binary encoding of the Essence output.
+                                                          It can be read back in by Conjure.
+                                                  json  : A json encoding of the Essence output.
+                                                          It can be used by other tools integrating with Conjure
+                                                          in order to avoid having to parse textual Essence.
+      --line-width=INT                        Line width to use during pretty printing.
+                                              Default: 120
+ General:
       --limit-time=INT                        Time limit in seconds (real time).
->>>>>>> 9e1ca2ee
