--- conflicted
+++ resolved
@@ -76,8 +76,6 @@
   tag: "AbstractPatternMetaVar";
   contents: string;
 }
-
-type AscDesc = "Ascending" | "Descending";
 
 type AttrName = "AttrName_size" | "AttrName_minSize" | "AttrName_maxSize" | "AttrName_minOccur" | "AttrName_maxOccur" | "AttrName_numParts" | "AttrName_minNumParts" | "AttrName_maxNumParts" | "AttrName_partSize" | "AttrName_minPartSize" | "AttrName_maxPartSize" | "AttrName_total" | "AttrName_injective" | "AttrName_surjective" | "AttrName_bijective" | "AttrName_regular" | "AttrName_reflexive" | "AttrName_irreflexive" | "AttrName_coreflexive" | "AttrName_symmetric" | "AttrName_antiSymmetric" | "AttrName_aSymmetric" | "AttrName_transitive" | "AttrName_connex" | "AttrName_Euclidean" | "AttrName_serial" | "AttrName_equivalence" | "AttrName_partialOrder";
 
@@ -258,14 +256,6 @@
 interface IDomainMetaVar<T1, T2> {
   tag: "DomainMetaVar";
   contents: string;
-}
-
-type Dominance = IDominance;
-
-interface IDominance {
-  dominanceRelation: Expression;
-  incomparability?: [AscDesc, Expression];
-  printToSR: boolean;
 }
 
 type Expression = IConstant | IAbstractLiteral | IDomain | IReference | IWithLocals | IComprehension | ITyped | IOp | IExpressionMetaVar;
@@ -544,11 +534,7 @@
   contents: [T, T];
 }
 
-<<<<<<< HEAD
-type Op<T> = IMkOpActive<T> | IMkOpAllDiff<T> | IMkOpAllDiffExcept<T> | IMkOpAnd<T> | IMkOpApart<T> | IMkOpAttributeAsConstraint<T> | IMkOpCatchUndef<T> | IMkOpDefined<T> | IMkOpDiv<T> | IMkOpDontCare<T> | IMkOpDotLeq<T> | IMkOpDotLt<T> | IMkOpEq<T> | IMkOpFactorial<T> | IMkOpFlatten<T> | IMkOpFreq<T> | IMkOpFromSolution<T> | IMkOpGeq<T> | IMkOpGt<T> | IMkOpHist<T> | IMkOpIff<T> | IMkOpImage<T> | IMkOpImageSet<T> | IMkOpImply<T> | IMkOpIn<T> | IMkOpIndexing<T> | IMkOpIntersect<T> | IMkOpInverse<T> | IMkOpLeq<T> | IMkOpLexLeq<T> | IMkOpLexLt<T> | IMkOpLt<T> | IMkOpMax<T> | IMkOpMin<T> | IMkOpMinus<T> | IMkOpMod<T> | IMkOpNegate<T> | IMkOpNeq<T> | IMkOpNot<T> | IMkOpOr<T> | IMkOpParticipants<T> | IMkOpParts<T> | IMkOpParty<T> | IMkOpPow<T> | IMkOpPowerSet<T> | IMkOpPreImage<T> | IMkOpPred<T> | IMkOpProduct<T> | IMkOpRange<T> | IMkOpRelationProj<T> | IMkOpRestrict<T> | IMkOpSlicing<T> | IMkOpSubsequence<T> | IMkOpSubset<T> | IMkOpSubsetEq<T> | IMkOpSubstring<T> | IMkOpSucc<T> | IMkOpSum<T> | IMkOpSupset<T> | IMkOpSupsetEq<T> | IMkOpTildeLeq<T> | IMkOpTildeLt<T> | IMkOpToInt<T> | IMkOpToMSet<T> | IMkOpToRelation<T> | IMkOpToSet<T> | IMkOpTogether<T> | IMkOpTransform<T> | IMkOpTrue<T> | IMkOpTwoBars<T> | IMkOpUnion<T> | IMkOpXor<T>;
-=======
 type Op<T> = IMkOpActive<T> | IMkOpAllDiff<T> | IMkOpAllDiffExcept<T> | IMkOpAnd<T> | IMkOpApart<T> | IMkOpAttributeAsConstraint<T> | IMkOpCatchUndef<T> | IMkOpDefined<T> | IMkOpDiv<T> | IMkOpDontCare<T> | IMkOpDotLeq<T> | IMkOpDotLt<T> | IMkOpEq<T> | IMkOpFactorial<T> | IMkOpFlatten<T> | IMkOpFreq<T> | IMkOpGeq<T> | IMkOpGt<T> | IMkOpHist<T> | IMkOpIff<T> | IMkOpImage<T> | IMkOpImageSet<T> | IMkOpImply<T> | IMkOpIn<T> | IMkOpIndexing<T> | IMkOpIntersect<T> | IMkOpInverse<T> | IMkOpLeq<T> | IMkOpLexLeq<T> | IMkOpLexLt<T> | IMkOpLt<T> | IMkOpMakeTable<T> | IMkOpMax<T> | IMkOpMin<T> | IMkOpMinus<T> | IMkOpMod<T> | IMkOpNegate<T> | IMkOpNeq<T> | IMkOpNot<T> | IMkOpOr<T> | IMkOpParticipants<T> | IMkOpParts<T> | IMkOpParty<T> | IMkOpPow<T> | IMkOpPowerSet<T> | IMkOpPreImage<T> | IMkOpPred<T> | IMkOpProduct<T> | IMkOpRange<T> | IMkOpRelationProj<T> | IMkOpRestrict<T> | IMkOpSlicing<T> | IMkOpSubsequence<T> | IMkOpSubset<T> | IMkOpSubsetEq<T> | IMkOpSubstring<T> | IMkOpSucc<T> | IMkOpSum<T> | IMkOpSupset<T> | IMkOpSupsetEq<T> | IMkOpTildeLeq<T> | IMkOpTildeLt<T> | IMkOpToInt<T> | IMkOpToMSet<T> | IMkOpToRelation<T> | IMkOpToSet<T> | IMkOpTogether<T> | IMkOpTransform<T> | IMkOpTrue<T> | IMkOpTwoBars<T> | IMkOpUnion<T> | IMkOpXor<T>;
->>>>>>> 22e1eefb
 
 interface IMkOpActive<T> {
   tag: "MkOpActive";
@@ -630,11 +616,6 @@
   contents: OpFreq<T>;
 }
 
-interface IMkOpFromSolution<T> {
-  tag: "MkOpFromSolution";
-  contents: OpFromSolution<T>;
-}
-
 interface IMkOpGeq<T> {
   tag: "MkOpGeq";
   contents: OpGeq<T>;
@@ -978,10 +959,6 @@
 type OpFreq<T> = IOpFreq<T>;
 
 type IOpFreq<T> = [T, T];
-
-type OpFromSolution<T> = IOpFromSolution<T>;
-
-type IOpFromSolution<T> = T;
 
 type OpGeq<T> = IOpGeq<T>;
 
@@ -1332,7 +1309,7 @@
   contents: [T, T];
 }
 
-type Statement = IDeclaration | ISearchOrder | ISearchHeuristic | IWhere | IObjective | ISuchThat | IDominanceStmt;
+type Statement = IDeclaration | ISearchOrder | ISearchHeuristic | IWhere | IObjective | ISuchThat;
 
 interface IDeclaration {
   tag: "Declaration";
@@ -1362,11 +1339,6 @@
 interface ISuchThat {
   tag: "SuchThat";
   contents: Expression[];
-}
-
-interface IDominanceStmt {
-  tag: "DominanceStmt";
-  contents: Dominance;
 }
 
 type Strategy = IPickFirst | IPickAll | IInteractive | IAtRandom | ICompact | ISparse | IAuto;
