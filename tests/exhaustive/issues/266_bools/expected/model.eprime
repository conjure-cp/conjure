language ESSENCE' 1.0

given fin1: int
given f_FunctionAsRelation_RelationAsSet_Explicit_1: matrix indexed by [int(1..fin1)] of bool
given f_FunctionAsRelation_RelationAsSet_Explicit_2: matrix indexed by [int(1..fin1)] of bool
find fprime_Function1DPartial_Flags: matrix indexed by [bool] of bool
find fprime_Function1DPartial_Values: matrix indexed by [bool] of bool
branching on [fprime_Function1DPartial_Flags, fprime_Function1DPartial_Values]
such that
<<<<<<< HEAD
    fin1 = sum([toInt(fprime_Function1DPartial_Flags[q7]) | q7 : bool]),
    and([fprime_Function1DPartial_Values[f_FunctionAsRelation_RelationAsSet_Explicit_1[q5]] =
         f_FunctionAsRelation_RelationAsSet_Explicit_2[q5]
         /\ fprime_Function1DPartial_Flags[f_FunctionAsRelation_RelationAsSet_Explicit_1[q5]]
=======
    and([(fprime_Function1DPartial_Values[f_FunctionAsRelation_RelationAsSet_Explicit_1[q5]] /\
          fprime_Function1DPartial_Flags[f_FunctionAsRelation_RelationAsSet_Explicit_1[q5]])
         = f_FunctionAsRelation_RelationAsSet_Explicit_2[q5]
>>>>>>> 22e1eefb
             | q5 : int(1..fin1)]),
    and([fprime_Function1DPartial_Flags[q8] ->
         or([f_FunctionAsRelation_RelationAsSet_Explicit_1[q10] = q8 /\
             f_FunctionAsRelation_RelationAsSet_Explicit_2[q10] = fprime_Function1DPartial_Values[q8]
                 | q10 : int(1..fin1)])
             | q8 : bool]),
    and([fprime_Function1DPartial_Flags[q1] = false -> fprime_Function1DPartial_Values[q1] = false | q1 : bool])
<|MERGE_RESOLUTION|>--- conflicted
+++ resolved
@@ -7,20 +7,13 @@
 find fprime_Function1DPartial_Values: matrix indexed by [bool] of bool
 branching on [fprime_Function1DPartial_Flags, fprime_Function1DPartial_Values]
 such that
-<<<<<<< HEAD
-    fin1 = sum([toInt(fprime_Function1DPartial_Flags[q7]) | q7 : bool]),
-    and([fprime_Function1DPartial_Values[f_FunctionAsRelation_RelationAsSet_Explicit_1[q5]] =
-         f_FunctionAsRelation_RelationAsSet_Explicit_2[q5]
-         /\ fprime_Function1DPartial_Flags[f_FunctionAsRelation_RelationAsSet_Explicit_1[q5]]
-=======
     and([(fprime_Function1DPartial_Values[f_FunctionAsRelation_RelationAsSet_Explicit_1[q5]] /\
           fprime_Function1DPartial_Flags[f_FunctionAsRelation_RelationAsSet_Explicit_1[q5]])
          = f_FunctionAsRelation_RelationAsSet_Explicit_2[q5]
->>>>>>> 22e1eefb
              | q5 : int(1..fin1)]),
-    and([fprime_Function1DPartial_Flags[q8] ->
-         or([f_FunctionAsRelation_RelationAsSet_Explicit_1[q10] = q8 /\
-             f_FunctionAsRelation_RelationAsSet_Explicit_2[q10] = fprime_Function1DPartial_Values[q8]
-                 | q10 : int(1..fin1)])
-             | q8 : bool]),
+    and([fprime_Function1DPartial_Flags[q6] ->
+         or([f_FunctionAsRelation_RelationAsSet_Explicit_1[q8] = q6 /\
+             f_FunctionAsRelation_RelationAsSet_Explicit_2[q8] = fprime_Function1DPartial_Values[q6]
+                 | q8 : int(1..fin1)])
+             | q6 : bool]),
     and([fprime_Function1DPartial_Flags[q1] = false -> fprime_Function1DPartial_Values[q1] = false | q1 : bool])
