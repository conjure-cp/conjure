language ESSENCE' 1.0

find p_PartitionOccurrence_NumParts: int(1..3)
find p_PartitionOccurrence_WhichPart: matrix indexed by [int(1..3)] of int(1..3)
find p_PartitionOccurrence_PartSizes: matrix indexed by [int(1..3)] of int(0..3)
find p_PartitionOccurrence_FirstIndex: matrix indexed by [int(1..3)] of int(1..3)
find p_PartitionAsSet_ExplicitVarSizeWithMarkerR2_Marker: int(0..3)
find p_PartitionAsSet_ExplicitVarSizeWithMarkerR2_Values_Occurrence: matrix indexed by [int(1..3), int(1..3)] of bool
such that
    and([q48 <= p_PartitionOccurrence_NumParts ->
         or([or([p_PartitionOccurrence_WhichPart[q55] = q48 /\ q55 = 1 | q55 : int(1..3)]) /\
             and([p_PartitionOccurrence_WhichPart[q57] = q48 -> 1 = q57 | q57 : int(1..3)]),
             or([p_PartitionOccurrence_WhichPart[q63] = q48 /\ q63 = 2 | q63 : int(1..3)]) /\
             and([p_PartitionOccurrence_WhichPart[q65] = q48 -> 2 = q65 | q65 : int(1..3)]),
             or([p_PartitionOccurrence_WhichPart[q71] = q48 /\ q71 = 3 | q71 : int(1..3)]) /\
             and([p_PartitionOccurrence_WhichPart[q73] = q48 -> 3 = q73 | q73 : int(1..3)]);
                 int(1..3)])
<<<<<<< HEAD
             | q45 : int(1..3)]),
    or([q76 <= p_PartitionOccurrence_NumParts /\
        (and([p_PartitionOccurrence_WhichPart[q79] = q76 -> 1 = q79 | q79 : int(1..3)]) /\
         or([p_PartitionOccurrence_WhichPart[q85] = q76 /\ q85 = 1 | q85 : int(1..3)]))
            | q76 : int(1..3)]),
    or([q87 <= p_PartitionOccurrence_NumParts /\
        (and([p_PartitionOccurrence_WhichPart[q90] = q87 -> 2 = q90 | q90 : int(1..3)]) /\
         or([p_PartitionOccurrence_WhichPart[q96] = q87 /\ q96 = 2 | q96 : int(1..3)]))
            | q87 : int(1..3)]),
    or([q98 <= p_PartitionOccurrence_NumParts /\
        (and([p_PartitionOccurrence_WhichPart[q101] = q98 -> 3 = q101 | q101 : int(1..3)]) /\
         or([p_PartitionOccurrence_WhichPart[q107] = q98 /\ q107 = 3 | q107 : int(1..3)]))
            | q98 : int(1..3)]),
=======
             | q48 : int(1..3)]),
    or([q79 <= p_PartitionOccurrence_NumParts /\
        (and([p_PartitionOccurrence_WhichPart[q82] = q79 -> 1 = q82 | q82 : int(1..3)]) /\
         or([p_PartitionOccurrence_WhichPart[q88] = q79 /\ q88 = 1 | q88 : int(1..3)]))
            | q79 : int(1..3)]),
    or([q90 <= p_PartitionOccurrence_NumParts /\
        (and([p_PartitionOccurrence_WhichPart[q93] = q90 -> 2 = q93 | q93 : int(1..3)]) /\
         or([p_PartitionOccurrence_WhichPart[q99] = q90 /\ q99 = 2 | q99 : int(1..3)]))
            | q90 : int(1..3)]),
    or([q101 <= p_PartitionOccurrence_NumParts /\
        (and([p_PartitionOccurrence_WhichPart[q104] = q101 -> 3 = q104 | q104 : int(1..3)]) /\
         or([p_PartitionOccurrence_WhichPart[q110] = q101 /\ q110 = 3 | q110 : int(1..3)]))
            | q101 : int(1..3)]),
>>>>>>> 84224be0
    and([q1 <= p_PartitionOccurrence_NumParts -> p_PartitionOccurrence_PartSizes[q1] <= 3 | q1 : int(1..3)]),
    and([q1 > p_PartitionOccurrence_NumParts -> p_PartitionOccurrence_PartSizes[q1] = 0 | q1 : int(1..3)]),
    p_PartitionOccurrence_NumParts <= 3,
    3 <= p_PartitionOccurrence_NumParts -> or([p_PartitionOccurrence_WhichPart[q3] = 3 | q3 : int(1..3)]),
    p_PartitionOccurrence_NumParts = max([p_PartitionOccurrence_WhichPart[q4] | q4 : int(1..3)]),
    and([p_PartitionOccurrence_PartSizes[q5] = sum([toInt(p_PartitionOccurrence_WhichPart[q6] = q5) | q6 : int(1..3)])
             | q5 : int(1..3)]),
    and([q7 <= p_PartitionOccurrence_NumParts ->
         and([p_PartitionOccurrence_WhichPart[q8] = q7 -> p_PartitionOccurrence_FirstIndex[q7] <= q8 | q8 : int(1..3)])
             | q7 : int(1..3)]),
    and([q7 <= p_PartitionOccurrence_NumParts ->
         or([p_PartitionOccurrence_WhichPart[q8] = q7 /\ p_PartitionOccurrence_FirstIndex[q7] = q8 | q8 : int(1..3)])
             | q7 : int(1..3)]),
    and([q7 > p_PartitionOccurrence_NumParts -> p_PartitionOccurrence_FirstIndex[q7] = 1 | q7 : int(1..3)]),
    and([q9 <= p_PartitionOccurrence_NumParts /\ q10 <= p_PartitionOccurrence_NumParts ->
         (q9 < q10 <-> p_PartitionOccurrence_FirstIndex[q9] < p_PartitionOccurrence_FirstIndex[q10])
             | q9 : int(1..3), q10 : int(1..3)]),
    alldifferent_except([toInt(q44 <= p_PartitionAsSet_ExplicitVarSizeWithMarkerR2_Marker /\
                               p_PartitionAsSet_ExplicitVarSizeWithMarkerR2_Values_Occurrence[q44, q12])
                         * catchUndef(q12, 0)
                             | q44 : int(1..3), q12 : int(1..3)],
                        0),
    and([q45 <= p_PartitionAsSet_ExplicitVarSizeWithMarkerR2_Marker ->
         sum([toInt(p_PartitionAsSet_ExplicitVarSizeWithMarkerR2_Values_Occurrence[q45, q46]) | q46 : int(1..3)]) >= 1
             | q45 : int(1..3)]),
    and([q14 + 1 <= p_PartitionAsSet_ExplicitVarSizeWithMarkerR2_Marker ->
         p_PartitionAsSet_ExplicitVarSizeWithMarkerR2_Values_Occurrence[q14, ..] <lex
         p_PartitionAsSet_ExplicitVarSizeWithMarkerR2_Values_Occurrence[q14 + 1, ..]
             | q14 : int(1..2)]),
    and([q15 > p_PartitionAsSet_ExplicitVarSizeWithMarkerR2_Marker ->
         and([p_PartitionAsSet_ExplicitVarSizeWithMarkerR2_Values_Occurrence[q15, q19] = false | q19 : int(1..3)])
             | q15 : int(1..3)]),
    p_PartitionAsSet_ExplicitVarSizeWithMarkerR2_Marker <= 3,
    and([q16 <= p_PartitionAsSet_ExplicitVarSizeWithMarkerR2_Marker ->
         sum([toInt(p_PartitionAsSet_ExplicitVarSizeWithMarkerR2_Values_Occurrence[q16, q17]) | q17 : int(1..3)]) <= 3
             | q16 : int(1..3)]),
<<<<<<< HEAD
    and([q21 <= p_PartitionAsSet_ExplicitVarSizeWithMarkerR2_Marker ->
         or([q23 <= p_PartitionOccurrence_NumParts /\
             (and([p_PartitionOccurrence_WhichPart[q26] = q23 ->
                   p_PartitionAsSet_ExplicitVarSizeWithMarkerR2_Values_Occurrence[q21, q26]
                       | q26 : int(1..3)])
=======
    3 =
    sum([toInt(q20 <= p_PartitionAsSet_ExplicitVarSizeWithMarkerR2_Marker) *
         catchUndef(sum([toInt(p_PartitionAsSet_ExplicitVarSizeWithMarkerR2_Values_Occurrence[q20, q21])
                             | q21 : int(1..3)]),
                    0)
             | q20 : int(1..3)]),
    and([q24 <= p_PartitionAsSet_ExplicitVarSizeWithMarkerR2_Marker ->
         or([q26 <= p_PartitionOccurrence_NumParts /\
             (and([p_PartitionOccurrence_WhichPart[q29] = q26 ->
                   p_PartitionAsSet_ExplicitVarSizeWithMarkerR2_Values_Occurrence[q24, q29]
                       | q29 : int(1..3)])
>>>>>>> 84224be0
              /\
              and([p_PartitionAsSet_ExplicitVarSizeWithMarkerR2_Values_Occurrence[q24, q30] ->
                   or([p_PartitionOccurrence_WhichPart[q32] = q26 /\ q32 = q30 | q32 : int(1..3)])
                       | q30 : int(1..3)]))
                 | q26 : int(1..3)])
             | q24 : int(1..3)]),
    and([q34 <= p_PartitionOccurrence_NumParts ->
         or([q38 <= p_PartitionAsSet_ExplicitVarSizeWithMarkerR2_Marker /\
             (and([p_PartitionAsSet_ExplicitVarSizeWithMarkerR2_Values_Occurrence[q38, q39] ->
                   or([p_PartitionOccurrence_WhichPart[q41] = q34 /\ q41 = q39 | q41 : int(1..3)])
                       | q39 : int(1..3)])
              /\
              and([p_PartitionOccurrence_WhichPart[q43] = q34 ->
                   p_PartitionAsSet_ExplicitVarSizeWithMarkerR2_Values_Occurrence[q38, q43]
                       | q43 : int(1..3)]))
                 | q38 : int(1..3)])
             | q34 : int(1..3)])
<|MERGE_RESOLUTION|>--- conflicted
+++ resolved
@@ -15,21 +15,6 @@
              or([p_PartitionOccurrence_WhichPart[q71] = q48 /\ q71 = 3 | q71 : int(1..3)]) /\
              and([p_PartitionOccurrence_WhichPart[q73] = q48 -> 3 = q73 | q73 : int(1..3)]);
                  int(1..3)])
-<<<<<<< HEAD
-             | q45 : int(1..3)]),
-    or([q76 <= p_PartitionOccurrence_NumParts /\
-        (and([p_PartitionOccurrence_WhichPart[q79] = q76 -> 1 = q79 | q79 : int(1..3)]) /\
-         or([p_PartitionOccurrence_WhichPart[q85] = q76 /\ q85 = 1 | q85 : int(1..3)]))
-            | q76 : int(1..3)]),
-    or([q87 <= p_PartitionOccurrence_NumParts /\
-        (and([p_PartitionOccurrence_WhichPart[q90] = q87 -> 2 = q90 | q90 : int(1..3)]) /\
-         or([p_PartitionOccurrence_WhichPart[q96] = q87 /\ q96 = 2 | q96 : int(1..3)]))
-            | q87 : int(1..3)]),
-    or([q98 <= p_PartitionOccurrence_NumParts /\
-        (and([p_PartitionOccurrence_WhichPart[q101] = q98 -> 3 = q101 | q101 : int(1..3)]) /\
-         or([p_PartitionOccurrence_WhichPart[q107] = q98 /\ q107 = 3 | q107 : int(1..3)]))
-            | q98 : int(1..3)]),
-=======
              | q48 : int(1..3)]),
     or([q79 <= p_PartitionOccurrence_NumParts /\
         (and([p_PartitionOccurrence_WhichPart[q82] = q79 -> 1 = q82 | q82 : int(1..3)]) /\
@@ -43,7 +28,6 @@
         (and([p_PartitionOccurrence_WhichPart[q104] = q101 -> 3 = q104 | q104 : int(1..3)]) /\
          or([p_PartitionOccurrence_WhichPart[q110] = q101 /\ q110 = 3 | q110 : int(1..3)]))
             | q101 : int(1..3)]),
->>>>>>> 84224be0
     and([q1 <= p_PartitionOccurrence_NumParts -> p_PartitionOccurrence_PartSizes[q1] <= 3 | q1 : int(1..3)]),
     and([q1 > p_PartitionOccurrence_NumParts -> p_PartitionOccurrence_PartSizes[q1] = 0 | q1 : int(1..3)]),
     p_PartitionOccurrence_NumParts <= 3,
@@ -80,13 +64,6 @@
     and([q16 <= p_PartitionAsSet_ExplicitVarSizeWithMarkerR2_Marker ->
          sum([toInt(p_PartitionAsSet_ExplicitVarSizeWithMarkerR2_Values_Occurrence[q16, q17]) | q17 : int(1..3)]) <= 3
              | q16 : int(1..3)]),
-<<<<<<< HEAD
-    and([q21 <= p_PartitionAsSet_ExplicitVarSizeWithMarkerR2_Marker ->
-         or([q23 <= p_PartitionOccurrence_NumParts /\
-             (and([p_PartitionOccurrence_WhichPart[q26] = q23 ->
-                   p_PartitionAsSet_ExplicitVarSizeWithMarkerR2_Values_Occurrence[q21, q26]
-                       | q26 : int(1..3)])
-=======
     3 =
     sum([toInt(q20 <= p_PartitionAsSet_ExplicitVarSizeWithMarkerR2_Marker) *
          catchUndef(sum([toInt(p_PartitionAsSet_ExplicitVarSizeWithMarkerR2_Values_Occurrence[q20, q21])
@@ -98,7 +75,6 @@
              (and([p_PartitionOccurrence_WhichPart[q29] = q26 ->
                    p_PartitionAsSet_ExplicitVarSizeWithMarkerR2_Values_Occurrence[q24, q29]
                        | q29 : int(1..3)])
->>>>>>> 84224be0
               /\
               and([p_PartitionAsSet_ExplicitVarSizeWithMarkerR2_Values_Occurrence[q24, q30] ->
                    or([p_PartitionOccurrence_WhichPart[q32] = q26 /\ q32 = q30 | q32 : int(1..3)])
