language ESSENCE' 1.0

find p_PartitionOccurrence_NumParts: int(1..3)
find p_PartitionOccurrence_WhichPart: matrix indexed by [int(1..3)] of int(1..3)
find p_PartitionOccurrence_PartSizes: matrix indexed by [int(1..3)] of int(0..3)
find p_PartitionOccurrence_FirstIndex: matrix indexed by [int(1..3)] of int(1..3)
find p_PartitionAsSet_ExplicitVarSizeWithMarkerR6_Marker: int(0..3)
find p_PartitionAsSet_ExplicitVarSizeWithMarkerR6_Values_ExplicitVarSizeWithDummy:
        matrix indexed by [int(1..3), int(1..3)] of int(1..4)
such that
    and([q60 <= p_PartitionOccurrence_NumParts ->
         or([or([p_PartitionOccurrence_WhichPart[q67] = q60 /\ q67 = 1 | q67 : int(1..3)]) /\
             and([p_PartitionOccurrence_WhichPart[q69] = q60 -> 1 = q69 | q69 : int(1..3)]),
             or([p_PartitionOccurrence_WhichPart[q75] = q60 /\ q75 = 2 | q75 : int(1..3)]) /\
             and([p_PartitionOccurrence_WhichPart[q77] = q60 -> 2 = q77 | q77 : int(1..3)]),
             or([p_PartitionOccurrence_WhichPart[q83] = q60 /\ q83 = 3 | q83 : int(1..3)]) /\
             and([p_PartitionOccurrence_WhichPart[q85] = q60 -> 3 = q85 | q85 : int(1..3)]);
                 int(1..3)])
<<<<<<< HEAD
             | q57 : int(1..3)]),
    or([q88 <= p_PartitionOccurrence_NumParts /\
        (and([p_PartitionOccurrence_WhichPart[q91] = q88 -> 1 = q91 | q91 : int(1..3)]) /\
         or([p_PartitionOccurrence_WhichPart[q97] = q88 /\ q97 = 1 | q97 : int(1..3)]))
            | q88 : int(1..3)]),
    or([q99 <= p_PartitionOccurrence_NumParts /\
        (and([p_PartitionOccurrence_WhichPart[q102] = q99 -> 2 = q102 | q102 : int(1..3)]) /\
         or([p_PartitionOccurrence_WhichPart[q108] = q99 /\ q108 = 2 | q108 : int(1..3)]))
            | q99 : int(1..3)]),
    or([q110 <= p_PartitionOccurrence_NumParts /\
        (and([p_PartitionOccurrence_WhichPart[q113] = q110 -> 3 = q113 | q113 : int(1..3)]) /\
         or([p_PartitionOccurrence_WhichPart[q119] = q110 /\ q119 = 3 | q119 : int(1..3)]))
            | q110 : int(1..3)]),
=======
             | q60 : int(1..3)]),
    or([q91 <= p_PartitionOccurrence_NumParts /\
        (and([p_PartitionOccurrence_WhichPart[q94] = q91 -> 1 = q94 | q94 : int(1..3)]) /\
         or([p_PartitionOccurrence_WhichPart[q100] = q91 /\ q100 = 1 | q100 : int(1..3)]))
            | q91 : int(1..3)]),
    or([q102 <= p_PartitionOccurrence_NumParts /\
        (and([p_PartitionOccurrence_WhichPart[q105] = q102 -> 2 = q105 | q105 : int(1..3)]) /\
         or([p_PartitionOccurrence_WhichPart[q111] = q102 /\ q111 = 2 | q111 : int(1..3)]))
            | q102 : int(1..3)]),
    or([q113 <= p_PartitionOccurrence_NumParts /\
        (and([p_PartitionOccurrence_WhichPart[q116] = q113 -> 3 = q116 | q116 : int(1..3)]) /\
         or([p_PartitionOccurrence_WhichPart[q122] = q113 /\ q122 = 3 | q122 : int(1..3)]))
            | q113 : int(1..3)]),
>>>>>>> 84224be0
    and([q1 <= p_PartitionOccurrence_NumParts -> p_PartitionOccurrence_PartSizes[q1] <= 3 | q1 : int(1..3)]),
    and([q1 > p_PartitionOccurrence_NumParts -> p_PartitionOccurrence_PartSizes[q1] = 0 | q1 : int(1..3)]),
    p_PartitionOccurrence_NumParts <= 3,
    3 <= p_PartitionOccurrence_NumParts -> or([p_PartitionOccurrence_WhichPart[q3] = 3 | q3 : int(1..3)]),
    p_PartitionOccurrence_NumParts = max([p_PartitionOccurrence_WhichPart[q4] | q4 : int(1..3)]),
    and([p_PartitionOccurrence_PartSizes[q5] = sum([toInt(p_PartitionOccurrence_WhichPart[q6] = q5) | q6 : int(1..3)])
             | q5 : int(1..3)]),
    and([q7 <= p_PartitionOccurrence_NumParts ->
         and([p_PartitionOccurrence_WhichPart[q8] = q7 -> p_PartitionOccurrence_FirstIndex[q7] <= q8 | q8 : int(1..3)])
             | q7 : int(1..3)]),
    and([q7 <= p_PartitionOccurrence_NumParts ->
         or([p_PartitionOccurrence_WhichPart[q8] = q7 /\ p_PartitionOccurrence_FirstIndex[q7] = q8 | q8 : int(1..3)])
             | q7 : int(1..3)]),
    and([q7 > p_PartitionOccurrence_NumParts -> p_PartitionOccurrence_FirstIndex[q7] = 1 | q7 : int(1..3)]),
    and([q9 <= p_PartitionOccurrence_NumParts /\ q10 <= p_PartitionOccurrence_NumParts ->
         (q9 < q10 <-> p_PartitionOccurrence_FirstIndex[q9] < p_PartitionOccurrence_FirstIndex[q10])
             | q9 : int(1..3), q10 : int(1..3)]),
    alldifferent_except([toInt(q54 <= p_PartitionAsSet_ExplicitVarSizeWithMarkerR6_Marker /\
                               p_PartitionAsSet_ExplicitVarSizeWithMarkerR6_Values_ExplicitVarSizeWithDummy[q54, q55] !=
                               4)
                         *
                         catchUndef(p_PartitionAsSet_ExplicitVarSizeWithMarkerR6_Values_ExplicitVarSizeWithDummy
                                        [q54, q55],
                                    0)
                             | q54 : int(1..3), q55 : int(1..3)],
                        0),
    and([q56 <= p_PartitionAsSet_ExplicitVarSizeWithMarkerR6_Marker ->
         sum([toInt(p_PartitionAsSet_ExplicitVarSizeWithMarkerR6_Values_ExplicitVarSizeWithDummy[q56, q58] != 4)
                  | q58 : int(1..3)])
         >= 1
             | q56 : int(1..3)]),
    and([q14 + 1 <= p_PartitionAsSet_ExplicitVarSizeWithMarkerR6_Marker ->
         p_PartitionAsSet_ExplicitVarSizeWithMarkerR6_Values_ExplicitVarSizeWithDummy[q14, ..] <lex
         p_PartitionAsSet_ExplicitVarSizeWithMarkerR6_Values_ExplicitVarSizeWithDummy[q14 + 1, ..]
             | q14 : int(1..2)]),
    and([q15 > p_PartitionAsSet_ExplicitVarSizeWithMarkerR6_Marker ->
         and([p_PartitionAsSet_ExplicitVarSizeWithMarkerR6_Values_ExplicitVarSizeWithDummy[q15, q53] = 1
                  | q53 : int(1..3)])
             | q15 : int(1..3)]),
    p_PartitionAsSet_ExplicitVarSizeWithMarkerR6_Marker <= 3,
    and([q16 <= p_PartitionAsSet_ExplicitVarSizeWithMarkerR6_Marker ->
         and([p_PartitionAsSet_ExplicitVarSizeWithMarkerR6_Values_ExplicitVarSizeWithDummy[q16, q17] <
              p_PartitionAsSet_ExplicitVarSizeWithMarkerR6_Values_ExplicitVarSizeWithDummy[q16, q17 + 1]
              \/ p_PartitionAsSet_ExplicitVarSizeWithMarkerR6_Values_ExplicitVarSizeWithDummy[q16, q17] = 4
                  | q17 : int(1..2)])
             | q16 : int(1..3)]),
    and([q16 <= p_PartitionAsSet_ExplicitVarSizeWithMarkerR6_Marker ->
         and([p_PartitionAsSet_ExplicitVarSizeWithMarkerR6_Values_ExplicitVarSizeWithDummy[q16, q18] = 4 ->
              p_PartitionAsSet_ExplicitVarSizeWithMarkerR6_Values_ExplicitVarSizeWithDummy[q16, q18 + 1] = 4
                  | q18 : int(1..2)])
             | q16 : int(1..3)]),
    and([q16 <= p_PartitionAsSet_ExplicitVarSizeWithMarkerR6_Marker ->
         sum([toInt(p_PartitionAsSet_ExplicitVarSizeWithMarkerR6_Values_ExplicitVarSizeWithDummy[q16, q19] != 4)
                  | q19 : int(1..3)])
         <= 3
             | q16 : int(1..3)]),
<<<<<<< HEAD
    and([q23 <= p_PartitionAsSet_ExplicitVarSizeWithMarkerR6_Marker ->
         or([q25 <= p_PartitionOccurrence_NumParts /\
             (and([p_PartitionOccurrence_WhichPart[q28] = q25 ->
                   or([p_PartitionAsSet_ExplicitVarSizeWithMarkerR6_Values_ExplicitVarSizeWithDummy[q23, q30] != 4 /\
                       p_PartitionAsSet_ExplicitVarSizeWithMarkerR6_Values_ExplicitVarSizeWithDummy[q23, q30] = q28
                           | q30 : int(1..3)])
                       | q28 : int(1..3)])
              /\
              and([p_PartitionAsSet_ExplicitVarSizeWithMarkerR6_Values_ExplicitVarSizeWithDummy[q23, q32] != 4 ->
                   or([p_PartitionOccurrence_WhichPart[q34] = q25 /\
                       q34 = p_PartitionAsSet_ExplicitVarSizeWithMarkerR6_Values_ExplicitVarSizeWithDummy[q23, q32]
=======
    3 =
    sum([toInt(q22 <= p_PartitionAsSet_ExplicitVarSizeWithMarkerR6_Marker) *
         catchUndef(sum([toInt(p_PartitionAsSet_ExplicitVarSizeWithMarkerR6_Values_ExplicitVarSizeWithDummy[q22, q24] !=
                               4)
                             | q24 : int(1..3)]),
                    0)
             | q22 : int(1..3)]),
    and([q27 <= p_PartitionAsSet_ExplicitVarSizeWithMarkerR6_Marker ->
         or([q29 <= p_PartitionOccurrence_NumParts /\
             (and([p_PartitionOccurrence_WhichPart[q32] = q29 ->
                   or([p_PartitionAsSet_ExplicitVarSizeWithMarkerR6_Values_ExplicitVarSizeWithDummy[q27, q34] != 4 /\
                       p_PartitionAsSet_ExplicitVarSizeWithMarkerR6_Values_ExplicitVarSizeWithDummy[q27, q34] = q32
>>>>>>> 84224be0
                           | q34 : int(1..3)])
                       | q32 : int(1..3)])
              /\
              and([p_PartitionAsSet_ExplicitVarSizeWithMarkerR6_Values_ExplicitVarSizeWithDummy[q27, q36] != 4 ->
                   or([p_PartitionOccurrence_WhichPart[q38] = q29 /\
                       q38 = p_PartitionAsSet_ExplicitVarSizeWithMarkerR6_Values_ExplicitVarSizeWithDummy[q27, q36]
                           | q38 : int(1..3)])
                       | q36 : int(1..3)]))
                 | q29 : int(1..3)])
             | q27 : int(1..3)]),
    and([q40 <= p_PartitionOccurrence_NumParts ->
         or([q44 <= p_PartitionAsSet_ExplicitVarSizeWithMarkerR6_Marker /\
             (and([p_PartitionAsSet_ExplicitVarSizeWithMarkerR6_Values_ExplicitVarSizeWithDummy[q44, q46] != 4 ->
                   or([p_PartitionOccurrence_WhichPart[q48] = q40 /\
                       q48 = p_PartitionAsSet_ExplicitVarSizeWithMarkerR6_Values_ExplicitVarSizeWithDummy[q44, q46]
                           | q48 : int(1..3)])
                       | q46 : int(1..3)])
              /\
              and([p_PartitionOccurrence_WhichPart[q50] = q40 ->
                   or([p_PartitionAsSet_ExplicitVarSizeWithMarkerR6_Values_ExplicitVarSizeWithDummy[q44, q52] != 4 /\
                       p_PartitionAsSet_ExplicitVarSizeWithMarkerR6_Values_ExplicitVarSizeWithDummy[q44, q52] = q50
                           | q52 : int(1..3)])
                       | q50 : int(1..3)]))
                 | q44 : int(1..3)])
             | q40 : int(1..3)])
<|MERGE_RESOLUTION|>--- conflicted
+++ resolved
@@ -16,21 +16,6 @@
              or([p_PartitionOccurrence_WhichPart[q83] = q60 /\ q83 = 3 | q83 : int(1..3)]) /\
              and([p_PartitionOccurrence_WhichPart[q85] = q60 -> 3 = q85 | q85 : int(1..3)]);
                  int(1..3)])
-<<<<<<< HEAD
-             | q57 : int(1..3)]),
-    or([q88 <= p_PartitionOccurrence_NumParts /\
-        (and([p_PartitionOccurrence_WhichPart[q91] = q88 -> 1 = q91 | q91 : int(1..3)]) /\
-         or([p_PartitionOccurrence_WhichPart[q97] = q88 /\ q97 = 1 | q97 : int(1..3)]))
-            | q88 : int(1..3)]),
-    or([q99 <= p_PartitionOccurrence_NumParts /\
-        (and([p_PartitionOccurrence_WhichPart[q102] = q99 -> 2 = q102 | q102 : int(1..3)]) /\
-         or([p_PartitionOccurrence_WhichPart[q108] = q99 /\ q108 = 2 | q108 : int(1..3)]))
-            | q99 : int(1..3)]),
-    or([q110 <= p_PartitionOccurrence_NumParts /\
-        (and([p_PartitionOccurrence_WhichPart[q113] = q110 -> 3 = q113 | q113 : int(1..3)]) /\
-         or([p_PartitionOccurrence_WhichPart[q119] = q110 /\ q119 = 3 | q119 : int(1..3)]))
-            | q110 : int(1..3)]),
-=======
              | q60 : int(1..3)]),
     or([q91 <= p_PartitionOccurrence_NumParts /\
         (and([p_PartitionOccurrence_WhichPart[q94] = q91 -> 1 = q94 | q94 : int(1..3)]) /\
@@ -44,7 +29,6 @@
         (and([p_PartitionOccurrence_WhichPart[q116] = q113 -> 3 = q116 | q116 : int(1..3)]) /\
          or([p_PartitionOccurrence_WhichPart[q122] = q113 /\ q122 = 3 | q122 : int(1..3)]))
             | q113 : int(1..3)]),
->>>>>>> 84224be0
     and([q1 <= p_PartitionOccurrence_NumParts -> p_PartitionOccurrence_PartSizes[q1] <= 3 | q1 : int(1..3)]),
     and([q1 > p_PartitionOccurrence_NumParts -> p_PartitionOccurrence_PartSizes[q1] = 0 | q1 : int(1..3)]),
     p_PartitionOccurrence_NumParts <= 3,
@@ -101,19 +85,6 @@
                   | q19 : int(1..3)])
          <= 3
              | q16 : int(1..3)]),
-<<<<<<< HEAD
-    and([q23 <= p_PartitionAsSet_ExplicitVarSizeWithMarkerR6_Marker ->
-         or([q25 <= p_PartitionOccurrence_NumParts /\
-             (and([p_PartitionOccurrence_WhichPart[q28] = q25 ->
-                   or([p_PartitionAsSet_ExplicitVarSizeWithMarkerR6_Values_ExplicitVarSizeWithDummy[q23, q30] != 4 /\
-                       p_PartitionAsSet_ExplicitVarSizeWithMarkerR6_Values_ExplicitVarSizeWithDummy[q23, q30] = q28
-                           | q30 : int(1..3)])
-                       | q28 : int(1..3)])
-              /\
-              and([p_PartitionAsSet_ExplicitVarSizeWithMarkerR6_Values_ExplicitVarSizeWithDummy[q23, q32] != 4 ->
-                   or([p_PartitionOccurrence_WhichPart[q34] = q25 /\
-                       q34 = p_PartitionAsSet_ExplicitVarSizeWithMarkerR6_Values_ExplicitVarSizeWithDummy[q23, q32]
-=======
     3 =
     sum([toInt(q22 <= p_PartitionAsSet_ExplicitVarSizeWithMarkerR6_Marker) *
          catchUndef(sum([toInt(p_PartitionAsSet_ExplicitVarSizeWithMarkerR6_Values_ExplicitVarSizeWithDummy[q22, q24] !=
@@ -126,7 +97,6 @@
              (and([p_PartitionOccurrence_WhichPart[q32] = q29 ->
                    or([p_PartitionAsSet_ExplicitVarSizeWithMarkerR6_Values_ExplicitVarSizeWithDummy[q27, q34] != 4 /\
                        p_PartitionAsSet_ExplicitVarSizeWithMarkerR6_Values_ExplicitVarSizeWithDummy[q27, q34] = q32
->>>>>>> 84224be0
                            | q34 : int(1..3)])
                        | q32 : int(1..3)])
               /\
