--- conflicted
+++ resolved
@@ -55,22 +55,6 @@
               3 = p_PartitionAsSet_ExplicitVarSizeWithMarkerR6_Values_ExplicitVarSizeWithDummy[q114, q116]
                   | q116 : int(1..3)])
          /\
-<<<<<<< HEAD
-         or([p_PartitionAsSet_ExplicitVarSizeWithMarkerR6_Values_ExplicitVarSizeWithDummy[q111, q119] != 4 /\
-             p_PartitionAsSet_ExplicitVarSizeWithMarkerR6_Values_ExplicitVarSizeWithDummy[q111, q119] = 3
-                 | q119 : int(1..3)]))
-            | q111 : int(1..3)]),
-    and([1 =
-         sum([toInt(q21 <= p_PartitionAsSet_ExplicitVarSizeWithMarkerR6_Marker /\
-                    or([p_PartitionAsSet_ExplicitVarSizeWithMarkerR6_Values_ExplicitVarSizeWithDummy[q21, q23] != 4 /\
-                        p_PartitionAsSet_ExplicitVarSizeWithMarkerR6_Values_ExplicitVarSizeWithDummy[q21, q23] = q1
-                            | q23 : int(1..3)]))
-                  | q21 : int(1..3)])
-             | q1 : int(1..3)]),
-    and([q53 <= p_PartitionAsSet_ExplicitVarSizeWithMarkerR6_Marker ->
-         sum([toInt(p_PartitionAsSet_ExplicitVarSizeWithMarkerR6_Values_ExplicitVarSizeWithDummy[q53, q55] != 4)
-                  | q55 : int(1..3)])
-=======
          or([p_PartitionAsSet_ExplicitVarSizeWithMarkerR6_Values_ExplicitVarSizeWithDummy[q114, q122] != 4 /\
              p_PartitionAsSet_ExplicitVarSizeWithMarkerR6_Values_ExplicitVarSizeWithDummy[q114, q122] = 3
                  | q122 : int(1..3)]))
@@ -87,7 +71,6 @@
     and([q56 <= p_PartitionAsSet_ExplicitVarSizeWithMarkerR6_Marker ->
          sum([toInt(p_PartitionAsSet_ExplicitVarSizeWithMarkerR6_Values_ExplicitVarSizeWithDummy[q56, q58] != 4)
                   | q58 : int(1..3)])
->>>>>>> 84224be0
          >= 1
              | q56 : int(1..3)]),
     and([q4 + 1 <= p_PartitionAsSet_ExplicitVarSizeWithMarkerR6_Marker ->
@@ -95,13 +78,8 @@
          p_PartitionAsSet_ExplicitVarSizeWithMarkerR6_Values_ExplicitVarSizeWithDummy[q4 + 1, ..]
              | q4 : int(1..2)]),
     and([q5 > p_PartitionAsSet_ExplicitVarSizeWithMarkerR6_Marker ->
-<<<<<<< HEAD
-         and([p_PartitionAsSet_ExplicitVarSizeWithMarkerR6_Values_ExplicitVarSizeWithDummy[q5, q24] = 1
-                  | q24 : int(1..3)])
-=======
          and([p_PartitionAsSet_ExplicitVarSizeWithMarkerR6_Values_ExplicitVarSizeWithDummy[q5, q25] = 1
                   | q25 : int(1..3)])
->>>>>>> 84224be0
              | q5 : int(1..3)]),
     p_PartitionAsSet_ExplicitVarSizeWithMarkerR6_Marker <= 3,
     and([q6 <= p_PartitionAsSet_ExplicitVarSizeWithMarkerR6_Marker ->
@@ -120,58 +98,6 @@
                   | q9 : int(1..3)])
          <= 3
              | q6 : int(1..3)]),
-<<<<<<< HEAD
-    and([q11 <= p_PartitionOccurrence_NumParts -> p_PartitionOccurrence_PartSizes[q11] <= 3 | q11 : int(1..3)]),
-    and([q11 > p_PartitionOccurrence_NumParts -> p_PartitionOccurrence_PartSizes[q11] = 0 | q11 : int(1..3)]),
-    p_PartitionOccurrence_NumParts <= 3,
-    3 <= p_PartitionOccurrence_NumParts -> or([p_PartitionOccurrence_WhichPart[q13] = 3 | q13 : int(1..3)]),
-    p_PartitionOccurrence_NumParts = max([p_PartitionOccurrence_WhichPart[q14] | q14 : int(1..3)]),
-    and([p_PartitionOccurrence_PartSizes[q15] =
-         sum([toInt(p_PartitionOccurrence_WhichPart[q16] = q15) | q16 : int(1..3)])
-             | q15 : int(1..3)]),
-    and([q17 <= p_PartitionOccurrence_NumParts ->
-         and([p_PartitionOccurrence_WhichPart[q18] = q17 -> p_PartitionOccurrence_FirstIndex[q17] <= q18
-                  | q18 : int(1..3)])
-             | q17 : int(1..3)]),
-    and([q17 <= p_PartitionOccurrence_NumParts ->
-         or([p_PartitionOccurrence_WhichPart[q18] = q17 /\ p_PartitionOccurrence_FirstIndex[q17] = q18
-                 | q18 : int(1..3)])
-             | q17 : int(1..3)]),
-    and([q17 > p_PartitionOccurrence_NumParts -> p_PartitionOccurrence_FirstIndex[q17] = 1 | q17 : int(1..3)]),
-    and([q19 <= p_PartitionOccurrence_NumParts /\ q20 <= p_PartitionOccurrence_NumParts ->
-         (q19 < q20 <-> p_PartitionOccurrence_FirstIndex[q19] < p_PartitionOccurrence_FirstIndex[q20])
-             | q19 : int(1..3), q20 : int(1..3)]),
-    and([q26 <= p_PartitionOccurrence_NumParts ->
-         or([q30 <= p_PartitionAsSet_ExplicitVarSizeWithMarkerR6_Marker /\
-             (and([p_PartitionAsSet_ExplicitVarSizeWithMarkerR6_Values_ExplicitVarSizeWithDummy[q30, q32] != 4 ->
-                   or([p_PartitionOccurrence_WhichPart[q34] = q26 /\
-                       q34 = p_PartitionAsSet_ExplicitVarSizeWithMarkerR6_Values_ExplicitVarSizeWithDummy[q30, q32]
-                           | q34 : int(1..3)])
-                       | q32 : int(1..3)])
-              /\
-              and([p_PartitionOccurrence_WhichPart[q36] = q26 ->
-                   or([p_PartitionAsSet_ExplicitVarSizeWithMarkerR6_Values_ExplicitVarSizeWithDummy[q30, q38] != 4 /\
-                       p_PartitionAsSet_ExplicitVarSizeWithMarkerR6_Values_ExplicitVarSizeWithDummy[q30, q38] = q36
-                           | q38 : int(1..3)])
-                       | q36 : int(1..3)]))
-                 | q30 : int(1..3)])
-             | q26 : int(1..3)]),
-    and([q41 <= p_PartitionAsSet_ExplicitVarSizeWithMarkerR6_Marker ->
-         or([q43 <= p_PartitionOccurrence_NumParts /\
-             (and([p_PartitionOccurrence_WhichPart[q46] = q43 ->
-                   or([p_PartitionAsSet_ExplicitVarSizeWithMarkerR6_Values_ExplicitVarSizeWithDummy[q41, q48] != 4 /\
-                       p_PartitionAsSet_ExplicitVarSizeWithMarkerR6_Values_ExplicitVarSizeWithDummy[q41, q48] = q46
-                           | q48 : int(1..3)])
-                       | q46 : int(1..3)])
-              /\
-              and([p_PartitionAsSet_ExplicitVarSizeWithMarkerR6_Values_ExplicitVarSizeWithDummy[q41, q50] != 4 ->
-                   or([p_PartitionOccurrence_WhichPart[q52] = q43 /\
-                       q52 = p_PartitionAsSet_ExplicitVarSizeWithMarkerR6_Values_ExplicitVarSizeWithDummy[q41, q50]
-                           | q52 : int(1..3)])
-                       | q50 : int(1..3)]))
-                 | q43 : int(1..3)])
-             | q41 : int(1..3)])
-=======
     3 =
     sum([toInt(q12 <= p_PartitionAsSet_ExplicitVarSizeWithMarkerR6_Marker) *
          catchUndef(sum([toInt(p_PartitionAsSet_ExplicitVarSizeWithMarkerR6_Values_ExplicitVarSizeWithDummy[q12, q14] !=
@@ -229,4 +155,3 @@
                        | q51 : int(1..3)]))
                  | q44 : int(1..3)])
              | q42 : int(1..3)])
->>>>>>> 84224be0
