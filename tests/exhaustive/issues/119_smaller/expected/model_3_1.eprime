--- conflicted
+++ resolved
@@ -102,30 +102,6 @@
     and([q6 <= p_PartitionAsSet_ExplicitVarSizeWithMarkerR5_Marker ->
          p_PartitionAsSet_ExplicitVarSizeWithMarkerR5_Values_ExplicitVarSizeWithMarker_Marker[q6] <= 3
              | q6 : int(1..3)]),
-<<<<<<< HEAD
-    and([1 =
-         sum([toInt(q44 <= p_PartitionAsSet_ExplicitVarSizeWithMarkerR2_Marker /\
-                    p_PartitionAsSet_ExplicitVarSizeWithMarkerR2_Values_Occurrence[q44, q10])
-                  | q44 : int(1..3)])
-             | q10 : int(1..3)]),
-    and([q45 <= p_PartitionAsSet_ExplicitVarSizeWithMarkerR2_Marker ->
-         sum([toInt(p_PartitionAsSet_ExplicitVarSizeWithMarkerR2_Values_Occurrence[q45, q46]) | q46 : int(1..3)]) >= 1
-             | q45 : int(1..3)]),
-    and([q13 + 1 <= p_PartitionAsSet_ExplicitVarSizeWithMarkerR2_Marker ->
-         p_PartitionAsSet_ExplicitVarSizeWithMarkerR2_Values_Occurrence[q13, ..] <lex
-         p_PartitionAsSet_ExplicitVarSizeWithMarkerR2_Values_Occurrence[q13 + 1, ..]
-             | q13 : int(1..2)]),
-    and([q14 > p_PartitionAsSet_ExplicitVarSizeWithMarkerR2_Marker ->
-         and([p_PartitionAsSet_ExplicitVarSizeWithMarkerR2_Values_Occurrence[q14, q17] = false | q17 : int(1..3)])
-             | q14 : int(1..3)]),
-    p_PartitionAsSet_ExplicitVarSizeWithMarkerR2_Marker <= 3,
-    and([q15 <= p_PartitionAsSet_ExplicitVarSizeWithMarkerR2_Marker ->
-         sum([toInt(p_PartitionAsSet_ExplicitVarSizeWithMarkerR2_Values_Occurrence[q15, q16]) | q16 : int(1..3)]) <= 3
-             | q15 : int(1..3)]),
-    and([q20 <= p_PartitionAsSet_ExplicitVarSizeWithMarkerR2_Marker ->
-         or([q23 <= p_PartitionAsSet_ExplicitVarSizeWithMarkerR5_Marker /\
-             (and([q25 <= p_PartitionAsSet_ExplicitVarSizeWithMarkerR5_Values_ExplicitVarSizeWithMarker_Marker[q23] ->
-=======
     3 =
     sum([toInt(q11 <= p_PartitionAsSet_ExplicitVarSizeWithMarkerR5_Marker) *
          catchUndef(p_PartitionAsSet_ExplicitVarSizeWithMarkerR5_Values_ExplicitVarSizeWithMarker_Marker[q11], 0)
@@ -158,7 +134,6 @@
     and([q25 <= p_PartitionAsSet_ExplicitVarSizeWithMarkerR2_Marker ->
          or([q28 <= p_PartitionAsSet_ExplicitVarSizeWithMarkerR5_Marker /\
              (and([q30 <= p_PartitionAsSet_ExplicitVarSizeWithMarkerR5_Values_ExplicitVarSizeWithMarker_Marker[q28] ->
->>>>>>> 84224be0
                    p_PartitionAsSet_ExplicitVarSizeWithMarkerR2_Values_Occurrence
                        [q25,
                         p_PartitionAsSet_ExplicitVarSizeWithMarkerR5_Values_ExplicitVarSizeWithMarker_Values[q28, q30]]
