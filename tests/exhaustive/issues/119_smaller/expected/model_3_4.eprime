language ESSENCE' 1.0

find p_PartitionAsSet_ExplicitVarSizeWithMarkerR5_Marker: int(0..3)
find p_PartitionAsSet_ExplicitVarSizeWithMarkerR5_Values_ExplicitVarSizeWithMarker_Marker:
        matrix indexed by [int(1..3)] of int(0..3)
find p_PartitionAsSet_ExplicitVarSizeWithMarkerR5_Values_ExplicitVarSizeWithMarker_Values:
        matrix indexed by [int(1..3), int(1..3)] of int(1..3)
find p_PartitionOccurrence_NumParts: int(1..3)
find p_PartitionOccurrence_WhichPart: matrix indexed by [int(1..3)] of int(1..3)
find p_PartitionOccurrence_PartSizes: matrix indexed by [int(1..3)] of int(0..3)
find p_PartitionOccurrence_FirstIndex: matrix indexed by [int(1..3)] of int(1..3)
such that
    and([q56 <= p_PartitionAsSet_ExplicitVarSizeWithMarkerR5_Marker ->
         or([or([q62 <= p_PartitionAsSet_ExplicitVarSizeWithMarkerR5_Values_ExplicitVarSizeWithMarker_Marker[q56] /\
                 p_PartitionAsSet_ExplicitVarSizeWithMarkerR5_Values_ExplicitVarSizeWithMarker_Values[q56, q62] = 1
                     | q62 : int(1..3)])
             /\
             and([q64 <= p_PartitionAsSet_ExplicitVarSizeWithMarkerR5_Values_ExplicitVarSizeWithMarker_Marker[q56] ->
                  1 = p_PartitionAsSet_ExplicitVarSizeWithMarkerR5_Values_ExplicitVarSizeWithMarker_Values[q56, q64]
                      | q64 : int(1..3)]),
             or([q70 <= p_PartitionAsSet_ExplicitVarSizeWithMarkerR5_Values_ExplicitVarSizeWithMarker_Marker[q56] /\
                 p_PartitionAsSet_ExplicitVarSizeWithMarkerR5_Values_ExplicitVarSizeWithMarker_Values[q56, q70] = 2
                     | q70 : int(1..3)])
             /\
             and([q72 <= p_PartitionAsSet_ExplicitVarSizeWithMarkerR5_Values_ExplicitVarSizeWithMarker_Marker[q56] ->
                  2 = p_PartitionAsSet_ExplicitVarSizeWithMarkerR5_Values_ExplicitVarSizeWithMarker_Values[q56, q72]
                      | q72 : int(1..3)]),
             or([q78 <= p_PartitionAsSet_ExplicitVarSizeWithMarkerR5_Values_ExplicitVarSizeWithMarker_Marker[q56] /\
                 p_PartitionAsSet_ExplicitVarSizeWithMarkerR5_Values_ExplicitVarSizeWithMarker_Values[q56, q78] = 3
                     | q78 : int(1..3)])
             /\
             and([q80 <= p_PartitionAsSet_ExplicitVarSizeWithMarkerR5_Values_ExplicitVarSizeWithMarker_Marker[q56] ->
                  3 = p_PartitionAsSet_ExplicitVarSizeWithMarkerR5_Values_ExplicitVarSizeWithMarker_Values[q56, q80]
                      | q80 : int(1..3)]);
                 int(1..3)])
             | q56 : int(1..3)]),
    or([q87 <= p_PartitionAsSet_ExplicitVarSizeWithMarkerR5_Marker /\
        (and([q89 <= p_PartitionAsSet_ExplicitVarSizeWithMarkerR5_Values_ExplicitVarSizeWithMarker_Marker[q87] ->
              1 = p_PartitionAsSet_ExplicitVarSizeWithMarkerR5_Values_ExplicitVarSizeWithMarker_Values[q87, q89]
                  | q89 : int(1..3)])
         /\
         or([q95 <= p_PartitionAsSet_ExplicitVarSizeWithMarkerR5_Values_ExplicitVarSizeWithMarker_Marker[q87] /\
             p_PartitionAsSet_ExplicitVarSizeWithMarkerR5_Values_ExplicitVarSizeWithMarker_Values[q87, q95] = 1
                 | q95 : int(1..3)]))
            | q87 : int(1..3)]),
    or([q98 <= p_PartitionAsSet_ExplicitVarSizeWithMarkerR5_Marker /\
        (and([q100 <= p_PartitionAsSet_ExplicitVarSizeWithMarkerR5_Values_ExplicitVarSizeWithMarker_Marker[q98] ->
              2 = p_PartitionAsSet_ExplicitVarSizeWithMarkerR5_Values_ExplicitVarSizeWithMarker_Values[q98, q100]
                  | q100 : int(1..3)])
         /\
         or([q106 <= p_PartitionAsSet_ExplicitVarSizeWithMarkerR5_Values_ExplicitVarSizeWithMarker_Marker[q98] /\
             p_PartitionAsSet_ExplicitVarSizeWithMarkerR5_Values_ExplicitVarSizeWithMarker_Values[q98, q106] = 2
                 | q106 : int(1..3)]))
            | q98 : int(1..3)]),
    or([q109 <= p_PartitionAsSet_ExplicitVarSizeWithMarkerR5_Marker /\
        (and([q111 <= p_PartitionAsSet_ExplicitVarSizeWithMarkerR5_Values_ExplicitVarSizeWithMarker_Marker[q109] ->
              3 = p_PartitionAsSet_ExplicitVarSizeWithMarkerR5_Values_ExplicitVarSizeWithMarker_Values[q109, q111]
                  | q111 : int(1..3)])
         /\
<<<<<<< HEAD
         or([q116 <= p_PartitionAsSet_ExplicitVarSizeWithMarkerR5_Values_ExplicitVarSizeWithMarker_Marker[q108] /\
             p_PartitionAsSet_ExplicitVarSizeWithMarkerR5_Values_ExplicitVarSizeWithMarker_Values[q108, q116] = 3
                 | q116 : int(1..3)]))
            | q108 : int(1..3)]),
    and([1 =
         sum([toInt(q20 <= p_PartitionAsSet_ExplicitVarSizeWithMarkerR5_Marker /\
                    or([q22 <= p_PartitionAsSet_ExplicitVarSizeWithMarkerR5_Values_ExplicitVarSizeWithMarker_Marker[q20]
                        /\
                        p_PartitionAsSet_ExplicitVarSizeWithMarkerR5_Values_ExplicitVarSizeWithMarker_Values[q20, q22] =
                        q1  | q22 : int(1..3)]))
                  | q20 : int(1..3)])
             | q1 : int(1..3)]),
    and([q52 <= p_PartitionAsSet_ExplicitVarSizeWithMarkerR5_Marker ->
         p_PartitionAsSet_ExplicitVarSizeWithMarkerR5_Values_ExplicitVarSizeWithMarker_Marker[q52] >= 1
             | q52 : int(1..3)]),
=======
         or([q117 <= p_PartitionAsSet_ExplicitVarSizeWithMarkerR5_Values_ExplicitVarSizeWithMarker_Marker[q109] /\
             p_PartitionAsSet_ExplicitVarSizeWithMarkerR5_Values_ExplicitVarSizeWithMarker_Values[q109, q117] = 3
                 | q117 : int(1..3)]))
            | q109 : int(1..3)]),
    alldifferent_except([toInt(q51 <= p_PartitionAsSet_ExplicitVarSizeWithMarkerR5_Marker /\
                               q52 <=
                               p_PartitionAsSet_ExplicitVarSizeWithMarkerR5_Values_ExplicitVarSizeWithMarker_Marker
                                   [q51])
                         *
                         catchUndef(p_PartitionAsSet_ExplicitVarSizeWithMarkerR5_Values_ExplicitVarSizeWithMarker_Values
                                        [q51, q52],
                                    0)
                             | q51 : int(1..3), q52 : int(1..3)],
                        0),
    and([q53 <= p_PartitionAsSet_ExplicitVarSizeWithMarkerR5_Marker ->
         p_PartitionAsSet_ExplicitVarSizeWithMarkerR5_Values_ExplicitVarSizeWithMarker_Marker[q53] >= 1
             | q53 : int(1..3)]),
>>>>>>> 84224be0
    and([q4 + 1 <= p_PartitionAsSet_ExplicitVarSizeWithMarkerR5_Marker ->
         p_PartitionAsSet_ExplicitVarSizeWithMarkerR5_Values_ExplicitVarSizeWithMarker_Marker[q4] <
         p_PartitionAsSet_ExplicitVarSizeWithMarkerR5_Values_ExplicitVarSizeWithMarker_Marker[q4 + 1]
         \/
         p_PartitionAsSet_ExplicitVarSizeWithMarkerR5_Values_ExplicitVarSizeWithMarker_Marker[q4] =
         p_PartitionAsSet_ExplicitVarSizeWithMarkerR5_Values_ExplicitVarSizeWithMarker_Marker[q4 + 1]
         /\
         p_PartitionAsSet_ExplicitVarSizeWithMarkerR5_Values_ExplicitVarSizeWithMarker_Values[q4, ..] <lex
         p_PartitionAsSet_ExplicitVarSizeWithMarkerR5_Values_ExplicitVarSizeWithMarker_Values[q4 + 1, ..]
             | q4 : int(1..2)]),
    and([q5 > p_PartitionAsSet_ExplicitVarSizeWithMarkerR5_Marker ->
         p_PartitionAsSet_ExplicitVarSizeWithMarkerR5_Values_ExplicitVarSizeWithMarker_Marker[q5] = 0 /\
<<<<<<< HEAD
         and([p_PartitionAsSet_ExplicitVarSizeWithMarkerR5_Values_ExplicitVarSizeWithMarker_Values[q5, q23] = 1
                  | q23 : int(1..3)])
=======
         and([p_PartitionAsSet_ExplicitVarSizeWithMarkerR5_Values_ExplicitVarSizeWithMarker_Values[q5, q22] = 1
                  | q22 : int(1..3)])
>>>>>>> 84224be0
             | q5 : int(1..3)]),
    p_PartitionAsSet_ExplicitVarSizeWithMarkerR5_Marker <= 3,
    and([q6 <= p_PartitionAsSet_ExplicitVarSizeWithMarkerR5_Marker ->
         and([q7 + 1 <= p_PartitionAsSet_ExplicitVarSizeWithMarkerR5_Values_ExplicitVarSizeWithMarker_Marker[q6] ->
              p_PartitionAsSet_ExplicitVarSizeWithMarkerR5_Values_ExplicitVarSizeWithMarker_Values[q6, q7] <
              p_PartitionAsSet_ExplicitVarSizeWithMarkerR5_Values_ExplicitVarSizeWithMarker_Values[q6, q7 + 1]
                  | q7 : int(1..2)])
             | q6 : int(1..3)]),
    and([q6 <= p_PartitionAsSet_ExplicitVarSizeWithMarkerR5_Marker ->
         and([q8 > p_PartitionAsSet_ExplicitVarSizeWithMarkerR5_Values_ExplicitVarSizeWithMarker_Marker[q6] ->
              p_PartitionAsSet_ExplicitVarSizeWithMarkerR5_Values_ExplicitVarSizeWithMarker_Values[q6, q8] = 1
                  | q8 : int(1..3)])
             | q6 : int(1..3)]),
    and([q6 <= p_PartitionAsSet_ExplicitVarSizeWithMarkerR5_Marker ->
         p_PartitionAsSet_ExplicitVarSizeWithMarkerR5_Values_ExplicitVarSizeWithMarker_Marker[q6] <= 3
             | q6 : int(1..3)]),
<<<<<<< HEAD
    and([q10 <= p_PartitionOccurrence_NumParts -> p_PartitionOccurrence_PartSizes[q10] <= 3 | q10 : int(1..3)]),
    and([q10 > p_PartitionOccurrence_NumParts -> p_PartitionOccurrence_PartSizes[q10] = 0 | q10 : int(1..3)]),
=======
    3 =
    sum([toInt(q11 <= p_PartitionAsSet_ExplicitVarSizeWithMarkerR5_Marker) *
         catchUndef(p_PartitionAsSet_ExplicitVarSizeWithMarkerR5_Values_ExplicitVarSizeWithMarker_Marker[q11], 0)
             | q11 : int(1..3)]),
    and([q12 <= p_PartitionOccurrence_NumParts -> p_PartitionOccurrence_PartSizes[q12] <= 3 | q12 : int(1..3)]),
    and([q12 > p_PartitionOccurrence_NumParts -> p_PartitionOccurrence_PartSizes[q12] = 0 | q12 : int(1..3)]),
>>>>>>> 84224be0
    p_PartitionOccurrence_NumParts <= 3,
    3 <= p_PartitionOccurrence_NumParts -> or([p_PartitionOccurrence_WhichPart[q14] = 3 | q14 : int(1..3)]),
    p_PartitionOccurrence_NumParts = max([p_PartitionOccurrence_WhichPart[q15] | q15 : int(1..3)]),
    and([p_PartitionOccurrence_PartSizes[q16] =
         sum([toInt(p_PartitionOccurrence_WhichPart[q17] = q16) | q17 : int(1..3)])
             | q16 : int(1..3)]),
<<<<<<< HEAD
    and([q16 > p_PartitionOccurrence_NumParts -> p_PartitionOccurrence_FirstIndex[q16] = 1 | q16 : int(1..3)]),
    and([q18 <= p_PartitionOccurrence_NumParts /\ q19 <= p_PartitionOccurrence_NumParts ->
         (q18 < q19 <-> p_PartitionOccurrence_FirstIndex[q18] < p_PartitionOccurrence_FirstIndex[q19])
             | q18 : int(1..3), q19 : int(1..3)]),
    and([q25 <= p_PartitionOccurrence_NumParts ->
         or([q29 <= p_PartitionAsSet_ExplicitVarSizeWithMarkerR5_Marker /\
             (and([q31 <= p_PartitionAsSet_ExplicitVarSizeWithMarkerR5_Values_ExplicitVarSizeWithMarker_Marker[q29] ->
                   or([p_PartitionOccurrence_WhichPart[q33] = q25 /\
                       q33 =
                       p_PartitionAsSet_ExplicitVarSizeWithMarkerR5_Values_ExplicitVarSizeWithMarker_Values[q29, q31]
                           | q33 : int(1..3)])
                       | q31 : int(1..3)])
              /\
              and([p_PartitionOccurrence_WhichPart[q35] = q25 ->
                   or([q37 <= p_PartitionAsSet_ExplicitVarSizeWithMarkerR5_Values_ExplicitVarSizeWithMarker_Marker[q29]
                       /\
                       p_PartitionAsSet_ExplicitVarSizeWithMarkerR5_Values_ExplicitVarSizeWithMarker_Values[q29, q37] =
                       q35 | q37 : int(1..3)])
                       | q35 : int(1..3)]))
                 | q29 : int(1..3)])
             | q25 : int(1..3)]),
    and([q40 <= p_PartitionAsSet_ExplicitVarSizeWithMarkerR5_Marker ->
         or([q42 <= p_PartitionOccurrence_NumParts /\
             (and([p_PartitionOccurrence_WhichPart[q45] = q42 ->
                   or([q47 <= p_PartitionAsSet_ExplicitVarSizeWithMarkerR5_Values_ExplicitVarSizeWithMarker_Marker[q40]
                       /\
                       p_PartitionAsSet_ExplicitVarSizeWithMarkerR5_Values_ExplicitVarSizeWithMarker_Values[q40, q47] =
                       q45 | q47 : int(1..3)])
                       | q45 : int(1..3)])
              /\
              and([q49 <= p_PartitionAsSet_ExplicitVarSizeWithMarkerR5_Values_ExplicitVarSizeWithMarker_Marker[q40] ->
                   or([p_PartitionOccurrence_WhichPart[q51] = q42 /\
                       q51 =
                       p_PartitionAsSet_ExplicitVarSizeWithMarkerR5_Values_ExplicitVarSizeWithMarker_Values[q40, q49]
                           | q51 : int(1..3)])
                       | q49 : int(1..3)]))
                 | q42 : int(1..3)])
             | q40 : int(1..3)])
=======
    and([q18 <= p_PartitionOccurrence_NumParts ->
         and([p_PartitionOccurrence_WhichPart[q19] = q18 -> p_PartitionOccurrence_FirstIndex[q18] <= q19
                  | q19 : int(1..3)])
             | q18 : int(1..3)]),
    and([q18 <= p_PartitionOccurrence_NumParts ->
         or([p_PartitionOccurrence_WhichPart[q19] = q18 /\ p_PartitionOccurrence_FirstIndex[q18] = q19
                 | q19 : int(1..3)])
             | q18 : int(1..3)]),
    and([q18 > p_PartitionOccurrence_NumParts -> p_PartitionOccurrence_FirstIndex[q18] = 1 | q18 : int(1..3)]),
    and([q20 <= p_PartitionOccurrence_NumParts /\ q21 <= p_PartitionOccurrence_NumParts ->
         (q20 < q21 <-> p_PartitionOccurrence_FirstIndex[q20] < p_PartitionOccurrence_FirstIndex[q21])
             | q20 : int(1..3), q21 : int(1..3)]),
    and([q24 <= p_PartitionOccurrence_NumParts ->
         or([q28 <= p_PartitionAsSet_ExplicitVarSizeWithMarkerR5_Marker /\
             (and([q30 <= p_PartitionAsSet_ExplicitVarSizeWithMarkerR5_Values_ExplicitVarSizeWithMarker_Marker[q28] ->
                   or([p_PartitionOccurrence_WhichPart[q32] = q24 /\
                       q32 =
                       p_PartitionAsSet_ExplicitVarSizeWithMarkerR5_Values_ExplicitVarSizeWithMarker_Values[q28, q30]
                           | q32 : int(1..3)])
                       | q30 : int(1..3)])
              /\
              and([p_PartitionOccurrence_WhichPart[q34] = q24 ->
                   or([q36 <= p_PartitionAsSet_ExplicitVarSizeWithMarkerR5_Values_ExplicitVarSizeWithMarker_Marker[q28]
                       /\
                       p_PartitionAsSet_ExplicitVarSizeWithMarkerR5_Values_ExplicitVarSizeWithMarker_Values[q28, q36] =
                       q34 | q36 : int(1..3)])
                       | q34 : int(1..3)]))
                 | q28 : int(1..3)])
             | q24 : int(1..3)]),
    and([q39 <= p_PartitionAsSet_ExplicitVarSizeWithMarkerR5_Marker ->
         or([q41 <= p_PartitionOccurrence_NumParts /\
             (and([p_PartitionOccurrence_WhichPart[q44] = q41 ->
                   or([q46 <= p_PartitionAsSet_ExplicitVarSizeWithMarkerR5_Values_ExplicitVarSizeWithMarker_Marker[q39]
                       /\
                       p_PartitionAsSet_ExplicitVarSizeWithMarkerR5_Values_ExplicitVarSizeWithMarker_Values[q39, q46] =
                       q44 | q46 : int(1..3)])
                       | q44 : int(1..3)])
              /\
              and([q48 <= p_PartitionAsSet_ExplicitVarSizeWithMarkerR5_Values_ExplicitVarSizeWithMarker_Marker[q39] ->
                   or([p_PartitionOccurrence_WhichPart[q50] = q41 /\
                       q50 =
                       p_PartitionAsSet_ExplicitVarSizeWithMarkerR5_Values_ExplicitVarSizeWithMarker_Values[q39, q48]
                           | q50 : int(1..3)])
                       | q48 : int(1..3)]))
                 | q41 : int(1..3)])
             | q39 : int(1..3)])
>>>>>>> 84224be0
<|MERGE_RESOLUTION|>--- conflicted
+++ resolved
@@ -57,23 +57,6 @@
               3 = p_PartitionAsSet_ExplicitVarSizeWithMarkerR5_Values_ExplicitVarSizeWithMarker_Values[q109, q111]
                   | q111 : int(1..3)])
          /\
-<<<<<<< HEAD
-         or([q116 <= p_PartitionAsSet_ExplicitVarSizeWithMarkerR5_Values_ExplicitVarSizeWithMarker_Marker[q108] /\
-             p_PartitionAsSet_ExplicitVarSizeWithMarkerR5_Values_ExplicitVarSizeWithMarker_Values[q108, q116] = 3
-                 | q116 : int(1..3)]))
-            | q108 : int(1..3)]),
-    and([1 =
-         sum([toInt(q20 <= p_PartitionAsSet_ExplicitVarSizeWithMarkerR5_Marker /\
-                    or([q22 <= p_PartitionAsSet_ExplicitVarSizeWithMarkerR5_Values_ExplicitVarSizeWithMarker_Marker[q20]
-                        /\
-                        p_PartitionAsSet_ExplicitVarSizeWithMarkerR5_Values_ExplicitVarSizeWithMarker_Values[q20, q22] =
-                        q1  | q22 : int(1..3)]))
-                  | q20 : int(1..3)])
-             | q1 : int(1..3)]),
-    and([q52 <= p_PartitionAsSet_ExplicitVarSizeWithMarkerR5_Marker ->
-         p_PartitionAsSet_ExplicitVarSizeWithMarkerR5_Values_ExplicitVarSizeWithMarker_Marker[q52] >= 1
-             | q52 : int(1..3)]),
-=======
          or([q117 <= p_PartitionAsSet_ExplicitVarSizeWithMarkerR5_Values_ExplicitVarSizeWithMarker_Marker[q109] /\
              p_PartitionAsSet_ExplicitVarSizeWithMarkerR5_Values_ExplicitVarSizeWithMarker_Values[q109, q117] = 3
                  | q117 : int(1..3)]))
@@ -91,7 +74,6 @@
     and([q53 <= p_PartitionAsSet_ExplicitVarSizeWithMarkerR5_Marker ->
          p_PartitionAsSet_ExplicitVarSizeWithMarkerR5_Values_ExplicitVarSizeWithMarker_Marker[q53] >= 1
              | q53 : int(1..3)]),
->>>>>>> 84224be0
     and([q4 + 1 <= p_PartitionAsSet_ExplicitVarSizeWithMarkerR5_Marker ->
          p_PartitionAsSet_ExplicitVarSizeWithMarkerR5_Values_ExplicitVarSizeWithMarker_Marker[q4] <
          p_PartitionAsSet_ExplicitVarSizeWithMarkerR5_Values_ExplicitVarSizeWithMarker_Marker[q4 + 1]
@@ -104,13 +86,8 @@
              | q4 : int(1..2)]),
     and([q5 > p_PartitionAsSet_ExplicitVarSizeWithMarkerR5_Marker ->
          p_PartitionAsSet_ExplicitVarSizeWithMarkerR5_Values_ExplicitVarSizeWithMarker_Marker[q5] = 0 /\
-<<<<<<< HEAD
-         and([p_PartitionAsSet_ExplicitVarSizeWithMarkerR5_Values_ExplicitVarSizeWithMarker_Values[q5, q23] = 1
-                  | q23 : int(1..3)])
-=======
          and([p_PartitionAsSet_ExplicitVarSizeWithMarkerR5_Values_ExplicitVarSizeWithMarker_Values[q5, q22] = 1
                   | q22 : int(1..3)])
->>>>>>> 84224be0
              | q5 : int(1..3)]),
     p_PartitionAsSet_ExplicitVarSizeWithMarkerR5_Marker <= 3,
     and([q6 <= p_PartitionAsSet_ExplicitVarSizeWithMarkerR5_Marker ->
@@ -127,63 +104,18 @@
     and([q6 <= p_PartitionAsSet_ExplicitVarSizeWithMarkerR5_Marker ->
          p_PartitionAsSet_ExplicitVarSizeWithMarkerR5_Values_ExplicitVarSizeWithMarker_Marker[q6] <= 3
              | q6 : int(1..3)]),
-<<<<<<< HEAD
-    and([q10 <= p_PartitionOccurrence_NumParts -> p_PartitionOccurrence_PartSizes[q10] <= 3 | q10 : int(1..3)]),
-    and([q10 > p_PartitionOccurrence_NumParts -> p_PartitionOccurrence_PartSizes[q10] = 0 | q10 : int(1..3)]),
-=======
     3 =
     sum([toInt(q11 <= p_PartitionAsSet_ExplicitVarSizeWithMarkerR5_Marker) *
          catchUndef(p_PartitionAsSet_ExplicitVarSizeWithMarkerR5_Values_ExplicitVarSizeWithMarker_Marker[q11], 0)
              | q11 : int(1..3)]),
     and([q12 <= p_PartitionOccurrence_NumParts -> p_PartitionOccurrence_PartSizes[q12] <= 3 | q12 : int(1..3)]),
     and([q12 > p_PartitionOccurrence_NumParts -> p_PartitionOccurrence_PartSizes[q12] = 0 | q12 : int(1..3)]),
->>>>>>> 84224be0
     p_PartitionOccurrence_NumParts <= 3,
     3 <= p_PartitionOccurrence_NumParts -> or([p_PartitionOccurrence_WhichPart[q14] = 3 | q14 : int(1..3)]),
     p_PartitionOccurrence_NumParts = max([p_PartitionOccurrence_WhichPart[q15] | q15 : int(1..3)]),
     and([p_PartitionOccurrence_PartSizes[q16] =
          sum([toInt(p_PartitionOccurrence_WhichPart[q17] = q16) | q17 : int(1..3)])
              | q16 : int(1..3)]),
-<<<<<<< HEAD
-    and([q16 > p_PartitionOccurrence_NumParts -> p_PartitionOccurrence_FirstIndex[q16] = 1 | q16 : int(1..3)]),
-    and([q18 <= p_PartitionOccurrence_NumParts /\ q19 <= p_PartitionOccurrence_NumParts ->
-         (q18 < q19 <-> p_PartitionOccurrence_FirstIndex[q18] < p_PartitionOccurrence_FirstIndex[q19])
-             | q18 : int(1..3), q19 : int(1..3)]),
-    and([q25 <= p_PartitionOccurrence_NumParts ->
-         or([q29 <= p_PartitionAsSet_ExplicitVarSizeWithMarkerR5_Marker /\
-             (and([q31 <= p_PartitionAsSet_ExplicitVarSizeWithMarkerR5_Values_ExplicitVarSizeWithMarker_Marker[q29] ->
-                   or([p_PartitionOccurrence_WhichPart[q33] = q25 /\
-                       q33 =
-                       p_PartitionAsSet_ExplicitVarSizeWithMarkerR5_Values_ExplicitVarSizeWithMarker_Values[q29, q31]
-                           | q33 : int(1..3)])
-                       | q31 : int(1..3)])
-              /\
-              and([p_PartitionOccurrence_WhichPart[q35] = q25 ->
-                   or([q37 <= p_PartitionAsSet_ExplicitVarSizeWithMarkerR5_Values_ExplicitVarSizeWithMarker_Marker[q29]
-                       /\
-                       p_PartitionAsSet_ExplicitVarSizeWithMarkerR5_Values_ExplicitVarSizeWithMarker_Values[q29, q37] =
-                       q35 | q37 : int(1..3)])
-                       | q35 : int(1..3)]))
-                 | q29 : int(1..3)])
-             | q25 : int(1..3)]),
-    and([q40 <= p_PartitionAsSet_ExplicitVarSizeWithMarkerR5_Marker ->
-         or([q42 <= p_PartitionOccurrence_NumParts /\
-             (and([p_PartitionOccurrence_WhichPart[q45] = q42 ->
-                   or([q47 <= p_PartitionAsSet_ExplicitVarSizeWithMarkerR5_Values_ExplicitVarSizeWithMarker_Marker[q40]
-                       /\
-                       p_PartitionAsSet_ExplicitVarSizeWithMarkerR5_Values_ExplicitVarSizeWithMarker_Values[q40, q47] =
-                       q45 | q47 : int(1..3)])
-                       | q45 : int(1..3)])
-              /\
-              and([q49 <= p_PartitionAsSet_ExplicitVarSizeWithMarkerR5_Values_ExplicitVarSizeWithMarker_Marker[q40] ->
-                   or([p_PartitionOccurrence_WhichPart[q51] = q42 /\
-                       q51 =
-                       p_PartitionAsSet_ExplicitVarSizeWithMarkerR5_Values_ExplicitVarSizeWithMarker_Values[q40, q49]
-                           | q51 : int(1..3)])
-                       | q49 : int(1..3)]))
-                 | q42 : int(1..3)])
-             | q40 : int(1..3)])
-=======
     and([q18 <= p_PartitionOccurrence_NumParts ->
          and([p_PartitionOccurrence_WhichPart[q19] = q18 -> p_PartitionOccurrence_FirstIndex[q18] <= q19
                   | q19 : int(1..3)])
@@ -230,4 +162,3 @@
                        | q48 : int(1..3)]))
                  | q41 : int(1..3)])
              | q39 : int(1..3)])
->>>>>>> 84224be0
