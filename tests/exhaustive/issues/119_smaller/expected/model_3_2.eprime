language ESSENCE' 1.0

find p_PartitionAsSet_ExplicitVarSizeWithMarkerR5_Marker: int(0..3)
find p_PartitionAsSet_ExplicitVarSizeWithMarkerR5_Values_ExplicitVarSizeWithMarker_Marker:
        matrix indexed by [int(1..3)] of int(0..3)
find p_PartitionAsSet_ExplicitVarSizeWithMarkerR5_Values_ExplicitVarSizeWithMarker_Values:
        matrix indexed by [int(1..3), int(1..3)] of int(1..3)
find p_PartitionAsSet_ExplicitVarSizeWithMarkerR6_Marker: int(0..3)
find p_PartitionAsSet_ExplicitVarSizeWithMarkerR6_Values_ExplicitVarSizeWithDummy:
        matrix indexed by [int(1..3), int(1..3)] of int(1..4)
such that
    and([q66 <= p_PartitionAsSet_ExplicitVarSizeWithMarkerR5_Marker ->
         or([or([q72 <= p_PartitionAsSet_ExplicitVarSizeWithMarkerR5_Values_ExplicitVarSizeWithMarker_Marker[q66] /\
                 p_PartitionAsSet_ExplicitVarSizeWithMarkerR5_Values_ExplicitVarSizeWithMarker_Values[q66, q72] = 1
                     | q72 : int(1..3)])
             /\
             and([q74 <= p_PartitionAsSet_ExplicitVarSizeWithMarkerR5_Values_ExplicitVarSizeWithMarker_Marker[q66] ->
                  1 = p_PartitionAsSet_ExplicitVarSizeWithMarkerR5_Values_ExplicitVarSizeWithMarker_Values[q66, q74]
                      | q74 : int(1..3)]),
             or([q80 <= p_PartitionAsSet_ExplicitVarSizeWithMarkerR5_Values_ExplicitVarSizeWithMarker_Marker[q66] /\
                 p_PartitionAsSet_ExplicitVarSizeWithMarkerR5_Values_ExplicitVarSizeWithMarker_Values[q66, q80] = 2
                     | q80 : int(1..3)])
             /\
             and([q82 <= p_PartitionAsSet_ExplicitVarSizeWithMarkerR5_Values_ExplicitVarSizeWithMarker_Marker[q66] ->
                  2 = p_PartitionAsSet_ExplicitVarSizeWithMarkerR5_Values_ExplicitVarSizeWithMarker_Values[q66, q82]
                      | q82 : int(1..3)]),
             or([q88 <= p_PartitionAsSet_ExplicitVarSizeWithMarkerR5_Values_ExplicitVarSizeWithMarker_Marker[q66] /\
                 p_PartitionAsSet_ExplicitVarSizeWithMarkerR5_Values_ExplicitVarSizeWithMarker_Values[q66, q88] = 3
                     | q88 : int(1..3)])
             /\
             and([q90 <= p_PartitionAsSet_ExplicitVarSizeWithMarkerR5_Values_ExplicitVarSizeWithMarker_Marker[q66] ->
                  3 = p_PartitionAsSet_ExplicitVarSizeWithMarkerR5_Values_ExplicitVarSizeWithMarker_Values[q66, q90]
                      | q90 : int(1..3)]);
                 int(1..3)])
             | q66 : int(1..3)]),
    or([q97 <= p_PartitionAsSet_ExplicitVarSizeWithMarkerR5_Marker /\
        (and([q99 <= p_PartitionAsSet_ExplicitVarSizeWithMarkerR5_Values_ExplicitVarSizeWithMarker_Marker[q97] ->
              1 = p_PartitionAsSet_ExplicitVarSizeWithMarkerR5_Values_ExplicitVarSizeWithMarker_Values[q97, q99]
                  | q99 : int(1..3)])
         /\
         or([q105 <= p_PartitionAsSet_ExplicitVarSizeWithMarkerR5_Values_ExplicitVarSizeWithMarker_Marker[q97] /\
             p_PartitionAsSet_ExplicitVarSizeWithMarkerR5_Values_ExplicitVarSizeWithMarker_Values[q97, q105] = 1
                 | q105 : int(1..3)]))
            | q97 : int(1..3)]),
    or([q108 <= p_PartitionAsSet_ExplicitVarSizeWithMarkerR5_Marker /\
        (and([q110 <= p_PartitionAsSet_ExplicitVarSizeWithMarkerR5_Values_ExplicitVarSizeWithMarker_Marker[q108] ->
              2 = p_PartitionAsSet_ExplicitVarSizeWithMarkerR5_Values_ExplicitVarSizeWithMarker_Values[q108, q110]
                  | q110 : int(1..3)])
         /\
         or([q116 <= p_PartitionAsSet_ExplicitVarSizeWithMarkerR5_Values_ExplicitVarSizeWithMarker_Marker[q108] /\
             p_PartitionAsSet_ExplicitVarSizeWithMarkerR5_Values_ExplicitVarSizeWithMarker_Values[q108, q116] = 2
                 | q116 : int(1..3)]))
            | q108 : int(1..3)]),
    or([q119 <= p_PartitionAsSet_ExplicitVarSizeWithMarkerR5_Marker /\
        (and([q121 <= p_PartitionAsSet_ExplicitVarSizeWithMarkerR5_Values_ExplicitVarSizeWithMarker_Marker[q119] ->
              3 = p_PartitionAsSet_ExplicitVarSizeWithMarkerR5_Values_ExplicitVarSizeWithMarker_Values[q119, q121]
                  | q121 : int(1..3)])
         /\
         or([q127 <= p_PartitionAsSet_ExplicitVarSizeWithMarkerR5_Values_ExplicitVarSizeWithMarker_Marker[q119] /\
             p_PartitionAsSet_ExplicitVarSizeWithMarkerR5_Values_ExplicitVarSizeWithMarker_Values[q119, q127] = 3
                 | q127 : int(1..3)]))
            | q119 : int(1..3)]),
    alldifferent_except([toInt(q56 <= p_PartitionAsSet_ExplicitVarSizeWithMarkerR5_Marker /\
                               q57 <=
                               p_PartitionAsSet_ExplicitVarSizeWithMarkerR5_Values_ExplicitVarSizeWithMarker_Marker
                                   [q56])
                         *
                         catchUndef(p_PartitionAsSet_ExplicitVarSizeWithMarkerR5_Values_ExplicitVarSizeWithMarker_Values
                                        [q56, q57],
                                    0)
                             | q56 : int(1..3), q57 : int(1..3)],
                        0),
    and([q58 <= p_PartitionAsSet_ExplicitVarSizeWithMarkerR5_Marker ->
         p_PartitionAsSet_ExplicitVarSizeWithMarkerR5_Values_ExplicitVarSizeWithMarker_Marker[q58] >= 1
             | q58 : int(1..3)]),
    and([q4 + 1 <= p_PartitionAsSet_ExplicitVarSizeWithMarkerR5_Marker ->
         p_PartitionAsSet_ExplicitVarSizeWithMarkerR5_Values_ExplicitVarSizeWithMarker_Marker[q4] <
         p_PartitionAsSet_ExplicitVarSizeWithMarkerR5_Values_ExplicitVarSizeWithMarker_Marker[q4 + 1]
         \/
         p_PartitionAsSet_ExplicitVarSizeWithMarkerR5_Values_ExplicitVarSizeWithMarker_Marker[q4] =
         p_PartitionAsSet_ExplicitVarSizeWithMarkerR5_Values_ExplicitVarSizeWithMarker_Marker[q4 + 1]
         /\
         p_PartitionAsSet_ExplicitVarSizeWithMarkerR5_Values_ExplicitVarSizeWithMarker_Values[q4, ..] <lex
         p_PartitionAsSet_ExplicitVarSizeWithMarkerR5_Values_ExplicitVarSizeWithMarker_Values[q4 + 1, ..]
             | q4 : int(1..2)]),
    and([q5 > p_PartitionAsSet_ExplicitVarSizeWithMarkerR5_Marker ->
         p_PartitionAsSet_ExplicitVarSizeWithMarkerR5_Values_ExplicitVarSizeWithMarker_Marker[q5] = 0 /\
         and([p_PartitionAsSet_ExplicitVarSizeWithMarkerR5_Values_ExplicitVarSizeWithMarker_Values[q5, q54] = 1
                  | q54 : int(1..3)])
             | q5 : int(1..3)]),
    p_PartitionAsSet_ExplicitVarSizeWithMarkerR5_Marker <= 3,
    and([q6 <= p_PartitionAsSet_ExplicitVarSizeWithMarkerR5_Marker ->
         and([q7 + 1 <= p_PartitionAsSet_ExplicitVarSizeWithMarkerR5_Values_ExplicitVarSizeWithMarker_Marker[q6] ->
              p_PartitionAsSet_ExplicitVarSizeWithMarkerR5_Values_ExplicitVarSizeWithMarker_Values[q6, q7] <
              p_PartitionAsSet_ExplicitVarSizeWithMarkerR5_Values_ExplicitVarSizeWithMarker_Values[q6, q7 + 1]
                  | q7 : int(1..2)])
             | q6 : int(1..3)]),
    and([q6 <= p_PartitionAsSet_ExplicitVarSizeWithMarkerR5_Marker ->
         and([q8 > p_PartitionAsSet_ExplicitVarSizeWithMarkerR5_Values_ExplicitVarSizeWithMarker_Marker[q6] ->
              p_PartitionAsSet_ExplicitVarSizeWithMarkerR5_Values_ExplicitVarSizeWithMarker_Values[q6, q8] = 1
                  | q8 : int(1..3)])
             | q6 : int(1..3)]),
    and([q6 <= p_PartitionAsSet_ExplicitVarSizeWithMarkerR5_Marker ->
         p_PartitionAsSet_ExplicitVarSizeWithMarkerR5_Values_ExplicitVarSizeWithMarker_Marker[q6] <= 3
             | q6 : int(1..3)]),
<<<<<<< HEAD
    and([1 =
         sum([toInt(q52 <= p_PartitionAsSet_ExplicitVarSizeWithMarkerR6_Marker /\
                    or([p_PartitionAsSet_ExplicitVarSizeWithMarkerR6_Values_ExplicitVarSizeWithDummy[q52, q54] != 4 /\
                        p_PartitionAsSet_ExplicitVarSizeWithMarkerR6_Values_ExplicitVarSizeWithDummy[q52, q54] = q10
                            | q54 : int(1..3)]))
                  | q52 : int(1..3)])
             | q10 : int(1..3)]),
    and([q57 <= p_PartitionAsSet_ExplicitVarSizeWithMarkerR6_Marker ->
         sum([toInt(p_PartitionAsSet_ExplicitVarSizeWithMarkerR6_Values_ExplicitVarSizeWithDummy[q57, q59] != 4)
                  | q59 : int(1..3)])
=======
    3 =
    sum([toInt(q11 <= p_PartitionAsSet_ExplicitVarSizeWithMarkerR5_Marker) *
         catchUndef(p_PartitionAsSet_ExplicitVarSizeWithMarkerR5_Values_ExplicitVarSizeWithMarker_Marker[q11], 0)
             | q11 : int(1..3)]),
    alldifferent_except([toInt(q59 <= p_PartitionAsSet_ExplicitVarSizeWithMarkerR6_Marker /\
                               p_PartitionAsSet_ExplicitVarSizeWithMarkerR6_Values_ExplicitVarSizeWithDummy[q59, q60] !=
                               4)
                         *
                         catchUndef(p_PartitionAsSet_ExplicitVarSizeWithMarkerR6_Values_ExplicitVarSizeWithDummy
                                        [q59, q60],
                                    0)
                             | q59 : int(1..3), q60 : int(1..3)],
                        0),
    and([q61 <= p_PartitionAsSet_ExplicitVarSizeWithMarkerR6_Marker ->
         sum([toInt(p_PartitionAsSet_ExplicitVarSizeWithMarkerR6_Values_ExplicitVarSizeWithDummy[q61, q63] != 4)
                  | q63 : int(1..3)])
>>>>>>> 84224be0
         >= 1
             | q61 : int(1..3)]),
    and([q15 + 1 <= p_PartitionAsSet_ExplicitVarSizeWithMarkerR6_Marker ->
         p_PartitionAsSet_ExplicitVarSizeWithMarkerR6_Values_ExplicitVarSizeWithDummy[q15, ..] <lex
         p_PartitionAsSet_ExplicitVarSizeWithMarkerR6_Values_ExplicitVarSizeWithDummy[q15 + 1, ..]
             | q15 : int(1..2)]),
    and([q16 > p_PartitionAsSet_ExplicitVarSizeWithMarkerR6_Marker ->
         and([p_PartitionAsSet_ExplicitVarSizeWithMarkerR6_Values_ExplicitVarSizeWithDummy[q16, q55] = 1
                  | q55 : int(1..3)])
             | q16 : int(1..3)]),
    p_PartitionAsSet_ExplicitVarSizeWithMarkerR6_Marker <= 3,
<<<<<<< HEAD
    and([q15 <= p_PartitionAsSet_ExplicitVarSizeWithMarkerR6_Marker ->
         and([p_PartitionAsSet_ExplicitVarSizeWithMarkerR6_Values_ExplicitVarSizeWithDummy[q15, q16] <
              p_PartitionAsSet_ExplicitVarSizeWithMarkerR6_Values_ExplicitVarSizeWithDummy[q15, q16 + 1]
              \/ p_PartitionAsSet_ExplicitVarSizeWithMarkerR6_Values_ExplicitVarSizeWithDummy[q15, q16] = 4
                  | q16 : int(1..2)])
             | q15 : int(1..3)]),
    and([q15 <= p_PartitionAsSet_ExplicitVarSizeWithMarkerR6_Marker ->
         and([p_PartitionAsSet_ExplicitVarSizeWithMarkerR6_Values_ExplicitVarSizeWithDummy[q15, q17] = 4 ->
              p_PartitionAsSet_ExplicitVarSizeWithMarkerR6_Values_ExplicitVarSizeWithDummy[q15, q17 + 1] = 4
                  | q17 : int(1..2)])
             | q15 : int(1..3)]),
    and([q15 <= p_PartitionAsSet_ExplicitVarSizeWithMarkerR6_Marker ->
         sum([toInt(p_PartitionAsSet_ExplicitVarSizeWithMarkerR6_Values_ExplicitVarSizeWithDummy[q15, q18] != 4)
                  | q18 : int(1..3)])
         <= 3
             | q15 : int(1..3)]),
    and([q22 <= p_PartitionAsSet_ExplicitVarSizeWithMarkerR6_Marker ->
         or([q25 <= p_PartitionAsSet_ExplicitVarSizeWithMarkerR5_Marker /\
             (and([q27 <= p_PartitionAsSet_ExplicitVarSizeWithMarkerR5_Values_ExplicitVarSizeWithMarker_Marker[q25] ->
                   or([p_PartitionAsSet_ExplicitVarSizeWithMarkerR6_Values_ExplicitVarSizeWithDummy[q22, q29] != 4 /\
                       p_PartitionAsSet_ExplicitVarSizeWithMarkerR6_Values_ExplicitVarSizeWithDummy[q22, q29] =
                       p_PartitionAsSet_ExplicitVarSizeWithMarkerR5_Values_ExplicitVarSizeWithMarker_Values[q25, q27]
                           | q29 : int(1..3)])
                       | q27 : int(1..3)])
=======
    and([q17 <= p_PartitionAsSet_ExplicitVarSizeWithMarkerR6_Marker ->
         and([p_PartitionAsSet_ExplicitVarSizeWithMarkerR6_Values_ExplicitVarSizeWithDummy[q17, q18] <
              p_PartitionAsSet_ExplicitVarSizeWithMarkerR6_Values_ExplicitVarSizeWithDummy[q17, q18 + 1]
              \/ p_PartitionAsSet_ExplicitVarSizeWithMarkerR6_Values_ExplicitVarSizeWithDummy[q17, q18] = 4
                  | q18 : int(1..2)])
             | q17 : int(1..3)]),
    and([q17 <= p_PartitionAsSet_ExplicitVarSizeWithMarkerR6_Marker ->
         and([p_PartitionAsSet_ExplicitVarSizeWithMarkerR6_Values_ExplicitVarSizeWithDummy[q17, q19] = 4 ->
              p_PartitionAsSet_ExplicitVarSizeWithMarkerR6_Values_ExplicitVarSizeWithDummy[q17, q19 + 1] = 4
                  | q19 : int(1..2)])
             | q17 : int(1..3)]),
    and([q17 <= p_PartitionAsSet_ExplicitVarSizeWithMarkerR6_Marker ->
         sum([toInt(p_PartitionAsSet_ExplicitVarSizeWithMarkerR6_Values_ExplicitVarSizeWithDummy[q17, q20] != 4)
                  | q20 : int(1..3)])
         <= 3
             | q17 : int(1..3)]),
    3 =
    sum([toInt(q23 <= p_PartitionAsSet_ExplicitVarSizeWithMarkerR6_Marker) *
         catchUndef(sum([toInt(p_PartitionAsSet_ExplicitVarSizeWithMarkerR6_Values_ExplicitVarSizeWithDummy[q23, q25] !=
                               4)
                             | q25 : int(1..3)]),
                    0)
             | q23 : int(1..3)]),
    and([q28 <= p_PartitionAsSet_ExplicitVarSizeWithMarkerR6_Marker ->
         or([q31 <= p_PartitionAsSet_ExplicitVarSizeWithMarkerR5_Marker /\
             (and([q33 <= p_PartitionAsSet_ExplicitVarSizeWithMarkerR5_Values_ExplicitVarSizeWithMarker_Marker[q31] ->
                   or([p_PartitionAsSet_ExplicitVarSizeWithMarkerR6_Values_ExplicitVarSizeWithDummy[q28, q35] != 4 /\
                       p_PartitionAsSet_ExplicitVarSizeWithMarkerR6_Values_ExplicitVarSizeWithDummy[q28, q35] =
                       p_PartitionAsSet_ExplicitVarSizeWithMarkerR5_Values_ExplicitVarSizeWithMarker_Values[q31, q33]
                           | q35 : int(1..3)])
                       | q33 : int(1..3)])
>>>>>>> 84224be0
              /\
              and([p_PartitionAsSet_ExplicitVarSizeWithMarkerR6_Values_ExplicitVarSizeWithDummy[q28, q37] != 4 ->
                   or([q39 <= p_PartitionAsSet_ExplicitVarSizeWithMarkerR5_Values_ExplicitVarSizeWithMarker_Marker[q31]
                       /\
                       p_PartitionAsSet_ExplicitVarSizeWithMarkerR5_Values_ExplicitVarSizeWithMarker_Values[q31, q39] =
                       p_PartitionAsSet_ExplicitVarSizeWithMarkerR6_Values_ExplicitVarSizeWithDummy[q28, q37]
                           | q39 : int(1..3)])
                       | q37 : int(1..3)]))
                 | q31 : int(1..3)])
             | q28 : int(1..3)]),
    and([q42 <= p_PartitionAsSet_ExplicitVarSizeWithMarkerR5_Marker ->
         or([q45 <= p_PartitionAsSet_ExplicitVarSizeWithMarkerR6_Marker /\
             (and([p_PartitionAsSet_ExplicitVarSizeWithMarkerR6_Values_ExplicitVarSizeWithDummy[q45, q47] != 4 ->
                   or([q49 <= p_PartitionAsSet_ExplicitVarSizeWithMarkerR5_Values_ExplicitVarSizeWithMarker_Marker[q42]
                       /\
                       p_PartitionAsSet_ExplicitVarSizeWithMarkerR5_Values_ExplicitVarSizeWithMarker_Values[q42, q49] =
                       p_PartitionAsSet_ExplicitVarSizeWithMarkerR6_Values_ExplicitVarSizeWithDummy[q45, q47]
                           | q49 : int(1..3)])
                       | q47 : int(1..3)])
              /\
              and([q51 <= p_PartitionAsSet_ExplicitVarSizeWithMarkerR5_Values_ExplicitVarSizeWithMarker_Marker[q42] ->
                   or([p_PartitionAsSet_ExplicitVarSizeWithMarkerR6_Values_ExplicitVarSizeWithDummy[q45, q53] != 4 /\
                       p_PartitionAsSet_ExplicitVarSizeWithMarkerR6_Values_ExplicitVarSizeWithDummy[q45, q53] =
                       p_PartitionAsSet_ExplicitVarSizeWithMarkerR5_Values_ExplicitVarSizeWithMarker_Values[q42, q51]
                           | q53 : int(1..3)])
                       | q51 : int(1..3)]))
                 | q45 : int(1..3)])
             | q42 : int(1..3)])
<|MERGE_RESOLUTION|>--- conflicted
+++ resolved
@@ -103,18 +103,6 @@
     and([q6 <= p_PartitionAsSet_ExplicitVarSizeWithMarkerR5_Marker ->
          p_PartitionAsSet_ExplicitVarSizeWithMarkerR5_Values_ExplicitVarSizeWithMarker_Marker[q6] <= 3
              | q6 : int(1..3)]),
-<<<<<<< HEAD
-    and([1 =
-         sum([toInt(q52 <= p_PartitionAsSet_ExplicitVarSizeWithMarkerR6_Marker /\
-                    or([p_PartitionAsSet_ExplicitVarSizeWithMarkerR6_Values_ExplicitVarSizeWithDummy[q52, q54] != 4 /\
-                        p_PartitionAsSet_ExplicitVarSizeWithMarkerR6_Values_ExplicitVarSizeWithDummy[q52, q54] = q10
-                            | q54 : int(1..3)]))
-                  | q52 : int(1..3)])
-             | q10 : int(1..3)]),
-    and([q57 <= p_PartitionAsSet_ExplicitVarSizeWithMarkerR6_Marker ->
-         sum([toInt(p_PartitionAsSet_ExplicitVarSizeWithMarkerR6_Values_ExplicitVarSizeWithDummy[q57, q59] != 4)
-                  | q59 : int(1..3)])
-=======
     3 =
     sum([toInt(q11 <= p_PartitionAsSet_ExplicitVarSizeWithMarkerR5_Marker) *
          catchUndef(p_PartitionAsSet_ExplicitVarSizeWithMarkerR5_Values_ExplicitVarSizeWithMarker_Marker[q11], 0)
@@ -131,7 +119,6 @@
     and([q61 <= p_PartitionAsSet_ExplicitVarSizeWithMarkerR6_Marker ->
          sum([toInt(p_PartitionAsSet_ExplicitVarSizeWithMarkerR6_Values_ExplicitVarSizeWithDummy[q61, q63] != 4)
                   | q63 : int(1..3)])
->>>>>>> 84224be0
          >= 1
              | q61 : int(1..3)]),
     and([q15 + 1 <= p_PartitionAsSet_ExplicitVarSizeWithMarkerR6_Marker ->
@@ -143,32 +130,6 @@
                   | q55 : int(1..3)])
              | q16 : int(1..3)]),
     p_PartitionAsSet_ExplicitVarSizeWithMarkerR6_Marker <= 3,
-<<<<<<< HEAD
-    and([q15 <= p_PartitionAsSet_ExplicitVarSizeWithMarkerR6_Marker ->
-         and([p_PartitionAsSet_ExplicitVarSizeWithMarkerR6_Values_ExplicitVarSizeWithDummy[q15, q16] <
-              p_PartitionAsSet_ExplicitVarSizeWithMarkerR6_Values_ExplicitVarSizeWithDummy[q15, q16 + 1]
-              \/ p_PartitionAsSet_ExplicitVarSizeWithMarkerR6_Values_ExplicitVarSizeWithDummy[q15, q16] = 4
-                  | q16 : int(1..2)])
-             | q15 : int(1..3)]),
-    and([q15 <= p_PartitionAsSet_ExplicitVarSizeWithMarkerR6_Marker ->
-         and([p_PartitionAsSet_ExplicitVarSizeWithMarkerR6_Values_ExplicitVarSizeWithDummy[q15, q17] = 4 ->
-              p_PartitionAsSet_ExplicitVarSizeWithMarkerR6_Values_ExplicitVarSizeWithDummy[q15, q17 + 1] = 4
-                  | q17 : int(1..2)])
-             | q15 : int(1..3)]),
-    and([q15 <= p_PartitionAsSet_ExplicitVarSizeWithMarkerR6_Marker ->
-         sum([toInt(p_PartitionAsSet_ExplicitVarSizeWithMarkerR6_Values_ExplicitVarSizeWithDummy[q15, q18] != 4)
-                  | q18 : int(1..3)])
-         <= 3
-             | q15 : int(1..3)]),
-    and([q22 <= p_PartitionAsSet_ExplicitVarSizeWithMarkerR6_Marker ->
-         or([q25 <= p_PartitionAsSet_ExplicitVarSizeWithMarkerR5_Marker /\
-             (and([q27 <= p_PartitionAsSet_ExplicitVarSizeWithMarkerR5_Values_ExplicitVarSizeWithMarker_Marker[q25] ->
-                   or([p_PartitionAsSet_ExplicitVarSizeWithMarkerR6_Values_ExplicitVarSizeWithDummy[q22, q29] != 4 /\
-                       p_PartitionAsSet_ExplicitVarSizeWithMarkerR6_Values_ExplicitVarSizeWithDummy[q22, q29] =
-                       p_PartitionAsSet_ExplicitVarSizeWithMarkerR5_Values_ExplicitVarSizeWithMarker_Values[q25, q27]
-                           | q29 : int(1..3)])
-                       | q27 : int(1..3)])
-=======
     and([q17 <= p_PartitionAsSet_ExplicitVarSizeWithMarkerR6_Marker ->
          and([p_PartitionAsSet_ExplicitVarSizeWithMarkerR6_Values_ExplicitVarSizeWithDummy[q17, q18] <
               p_PartitionAsSet_ExplicitVarSizeWithMarkerR6_Values_ExplicitVarSizeWithDummy[q17, q18 + 1]
@@ -200,7 +161,6 @@
                        p_PartitionAsSet_ExplicitVarSizeWithMarkerR5_Values_ExplicitVarSizeWithMarker_Values[q31, q33]
                            | q35 : int(1..3)])
                        | q33 : int(1..3)])
->>>>>>> 84224be0
               /\
               and([p_PartitionAsSet_ExplicitVarSizeWithMarkerR6_Values_ExplicitVarSizeWithDummy[q28, q37] != 4 ->
                    or([q39 <= p_PartitionAsSet_ExplicitVarSizeWithMarkerR5_Values_ExplicitVarSizeWithMarker_Marker[q31]
