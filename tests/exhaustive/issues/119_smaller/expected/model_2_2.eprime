--- conflicted
+++ resolved
@@ -93,9 +93,6 @@
          sum([toInt(p_PartitionAsSet_ExplicitVarSizeWithMarkerR6_Values_ExplicitVarSizeWithDummy[q6, q9] != 4)
                   | q9 : int(1..3)])
          <= 3
-<<<<<<< HEAD
-             | q6 : int(1..3)])
-=======
              | q6 : int(1..3)]),
     3 =
     sum([toInt(q12 <= p_PartitionAsSet_ExplicitVarSizeWithMarkerR6_Marker) *
@@ -104,4 +101,3 @@
                              | q14 : int(1..3)]),
                     0)
              | q12 : int(1..3)])
->>>>>>> 84224be0
