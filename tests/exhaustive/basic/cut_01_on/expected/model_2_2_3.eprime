language ESSENCE' 1.0

find x_ExplicitVarSizeWithDummy: matrix indexed by [int(1..3)] of int(1..4)
find x_ExplicitVarSizeWithMarker_Marker: int(0..3)
find x_ExplicitVarSizeWithMarker_Values: matrix indexed by [int(1..3)] of int(1..3)
find cut1: bool
find cut2: bool
branching on
    [cut1, cut2, x_ExplicitVarSizeWithMarker_Marker, x_ExplicitVarSizeWithMarker_Values, x_ExplicitVarSizeWithDummy]
such that
    !cut1 <->
<<<<<<< HEAD
    or([x_ExplicitVarSizeWithDummy[q19] != 4 /\ x_ExplicitVarSizeWithDummy[q19] = 1 | q19 : int(1..3)]) /\
    or([x_ExplicitVarSizeWithDummy[q21] != 4 /\ x_ExplicitVarSizeWithDummy[q21] = 2 | q21 : int(1..3)]),
    !cut2 <-> or([x_ExplicitVarSizeWithDummy[q23] != 4 /\ x_ExplicitVarSizeWithDummy[q23] = 1 | q23 : int(1..3)]),
    and([[x_ExplicitVarSizeWithDummy[q1]; int(1)] <lex [x_ExplicitVarSizeWithDummy[q1 + 1]; int(1)] \/
         x_ExplicitVarSizeWithDummy[q1] = 4
=======
    or([x_ExplicitVarSizeWithDummy[q18] != 4 /\ x_ExplicitVarSizeWithDummy[q18] = 1 | q18 : int(1..3)]) /\
    or([x_ExplicitVarSizeWithDummy[q20] != 4 /\ x_ExplicitVarSizeWithDummy[q20] = 2 | q20 : int(1..3)]),
    !cut2 <-> or([x_ExplicitVarSizeWithDummy[q22] != 4 /\ x_ExplicitVarSizeWithDummy[q22] = 1 | q22 : int(1..3)]),
    and([x_ExplicitVarSizeWithDummy[q1] < x_ExplicitVarSizeWithDummy[q1 + 1] \/ x_ExplicitVarSizeWithDummy[q1] = 4
>>>>>>> de43e3f1
             | q1 : int(1..2)]),
    and([x_ExplicitVarSizeWithDummy[q2] = 4 -> x_ExplicitVarSizeWithDummy[q2 + 1] = 4 | q2 : int(1..2)]),
    and([q5 + 1 <= x_ExplicitVarSizeWithMarker_Marker ->
         [x_ExplicitVarSizeWithMarker_Values[q5]; int(1)] <lex [x_ExplicitVarSizeWithMarker_Values[q5 + 1]; int(1)]
             | q5 : int(1..2)]),
    and([q6 > x_ExplicitVarSizeWithMarker_Marker -> x_ExplicitVarSizeWithMarker_Values[q6] = 1 | q6 : int(1..3)]),
    and([q9 <= x_ExplicitVarSizeWithMarker_Marker ->
         or([x_ExplicitVarSizeWithDummy[q11] != 4 /\
             x_ExplicitVarSizeWithDummy[q11] = x_ExplicitVarSizeWithMarker_Values[q9]
                 | q11 : int(1..3)])
             | q9 : int(1..3)]),
    and([x_ExplicitVarSizeWithDummy[q13] != 4 ->
         or([q15 <= x_ExplicitVarSizeWithMarker_Marker /\
             x_ExplicitVarSizeWithMarker_Values[q15] = x_ExplicitVarSizeWithDummy[q13]
                 | q15 : int(1..3)])
             | q13 : int(1..3)])
<|MERGE_RESOLUTION|>--- conflicted
+++ resolved
@@ -9,18 +9,11 @@
     [cut1, cut2, x_ExplicitVarSizeWithMarker_Marker, x_ExplicitVarSizeWithMarker_Values, x_ExplicitVarSizeWithDummy]
 such that
     !cut1 <->
-<<<<<<< HEAD
-    or([x_ExplicitVarSizeWithDummy[q19] != 4 /\ x_ExplicitVarSizeWithDummy[q19] = 1 | q19 : int(1..3)]) /\
-    or([x_ExplicitVarSizeWithDummy[q21] != 4 /\ x_ExplicitVarSizeWithDummy[q21] = 2 | q21 : int(1..3)]),
-    !cut2 <-> or([x_ExplicitVarSizeWithDummy[q23] != 4 /\ x_ExplicitVarSizeWithDummy[q23] = 1 | q23 : int(1..3)]),
-    and([[x_ExplicitVarSizeWithDummy[q1]; int(1)] <lex [x_ExplicitVarSizeWithDummy[q1 + 1]; int(1)] \/
-         x_ExplicitVarSizeWithDummy[q1] = 4
-=======
     or([x_ExplicitVarSizeWithDummy[q18] != 4 /\ x_ExplicitVarSizeWithDummy[q18] = 1 | q18 : int(1..3)]) /\
     or([x_ExplicitVarSizeWithDummy[q20] != 4 /\ x_ExplicitVarSizeWithDummy[q20] = 2 | q20 : int(1..3)]),
     !cut2 <-> or([x_ExplicitVarSizeWithDummy[q22] != 4 /\ x_ExplicitVarSizeWithDummy[q22] = 1 | q22 : int(1..3)]),
-    and([x_ExplicitVarSizeWithDummy[q1] < x_ExplicitVarSizeWithDummy[q1 + 1] \/ x_ExplicitVarSizeWithDummy[q1] = 4
->>>>>>> de43e3f1
+    and([[x_ExplicitVarSizeWithDummy[q1]; int(1)] <lex [x_ExplicitVarSizeWithDummy[q1 + 1]; int(1)] \/
+         x_ExplicitVarSizeWithDummy[q1] = 4
              | q1 : int(1..2)]),
     and([x_ExplicitVarSizeWithDummy[q2] = 4 -> x_ExplicitVarSizeWithDummy[q2 + 1] = 4 | q2 : int(1..2)]),
     and([q5 + 1 <= x_ExplicitVarSizeWithMarker_Marker ->
