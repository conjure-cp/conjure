--- conflicted
+++ resolved
@@ -11,14 +11,9 @@
      x_ExplicitVarSizeWithDummy]
 such that
     !cut1 <-> x_Occurrence[1] /\ x_Occurrence[2],
-<<<<<<< HEAD
-    !cut2 <-> or([x_ExplicitVarSizeWithDummy[q32] != 4 /\ x_ExplicitVarSizeWithDummy[q32] = 1 | q32 : int(1..3)]),
+    !cut2 <-> or([x_ExplicitVarSizeWithDummy[q31] != 4 /\ x_ExplicitVarSizeWithDummy[q31] = 1 | q31 : int(1..3)]),
     and([[x_ExplicitVarSizeWithDummy[q2]; int(1)] <lex [x_ExplicitVarSizeWithDummy[q2 + 1]; int(1)] \/
          x_ExplicitVarSizeWithDummy[q2] = 4
-=======
-    !cut2 <-> or([x_ExplicitVarSizeWithDummy[q31] != 4 /\ x_ExplicitVarSizeWithDummy[q31] = 1 | q31 : int(1..3)]),
-    and([x_ExplicitVarSizeWithDummy[q2] < x_ExplicitVarSizeWithDummy[q2 + 1] \/ x_ExplicitVarSizeWithDummy[q2] = 4
->>>>>>> de43e3f1
              | q2 : int(1..2)]),
     and([x_ExplicitVarSizeWithDummy[q3] = 4 -> x_ExplicitVarSizeWithDummy[q3 + 1] = 4 | q3 : int(1..2)]),
     and([x_ExplicitVarSizeWithDummy[q7] != 4 -> x_Occurrence[x_ExplicitVarSizeWithDummy[q7]] | q7 : int(1..3)]),
