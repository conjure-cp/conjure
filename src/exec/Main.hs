module Main where

import Conjure.Prelude
import Conjure.UI ( UI(..), ui )
<<<<<<< HEAD
import Conjure.UI.IO ( readModelFromFile, readModelPreambleFromFile, writeModel, EssenceFileMode(..) )
import Conjure.UI.Model ( parseStrategy, outputModels )
import qualified Conjure.UI.Model as Config ( Config(..) )
import Conjure.UI.RefineParam ( refineParam )
import Conjure.UI.TranslateSolution ( translateSolution )
import Conjure.UI.ValidateSolution ( validateSolution )
import Conjure.UI.TypeCheck ( typeCheckModel_StandAlone )
import Conjure.UI.LogFollow ( refAnswers )
import Conjure.UI.Split ( outputSplittedModels )
import Conjure.UI.VarSymBreaking ( outputVarSymBreaking )
import Conjure.UI.ParameterGenerator ( parameterGenerator )
import Conjure.UI.DomainPruning ( domainPruning )

import Conjure.Language.NameGen ( runNameGen )
=======
import Conjure.UI.MainHelper ( mainWithArgs )
>>>>>>> 8cef983b
import Conjure.Language.Pretty ( pretty )

-- base
import System.CPUTime ( getCPUTime )
import System.Timeout ( timeout )
import Text.Printf ( printf )

-- cmdargs
import System.Console.CmdArgs ( cmdArgs )


main :: IO ()
main = do
    input <- cmdArgs ui
    let workload = runLoggerPipeIO (logLevel input) $ do
            logDebug ("Command line options: " <+> pretty (show input))
            mainWithArgs input
    case limitTime input of
        Just sec | sec > 0 -> do
            putStrLn $ "Running with a timelimit of " ++ show sec ++ " seconds."
            res <- timeout (sec * 1000000) workload
            case res of
                Nothing -> do
                    cputime <- getCPUTime
                    let
                        -- cputime is returned in pico-seconds. arbitrary precision integer.
                        -- divide by 10^9 first. use arbitrary precision integer arithmetic.
                        -- do the last 10^3 division via double to get 3 significant digits after the integer part.
                        cputimeInSeconds :: Double
                        cputimeInSeconds = fromInteger (cputime `div` 1000000000) / 1000
                    putStrLn $ printf "Timed out. Total CPU time used is %.3f seconds." cputimeInSeconds
                Just () -> return ()
        _ -> workload
<<<<<<< HEAD


mainWithArgs :: (MonadIO m, MonadLog m, MonadFail m, MonadUserError m) => UI -> m ()
mainWithArgs Modelling{..} = do
    model <- readModelFromFile essence
    liftIO $ hSetBuffering stdout NoBuffering
    liftIO $ maybe (return ()) setRandomSeed seed
    case savedChoices of
        Just f  -> refAnswers f
        Nothing -> return ()

    let
        parseStrategy_ s = maybe (userErr1 ("Not a valid strategy:" <+> pretty strategyQ))
                                 return
                                 (parseStrategy s)

    config <- do
        strategyQ'                  <- parseStrategy_ strategyQ
        strategyA'                  <- parseStrategy_ strategyA
        representations'            <- maybe (return strategyA')       parseStrategy_ representations
        representationsFinds'       <- maybe (return representations') parseStrategy_ representationsFinds
        representationsGivens'      <- maybe (return representations') parseStrategy_ representationsGivens
        representationsAuxiliaries' <- maybe (return representations') parseStrategy_ representationsAuxiliaries
        representationsQuantifieds' <- maybe (return representations') parseStrategy_ representationsQuantifieds
        representationsCuts'        <- maybe (return representations') parseStrategy_ representationsCuts

        case fst (viewAuto strategyQ') of
            Compact -> userErr1 "The Compact heuristic isn't supported for questions."
            _       -> return ()

        return Config.Config
            { Config.outputDirectory            = outputDirectory
            , Config.logLevel                   = logLevel
            , Config.verboseTrail               = verboseTrail
            , Config.logRuleFails               = logRuleFails
            , Config.logRuleSuccesses           = logRuleSuccesses
            , Config.logRuleAttempts            = logRuleAttempts
            , Config.logChoices                 = logChoices
            , Config.strategyQ                  = strategyQ'
            , Config.strategyA                  = strategyA'
            , Config.representations            = representations'
            , Config.representationsFinds       = representationsFinds'
            , Config.representationsGivens      = representationsGivens'
            , Config.representationsAuxiliaries = representationsAuxiliaries'
            , Config.representationsQuantifieds = representationsQuantifieds'
            , Config.representationsCuts        = representationsCuts'
            , Config.channelling                = channelling
            , Config.limitModels                = if limitModels == Just 0 then Nothing else limitModels
            , Config.numberingStart             = numberingStart
            , Config.smartFilenames             = smartFilenames
            }
    runNameGen $ outputModels config model
mainWithArgs RefineParam{..} = do
    when (null eprime      ) $ userErr1 "Mandatory field --eprime"
    when (null essenceParam) $ userErr1 "Mandatory field --essence-param"
    let outputFilename = fromMaybe (dropExtension essenceParam ++ ".eprime-param") eprimeParam
    output <- runNameGen $ join $ refineParam
                    <$> readModelPreambleFromFile eprime
                    <*> readModelFromFile essenceParam
    writeModel (if outputBinary then BinaryEssence else PlainEssence)
               (Just outputFilename)
               output
mainWithArgs TranslateSolution{..} = do
    when (null eprime        ) $ userErr1 "Mandatory field --eprime"
    when (null eprimeSolution) $ userErr1 "Mandatory field --eprime-solution"
    output <- runNameGen $ join $ translateSolution
                    <$> readModelPreambleFromFile eprime
                    <*> maybe (return def) readModelFromFile essenceParamO
                    <*> readModelFromFile eprimeSolution
    let outputFilename = fromMaybe (dropExtension eprimeSolution ++ ".solution") essenceSolutionO
    writeModel (if outputBinary then BinaryEssence else PlainEssence)
               (Just outputFilename) output
mainWithArgs ValidateSolution{..} = do
    when (null essence        ) $ userErr1 "Mandatory field --essence"
    when (null essenceSolution) $ userErr1 "Mandatory field --solution"
    join $ validateSolution
        <$> readModelFromFile essence
        <*> maybe (return def) readModelFromFile essenceParamO
        <*> readModelFromFile essenceSolution
mainWithArgs Pretty{..} = do
    model <- readModelFromFile essence
    writeModel (if outputBinary then BinaryEssence else PlainEssence)
               Nothing model
mainWithArgs Diff{..} =
    join $ modelDiffIO
        <$> readModelFromFile file1
        <*> readModelFromFile file2
mainWithArgs TypeCheck{..} =
    void $ runNameGen $ join $ typeCheckModel_StandAlone <$> readModelFromFile essence
mainWithArgs Split{..} = do
    model <- readModelFromFile essence
    outputSplittedModels outputDirectory model
mainWithArgs SymmetryDetection{..} = do
    let jsonFilePath = if null json then essence ++ "-json" else json
    model <- readModelFromFile essence
    outputVarSymBreaking jsonFilePath model
mainWithArgs ParameterGenerator{..} = do
    when (null essenceOut) $ userErr1 "Mandatory field --essence-out"
    model  <- readModelFromFile essence
    output <- parameterGenerator model
    writeModel (if outputBinary then BinaryEssence else PlainEssence)
               (Just essenceOut)
               output
mainWithArgs DomainPruning{..} = do
    -- when (null essenceOut) $ userErr1 "Mandatory field --essence-out"
    model <- readModelFromFile essence
    domainPruning showErrors only includes model
    -- output <- domainPruning model
    -- writeModel (if outputBinary then BinaryEssence else PlainEssence)
    --            (Just essenceOut)
    --            output



-- INTERACTIVE

-- (Unless a .essence is given as argument)
-- Conjure works on problem specifications written in Essence.
-- You can load one by giving it as an argument to Conjure
-- Or by using the command `:load <filename>`

-- File parsed and type checked. Options
-- Notice: Intermediate files will be saved in <dir>
-- Conjure by default saves all intermediate files it generates.
-- Better safe than sorry.


-- (Once the model is complete)
-- Do you want to solve this model?
-- (Check if the model needs params)
-- (Unless a .param file is given as argument)
-- This problem seems to require parameters.
-- `:load <filename>`
-- Use default settings for Savile Row and Minion?
-- YES
-- NO, for SR:... for Minion:...
-- (If optimisation, wanna see intermediate solutions?)
-- (If sat, wanna see 1 solution, n solutions, all solutions, just number of solutions?)
-- Solved.
-- SR Time, CSEs, blah...
-- Minion Time, Nodes, blah...


-- conjure compact .essence > .eprime
-- conjure refineParam .eprime .param > .eprime-param
-- conjure translateSolution .eprime .eprime-solution > .solution
-- conjure compact-solve .essence .param > .solution --savilerow-options "" --minion-options ""

-- SOLVING
-- savilerow -in-eprime .eprime -in-param .eprime-param -out-minion .minion (rm everything else)
-- minion .minion > SOLUTION
-- savilerow -mode translateSolution


-- (invokes the INTERACTIVE)
-- conjure
-- conjure .essence
-- conjure .essence .param






-- INTERACTIVE MODELLING
-- Conjure works by first selecting refinements for abstract parameters and decision variables (declarations)
-- and then refining expressions depending on the domain refinements. (TODO: Expand.)

-- There are # parameters and # decision variables in this problem specification.
-- # of the parameters are abstract and # of the decision variavles are abstract,
-- hence they will require domain refinement.
-- Moreover, Conjure can explore multiple domain refinements for each parameter and decision variable.
-- Channelling constraints will be generated automatically when multiple domain refinements are used in a single model.
-- Options (Channelled or not)
-- 1. Explore all combinations
-- 2. Explore all combinations, except channelled models
-- 3. Explore all combinations, except channelled models for parameters
-- 4. I want to choose per declaration
--          For x:set of tau (occurs # times)
--              no channelling
--              full channelling
--              full channelling + one redundant refinement
--              up to n different refinements
--          ...





=======
>>>>>>> 8cef983b
<|MERGE_RESOLUTION|>--- conflicted
+++ resolved
@@ -2,24 +2,7 @@
 
 import Conjure.Prelude
 import Conjure.UI ( UI(..), ui )
-<<<<<<< HEAD
-import Conjure.UI.IO ( readModelFromFile, readModelPreambleFromFile, writeModel, EssenceFileMode(..) )
-import Conjure.UI.Model ( parseStrategy, outputModels )
-import qualified Conjure.UI.Model as Config ( Config(..) )
-import Conjure.UI.RefineParam ( refineParam )
-import Conjure.UI.TranslateSolution ( translateSolution )
-import Conjure.UI.ValidateSolution ( validateSolution )
-import Conjure.UI.TypeCheck ( typeCheckModel_StandAlone )
-import Conjure.UI.LogFollow ( refAnswers )
-import Conjure.UI.Split ( outputSplittedModels )
-import Conjure.UI.VarSymBreaking ( outputVarSymBreaking )
-import Conjure.UI.ParameterGenerator ( parameterGenerator )
-import Conjure.UI.DomainPruning ( domainPruning )
-
-import Conjure.Language.NameGen ( runNameGen )
-=======
 import Conjure.UI.MainHelper ( mainWithArgs )
->>>>>>> 8cef983b
 import Conjure.Language.Pretty ( pretty )
 
 -- base
@@ -53,195 +36,3 @@
                     putStrLn $ printf "Timed out. Total CPU time used is %.3f seconds." cputimeInSeconds
                 Just () -> return ()
         _ -> workload
-<<<<<<< HEAD
-
-
-mainWithArgs :: (MonadIO m, MonadLog m, MonadFail m, MonadUserError m) => UI -> m ()
-mainWithArgs Modelling{..} = do
-    model <- readModelFromFile essence
-    liftIO $ hSetBuffering stdout NoBuffering
-    liftIO $ maybe (return ()) setRandomSeed seed
-    case savedChoices of
-        Just f  -> refAnswers f
-        Nothing -> return ()
-
-    let
-        parseStrategy_ s = maybe (userErr1 ("Not a valid strategy:" <+> pretty strategyQ))
-                                 return
-                                 (parseStrategy s)
-
-    config <- do
-        strategyQ'                  <- parseStrategy_ strategyQ
-        strategyA'                  <- parseStrategy_ strategyA
-        representations'            <- maybe (return strategyA')       parseStrategy_ representations
-        representationsFinds'       <- maybe (return representations') parseStrategy_ representationsFinds
-        representationsGivens'      <- maybe (return representations') parseStrategy_ representationsGivens
-        representationsAuxiliaries' <- maybe (return representations') parseStrategy_ representationsAuxiliaries
-        representationsQuantifieds' <- maybe (return representations') parseStrategy_ representationsQuantifieds
-        representationsCuts'        <- maybe (return representations') parseStrategy_ representationsCuts
-
-        case fst (viewAuto strategyQ') of
-            Compact -> userErr1 "The Compact heuristic isn't supported for questions."
-            _       -> return ()
-
-        return Config.Config
-            { Config.outputDirectory            = outputDirectory
-            , Config.logLevel                   = logLevel
-            , Config.verboseTrail               = verboseTrail
-            , Config.logRuleFails               = logRuleFails
-            , Config.logRuleSuccesses           = logRuleSuccesses
-            , Config.logRuleAttempts            = logRuleAttempts
-            , Config.logChoices                 = logChoices
-            , Config.strategyQ                  = strategyQ'
-            , Config.strategyA                  = strategyA'
-            , Config.representations            = representations'
-            , Config.representationsFinds       = representationsFinds'
-            , Config.representationsGivens      = representationsGivens'
-            , Config.representationsAuxiliaries = representationsAuxiliaries'
-            , Config.representationsQuantifieds = representationsQuantifieds'
-            , Config.representationsCuts        = representationsCuts'
-            , Config.channelling                = channelling
-            , Config.limitModels                = if limitModels == Just 0 then Nothing else limitModels
-            , Config.numberingStart             = numberingStart
-            , Config.smartFilenames             = smartFilenames
-            }
-    runNameGen $ outputModels config model
-mainWithArgs RefineParam{..} = do
-    when (null eprime      ) $ userErr1 "Mandatory field --eprime"
-    when (null essenceParam) $ userErr1 "Mandatory field --essence-param"
-    let outputFilename = fromMaybe (dropExtension essenceParam ++ ".eprime-param") eprimeParam
-    output <- runNameGen $ join $ refineParam
-                    <$> readModelPreambleFromFile eprime
-                    <*> readModelFromFile essenceParam
-    writeModel (if outputBinary then BinaryEssence else PlainEssence)
-               (Just outputFilename)
-               output
-mainWithArgs TranslateSolution{..} = do
-    when (null eprime        ) $ userErr1 "Mandatory field --eprime"
-    when (null eprimeSolution) $ userErr1 "Mandatory field --eprime-solution"
-    output <- runNameGen $ join $ translateSolution
-                    <$> readModelPreambleFromFile eprime
-                    <*> maybe (return def) readModelFromFile essenceParamO
-                    <*> readModelFromFile eprimeSolution
-    let outputFilename = fromMaybe (dropExtension eprimeSolution ++ ".solution") essenceSolutionO
-    writeModel (if outputBinary then BinaryEssence else PlainEssence)
-               (Just outputFilename) output
-mainWithArgs ValidateSolution{..} = do
-    when (null essence        ) $ userErr1 "Mandatory field --essence"
-    when (null essenceSolution) $ userErr1 "Mandatory field --solution"
-    join $ validateSolution
-        <$> readModelFromFile essence
-        <*> maybe (return def) readModelFromFile essenceParamO
-        <*> readModelFromFile essenceSolution
-mainWithArgs Pretty{..} = do
-    model <- readModelFromFile essence
-    writeModel (if outputBinary then BinaryEssence else PlainEssence)
-               Nothing model
-mainWithArgs Diff{..} =
-    join $ modelDiffIO
-        <$> readModelFromFile file1
-        <*> readModelFromFile file2
-mainWithArgs TypeCheck{..} =
-    void $ runNameGen $ join $ typeCheckModel_StandAlone <$> readModelFromFile essence
-mainWithArgs Split{..} = do
-    model <- readModelFromFile essence
-    outputSplittedModels outputDirectory model
-mainWithArgs SymmetryDetection{..} = do
-    let jsonFilePath = if null json then essence ++ "-json" else json
-    model <- readModelFromFile essence
-    outputVarSymBreaking jsonFilePath model
-mainWithArgs ParameterGenerator{..} = do
-    when (null essenceOut) $ userErr1 "Mandatory field --essence-out"
-    model  <- readModelFromFile essence
-    output <- parameterGenerator model
-    writeModel (if outputBinary then BinaryEssence else PlainEssence)
-               (Just essenceOut)
-               output
-mainWithArgs DomainPruning{..} = do
-    -- when (null essenceOut) $ userErr1 "Mandatory field --essence-out"
-    model <- readModelFromFile essence
-    domainPruning showErrors only includes model
-    -- output <- domainPruning model
-    -- writeModel (if outputBinary then BinaryEssence else PlainEssence)
-    --            (Just essenceOut)
-    --            output
-
-
-
--- INTERACTIVE
-
--- (Unless a .essence is given as argument)
--- Conjure works on problem specifications written in Essence.
--- You can load one by giving it as an argument to Conjure
--- Or by using the command `:load <filename>`
-
--- File parsed and type checked. Options
--- Notice: Intermediate files will be saved in <dir>
--- Conjure by default saves all intermediate files it generates.
--- Better safe than sorry.
-
-
--- (Once the model is complete)
--- Do you want to solve this model?
--- (Check if the model needs params)
--- (Unless a .param file is given as argument)
--- This problem seems to require parameters.
--- `:load <filename>`
--- Use default settings for Savile Row and Minion?
--- YES
--- NO, for SR:... for Minion:...
--- (If optimisation, wanna see intermediate solutions?)
--- (If sat, wanna see 1 solution, n solutions, all solutions, just number of solutions?)
--- Solved.
--- SR Time, CSEs, blah...
--- Minion Time, Nodes, blah...
-
-
--- conjure compact .essence > .eprime
--- conjure refineParam .eprime .param > .eprime-param
--- conjure translateSolution .eprime .eprime-solution > .solution
--- conjure compact-solve .essence .param > .solution --savilerow-options "" --minion-options ""
-
--- SOLVING
--- savilerow -in-eprime .eprime -in-param .eprime-param -out-minion .minion (rm everything else)
--- minion .minion > SOLUTION
--- savilerow -mode translateSolution
-
-
--- (invokes the INTERACTIVE)
--- conjure
--- conjure .essence
--- conjure .essence .param
-
-
-
-
-
-
--- INTERACTIVE MODELLING
--- Conjure works by first selecting refinements for abstract parameters and decision variables (declarations)
--- and then refining expressions depending on the domain refinements. (TODO: Expand.)
-
--- There are # parameters and # decision variables in this problem specification.
--- # of the parameters are abstract and # of the decision variavles are abstract,
--- hence they will require domain refinement.
--- Moreover, Conjure can explore multiple domain refinements for each parameter and decision variable.
--- Channelling constraints will be generated automatically when multiple domain refinements are used in a single model.
--- Options (Channelled or not)
--- 1. Explore all combinations
--- 2. Explore all combinations, except channelled models
--- 3. Explore all combinations, except channelled models for parameters
--- 4. I want to choose per declaration
---          For x:set of tau (occurs # times)
---              no channelling
---              full channelling
---              full channelling + one redundant refinement
---              up to n different refinements
---          ...
-
-
-
-
-
-=======
->>>>>>> 8cef983b
