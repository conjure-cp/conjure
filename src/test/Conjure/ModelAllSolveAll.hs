--- conflicted
+++ resolved
@@ -490,37 +490,6 @@
         assertFailure $ "file does not exist: " ++ f
 
 
-<<<<<<< HEAD
-modelAll :: FilePath -> Model -> IO ()
-modelAll dir model = ignoreLogs $ runNameGen model $ flip outputModels model Config
-    { logLevel                   = LogNone
-    , verboseTrail               = False
-    , rewritesTrail              = False
-    , logRuleFails               = False
-    , logRuleSuccesses           = False
-    , logRuleAttempts            = False
-    , logChoices                 = False
-    , strategyQ                  = PickFirst
-    , strategyA                  = PickAll
-    , representations            = PickAll
-    , representationsFinds       = PickAll
-    , representationsGivens      = PickAll
-    , representationsAuxiliaries = PickAll
-    , representationsQuantifieds = PickAll
-    , representationsCuts        = PickAll
-    , outputDirectory            = dir
-    , channelling                = True
-    , representationLevels       = True
-    , generateNeighbourhoods     = False
-    , filterNeighbourhoods       = []
-    , frameUpdateVersion         = "decomposition"
-    , limitModels                = Nothing
-    , numberingStart             = 1
-    , smartFilenames             = True
-    , lineWidth                  = 120
-    , responses                  = Nothing
-    }
-=======
 modelAll :: FilePath -> FilePath -> FilePath -> IO ()
 modelAll tBaseDir dir essenceFile = do
     additionalArgs <- catch (words . textToString <$> T.readFile (tBaseDir ++ "/additional-arguments.txt"))
@@ -538,4 +507,3 @@
                       , "--channelling=yes"
                       , "--representation-levels=yes"
                       ]
->>>>>>> 8691dc1e
