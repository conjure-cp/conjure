
-- This module defines the `MonadInterleave` type class, and two useful
-- functions to work with an instance of `MonadInterleave`: `interleave` and
-- `yield`.

module MonadInterleave ( MonadInterleave, interleave, yield ) where

<<<<<<< HEAD
import Control.Monad.Identity ( Identity )
=======

>>>>>>> bdbf41c2
import System.IO.Unsafe ( unsafeInterleaveIO )


-- type-class for those monads with a special operation to make them lazier.
class Monad m => MonadInterleave m where

    -- defer the evaluation of the argument computation
    interleave :: m a -> m a


-- replacement for `return`
yield :: MonadInterleave m => a -> m a
yield = interleave . return


-- IO is a natural instance of MonadInterleave
instance MonadInterleave IO where
    interleave = unsafeInterleaveIO

instance MonadInterleave Identity where
    interleave = id<|MERGE_RESOLUTION|>--- conflicted
+++ resolved
@@ -5,11 +5,8 @@
 
 module MonadInterleave ( MonadInterleave, interleave, yield ) where
 
-<<<<<<< HEAD
+
 import Control.Monad.Identity ( Identity )
-=======
-
->>>>>>> bdbf41c2
 import System.IO.Unsafe ( unsafeInterleaveIO )
 
 
@@ -29,5 +26,6 @@
 instance MonadInterleave IO where
     interleave = unsafeInterleaveIO
 
+-- Identity doesn't need any special care
 instance MonadInterleave Identity where
     interleave = id