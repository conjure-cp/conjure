--- conflicted
+++ resolved
@@ -20,15 +20,9 @@
 rule_Int :: Rule
 rule_Int = "dontCare-int" `namedRule` theRule where
     theRule p = do
-<<<<<<< HEAD
-        x       <- match opDontCare p
-        TypeInt _ <- typeOf x
-        xDomain <- domainOf x
-=======
         x         <- match opDontCare p
         TypeInt _ <- typeOf x
         xDomain   <- domainOf x
->>>>>>> 6bf7a72f
         let raiseBug = bug ("dontCare on domain:" <+> pretty xDomain)
         let val = case xDomain of
                 DomainInt _ [] -> raiseBug
