--- conflicted
+++ resolved
@@ -1,8 +1,4 @@
 {-# LANGUAGE QuasiQuotes #-}
-<<<<<<< HEAD
-{-# OPTIONS_GHC -Wno-unrecognised-pragmas #-}
-=======
->>>>>>> 86c3de8c
 
 module Conjure.Rules.Transform (rules_Transform) where
 
@@ -36,11 +32,7 @@
 rule_Transform_Functorially = "transform-functorially" `namedRule` theRule
   where
     theRule (Comprehension body gensOrConds) = do
-<<<<<<< HEAD
       (gocBefore, (pat, x), gocAfter) <- matchFirst gensOrConds $ \case
-=======
-      (gocBefore, (pat, x), gocAfter) <- matchFirst gensOrConds $ \goc -> case goc of
->>>>>>> 86c3de8c
         Generator (GenInExpr (Single pat) expr) ->
           return (pat, matchDefs [opToSet, opToMSet] expr)
         _ -> na "rule_Transform_Functorially"
@@ -56,20 +48,12 @@
                 return
                   ( Comprehension body
                       $ gocBefore
-<<<<<<< HEAD
-                      ++ [Generator (GenInExpr dPat [essence| &y |])]
-                      ++ ( ComprehensionLetting
-                             (Single pat)
-                             [essence|
-                              transform(&morphism, &d) |]
-=======
                       ++ [Generator (GenInExpr dPat y)]
                       ++ ( ( ComprehensionLetting
                                (Single pat)
                                [essence|
                               transform(&morphism, &d) |]
                            )
->>>>>>> 86c3de8c
                              : gocAfter
                          )
                   )
@@ -89,19 +73,10 @@
           return
             ( "Horizontal rule for transform comprehension",
               do
-<<<<<<< HEAD
-                gox <- mapM (transformOverGenOrCond morphism) gensOrConds
-                return
-                  $ Comprehension
-                    [essence|
-                                        transform(&morphism, &body)
-                                                  |]
-=======
                 gox <- sequence (transformOverGenOrCond morphism <$> gensOrConds)
                 return
                   $ Comprehension
                     [essence| transform(&morphism, &body) |]
->>>>>>> 86c3de8c
                     (join gox)
             )
         else na "rule_Transform_Comprehension"
@@ -122,44 +97,17 @@
     transformOverGenerator m (GenDomainNoRepr absPat d) = do
       (rPat, ns) <- clonePattern absPat
       return
-<<<<<<< HEAD
-        $ Generator (GenDomainNoRepr rPat d)
-        : ( ( \(pat, exp) ->
-                ComprehensionLetting (Single pat) [essence| transform(&m,&exp) |]
-            )
-              <$> ns
-          )
-=======
         $ [Generator (GenDomainNoRepr rPat d)]
         ++ ( ( \(pat, exp) ->
                  ComprehensionLetting (Single pat) [essence| transform(&m,&exp) |]
              )
                <$> ns
            )
->>>>>>> 86c3de8c
 
     clonePattern (Single name) = do
       (nPat, n) <- quantifiedVar
       return (nPat, [(name, n)])
     clonePattern (AbsPatTuple pats) = do
-<<<<<<< HEAD
-      rec <- mapM clonePattern pats
-      return
-        ( AbsPatTuple $ fst <$> rec,
-          snd =<< rec
-        )
-    clonePattern (AbsPatMatrix pats) = do
-      rec <- mapM clonePattern pats
-      return
-        ( AbsPatMatrix $ fst <$> rec,
-          snd =<< rec
-        )
-    clonePattern (AbsPatSet pats) = do
-      rec <- mapM clonePattern pats
-      return
-        ( AbsPatSet $ fst <$> rec,
-          snd =<< rec
-=======
       rec <- sequence (clonePattern <$> pats)
       return
         ( AbsPatTuple $ fst <$> rec,
@@ -176,7 +124,6 @@
       return
         ( AbsPatSet $ fst <$> rec,
           join $ snd <$> rec
->>>>>>> 86c3de8c
         )
     clonePattern _ =
       bug "rule_Transform_Comprehension: clonePattern: unsupported Abstract Pattern"
@@ -196,12 +143,7 @@
                 tupleExpression =
                   AbstractLiteral
                     $ AbsLitTuple
-<<<<<<< HEAD
-                    $ tupleIndexTransform
-                    <$> [1 .. (fromIntegral $ length tint)]
-=======
                     $ (tupleIndexTransform <$> [1 .. (fromIntegral $ length tint)])
->>>>>>> 86c3de8c
             return
               ( "Horizontal rule for transform of tuple",
                 return tupleExpression
@@ -211,21 +153,13 @@
                   let indexexpr =
                         Reference (fst indx)
                           $ Just
-<<<<<<< HEAD
                           $ uncurry RecordField indx
-=======
-                          $ RecordField (fst indx) (snd indx)
->>>>>>> 86c3de8c
                    in (fst indx, [essence| transform(&morphism, &i[&indexexpr]) |])
                 recordExpression =
                   AbstractLiteral
                     $ AbsLitRecord
-<<<<<<< HEAD
                     $ recordIndexTransform
                     <$> namet
-=======
-                    $ (recordIndexTransform <$> namet)
->>>>>>> 86c3de8c
             return
               ( "Horizontal rule for transform of record",
                 return recordExpression
@@ -238,11 +172,7 @@
 rule_Transform_Matrix = "transform-matrix" `namedRule` theRule
   where
     theRule (Comprehension body gensOrConds) = do
-<<<<<<< HEAD
       (gocBefore, (pat, exp), gocAfter) <- matchFirst gensOrConds $ \case
-=======
-      (gocBefore, (pat, exp), gocAfter) <- matchFirst gensOrConds $ \goc -> case goc of
->>>>>>> 86c3de8c
         Generator (GenInExpr (Single pat) expr) -> return (pat, expr)
         _ -> na "rule_Transform_Matrix"
       (morphism, matexp) <- match opTransform exp
@@ -274,11 +204,7 @@
 rule_Transform_Partition = "transform-partition" `namedRule` theRule
   where
     theRule (Comprehension body gensOrConds) = do
-<<<<<<< HEAD
       (gocBefore, (pat, x), gocAfter) <- matchFirst gensOrConds $ \case
-=======
-      (gocBefore, (pat, x), gocAfter) <- matchFirst gensOrConds $ \goc -> case goc of
->>>>>>> 86c3de8c
         Generator (GenInExpr (Single pat) expr) -> return (pat, expr)
         _ -> na "rule_Transform_Partition"
       z <- match opParts x
@@ -296,11 +222,7 @@
                   ( Comprehension body
                       $ gocBefore
                       ++ [Generator (GenInExpr dPat [essence| parts(&y) |])]
-<<<<<<< HEAD
                       ++ (ComprehensionLetting (Single pat) [essence| transform(&morphism, &d) |] : gocAfter)
-=======
-                      ++ ((ComprehensionLetting (Single pat) [essence| transform(&morphism, &d) |]) : gocAfter)
->>>>>>> 86c3de8c
                   )
             )
         else na "rule_Transform_Partition"
@@ -310,11 +232,7 @@
 rule_Transform_Sequence = "transform-sequence" `namedRule` theRule
   where
     theRule (Comprehension body gensOrConds) = do
-<<<<<<< HEAD
       (gocBefore, (pat, x), gocAfter) <- matchFirst gensOrConds $ \case
-=======
-      (gocBefore, (pat, x), gocAfter) <- matchFirst gensOrConds $ \goc -> case goc of
->>>>>>> 86c3de8c
         Generator (GenInExpr (Single pat) expr) ->
           return (pat, matchDefs [opToSet, opToMSet] expr)
         _ -> na "rule_Transform_Sequence"
@@ -331,20 +249,12 @@
                 return
                   ( Comprehension body
                       $ gocBefore
-<<<<<<< HEAD
-                      ++ [Generator (GenInExpr dPat [essence| &y |])]
-                      ++ ( ComprehensionLetting
-                             (Single pat)
-                             [essence|
-                   (&d[1], transform(&morphism, &d[2])) |]
-=======
                       ++ [Generator (GenInExpr dPat y)]
                       ++ ( ( ComprehensionLetting
                                (Single pat)
                                [essence|
                    (&d[1], transform(&morphism, &d[2])) |]
                            )
->>>>>>> 86c3de8c
                              : gocAfter
                          )
                   )
@@ -356,11 +266,7 @@
 rule_Transform_Sequence_Defined = "transform-sequence-defined" `namedRule` theRule
   where
     theRule (Comprehension body gensOrConds) = do
-<<<<<<< HEAD
       (gocBefore, (pat, x), gocAfter) <- matchFirst gensOrConds $ \case
-=======
-      (gocBefore, (pat, x), gocAfter) <- matchFirst gensOrConds $ \goc -> case goc of
->>>>>>> 86c3de8c
         Generator (GenInExpr pat@Single {} expr) ->
           return (pat, matchDefs [opToSet, opToMSet] expr)
         _ -> na "rule_Transform_Sequence_Defined"
@@ -388,11 +294,7 @@
 rule_Transformed_Indexing = "transformed-indexing" `namedRule` theRule
   where
     theRule (Comprehension body gensOrConds) = do
-<<<<<<< HEAD
       (gocBefore, (pat, exp), gocAfter) <- matchFirst gensOrConds $ \case
-=======
-      (gocBefore, (pat, exp), gocAfter) <- matchFirst gensOrConds $ \goc -> case goc of
->>>>>>> 86c3de8c
         Generator (GenInExpr (Single pat) expr) -> return (pat, expr)
         _ -> na "rule_Transformed_Indexing"
       (matexp, indexer) <- match opIndexing exp
@@ -452,11 +354,7 @@
       case matched of
         [] -> na "rule_Lift_Transformed_Indexing: nothing to lift"
         _ -> do
-<<<<<<< HEAD
           replacements <- mapM liftIndexing matched
-=======
-          replacements <- sequence (liftIndexing <$> matched)
->>>>>>> 86c3de8c
           return
             ( "Horizontal rule for lift transformed indexing",
               return
@@ -471,11 +369,7 @@
 rule_Transform_Indexing = "transform-indexing" `namedRule` theRule
   where
     theRule (Comprehension body gensOrConds) = do
-<<<<<<< HEAD
       (gocBefore, (pat, expr), gocAfter) <- matchFirst gensOrConds $ \case
-=======
-      (gocBefore, (pat, expr), gocAfter) <- matchFirst gensOrConds $ \goc -> case goc of
->>>>>>> 86c3de8c
         Generator (GenInExpr pat expr) -> return (pat, expr)
         _ -> na "rule_Transform_Indexing"
       (morphism, matexp) <- match opTransform expr
@@ -519,12 +413,7 @@
             else
               return
                 ( "Horizontal rule for transform shortcut",
-<<<<<<< HEAD
-                  do
-                    return [essence| &i |]
-=======
                   return i
->>>>>>> 86c3de8c
                 )
     theRule _ = na "rule_Transform_Unifying"
 
@@ -534,10 +423,7 @@
     theRule p = do
       _ <- match opTransform p
       let (x, rx) = matchManyTransforms p
-<<<<<<< HEAD
-=======
       TypeSequence {} <- typeOf x
->>>>>>> 86c3de8c
       (_, as) <- match sequenceLiteral x
       return
         ( "Horizontal rule for transform sequence literal",
@@ -716,9 +602,5 @@
         Just argInt -> return $ fromInt $ fromIntegral $ argInt + 1
       return
         ( "Variant active on:" <+> pretty p,
-<<<<<<< HEAD
           return [essence| &xWhich = &argInt |]
-=======
-          return $ [essence| &xWhich = &argInt |]
->>>>>>> 86c3de8c
         )