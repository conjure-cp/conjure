{-# LANGUAGE QuasiQuotes #-}

module Conjure.Rules.Horizontal.Partition where

import Conjure.Rules.Import


rule_Comprehension_Literal :: Rule
rule_Comprehension_Literal = "partition-comprehension-literal" `namedRule` theRule where
    theRule (Comprehension body gensOrConds) = do
        (gocBefore, (pat, p), gocAfter) <- matchFirst gensOrConds $ \ goc -> case goc of
            Generator (GenInExpr pat@Single{} expr) -> return (pat, matchDef opParts expr)
            _ -> na "rule_Comprehension_Literal"
        (TypePartition tau, elems) <- match partitionLiteral p
        let outLiteral = make matrixLiteral
<<<<<<< HEAD
                            (TypeMatrix (TypeInt Nothing) (TypeSet tau))
                            (DomainInt Nothing [RangeBounded 1 (fromInt (genericLength elems))])
=======
                            (TypeMatrix (TypeInt NoTag) (TypeSet tau))
                            (DomainInt NoTag [RangeBounded 1 (fromInt (genericLength elems))])
>>>>>>> 6bf7a72f
                            [ AbstractLiteral (AbsLitSet e)
                            | e <- elems
                            ]
        let upd val old = lambdaToFunction pat old val
        return
            ( "Comprehension on partition literals"
            , do
                 (iPat, i) <- quantifiedVar
                 return $ Comprehension (upd i body)
                         $  gocBefore
                         ++ [Generator (GenInExpr iPat outLiteral)]
                         ++ transformBi (upd i) gocAfter
            )
    theRule _ = na "rule_Comprehension_PartitionLiteral"


rule_Eq :: Rule
rule_Eq = "partition-eq" `namedRule` theRule where
    theRule p = do
        (x,y)           <- match opEq p
        TypePartition{} <- typeOf x
        TypePartition{} <- typeOf y
        return
            ( "Horizontal rule for partition equality"
            , return $ make opEq (make opParts x) (make opParts y)
            )


rule_Neq :: Rule
rule_Neq = "partition-neq" `namedRule` theRule where
    theRule [essence| &x != &y |] = do
        TypePartition{} <- typeOf x
        TypePartition{} <- typeOf y
        return
            ( "Horizontal rule for partition dis-equality"
               , do
                    (iPat, i) <- quantifiedVar
                    return [essence|
                            (exists &iPat in &x . !(&i in &y))
                            \/
                            (exists &iPat in &y . !(&i in &x))
                        |]
            )
    theRule _ = na "rule_Neq"


rule_DotLt :: Rule
rule_DotLt = "partition-DotLt" `namedRule` theRule where
    theRule p = do
        (a,b)           <- match opDotLt p
        TypePartition{} <- typeOf a
        TypePartition{} <- typeOf b
        sameRepresentation a b
        ma <- tupleLitIfNeeded <$> downX1 a
        mb <- tupleLitIfNeeded <$> downX1 b
        return
            ( "Horizontal rule for partition .<" <+> pretty (make opDotLt ma mb)
            , return $ make opDotLt ma mb
            )


rule_DotLeq :: Rule
rule_DotLeq = "partition-DotLeq" `namedRule` theRule where
    theRule p = do
        (a,b)           <- match opDotLeq p
        TypePartition{} <- typeOf a
        TypePartition{} <- typeOf b
        sameRepresentation a b
        ma <- tupleLitIfNeeded <$> downX1 a
        mb <- tupleLitIfNeeded <$> downX1 b
        return
            ( "Horizontal rule for partition .<=" <+> pretty (make opDotLeq ma mb)
            , return $ make opDotLeq ma mb
            )


rule_Together :: Rule
rule_Together = "partition-together" `namedRule` theRule where
    theRule [essence| together(&x,&p) |] = do
        TypePartition{} <- typeOf p
        DomainPartition _ _ inner <- domainOf p
        return
            ( "Horizontal rule for partition-together"
            , do
                 (iPat, i) <- quantifiedVar
                 (jPat, j) <- quantifiedVar
                 (kPat, k) <- quantifiedVar
                 return [essence|
                             (exists &iPat in parts(&p) . &x subsetEq &i)
                             /\
                             $ the items in x appear somewhere in the partition
                             (forAll &jPat in &x . exists &kPat : &inner . &j = &k)
                        |]
            )
    theRule _ = na "rule_Together"


rule_Apart :: Rule
rule_Apart = "partition-apart" `namedRule` theRule where
    theRule [essence| apart(&x,&p) |] = do
        case p of
            -- this is because this rule would change the parity of the DefinednessConstraints
            -- they should be bubbled up first.
            WithLocals{} -> na "rule_Apart"
            _ -> return ()
        TypePartition{} <- typeOf p
        DomainPartition _ _ inner <- domainOf p
        return
            ( "Horizontal rule for partition-apart"
            , do
                (iPat, i) <- quantifiedVar
                (jPat, j) <- quantifiedVar
                (kPat, k) <- quantifiedVar
                return [essence|
                             (forAll &iPat in parts(&p) . !(&x subsetEq &i))
                                    /\
                             $ the items in x appear somewhere in the partition
                             (forAll &jPat in &x . exists &kPat : &inner . &j = &k)
                       |]
            )
    theRule _ = na "rule_Apart"


rule_Party :: Rule
rule_Party = "partition-party" `namedRule` theRule where
    theRule (Comprehension body gensOrConds) = do
        (gocBefore, (pat, expr), gocAfter) <- matchFirst gensOrConds $ \ goc -> case goc of
            Generator (GenInExpr pat@Single{} expr) -> return (pat, expr)
            _ -> na "rule_Comprehension_Literal"
        (mkModifier, expr2) <- match opModifier expr
        (wanted, p)         <- match opParty expr2
        TypePartition{} <- typeOf p
        let upd val old = lambdaToFunction pat old val
        return
            ( "Comprehension on a particular part of a partition"
            , do
                 (iPat, i) <- quantifiedVar
                 (jPat, j) <- quantifiedVar
                 return $
                     Comprehension (upd j body)
                         $  gocBefore
                         ++ [ Generator (GenInExpr iPat (make opParts p))
                            , Condition [essence| &wanted in &i |]
                            , Generator (GenInExpr jPat (mkModifier i))
                            ]
                         ++ transformBi (upd j) gocAfter
            )
    theRule _ = na "rule_Party"


rule_Participants :: Rule
rule_Participants = "partition-participants" `namedRule` theRule where
    theRule (Comprehension body gensOrConds) = do
        (gocBefore, (pat, expr), gocAfter) <- matchFirst gensOrConds $ \ goc -> case goc of
            Generator (GenInExpr pat@Single{} expr) -> return (pat, expr)
            _ -> na "rule_Comprehension_Literal"
        p <- match opParticipants expr
        TypePartition{} <- typeOf p
        let upd val old = lambdaToFunction pat old val
        return
            ( "Comprehension on participants of a partition"
            , do
                 (iPat, i) <- quantifiedVar
                 (jPat, j) <- quantifiedVar
                 return $ Comprehension (upd j body)
                         $  gocBefore
                         ++ [ Generator (GenInExpr iPat (make opParts p))
                            , Generator (GenInExpr jPat i)
                            ]
                         ++ transformBi (upd j) gocAfter
            )
    theRule _ = na "rule_Participants"


rule_Card :: Rule
rule_Card = "partition-card" `namedRule` theRule where
    theRule p = do
        partition_      <- match opTwoBars p
        TypePartition{} <- typeOf partition_
        return
            ( "Cardinality of a partition"
            , return $ make opTwoBars $ make opParticipants partition_
            )


rule_In :: Rule
rule_In = "partition-in" `namedRule` theRule where
    theRule [essence| &x in &p |] = do
        TypePartition{} <- typeOf p
        return
            ( "Horizontal rule for partition-in."
            , return [essence| &x in parts(&p) |]
            )
    theRule _ = na "rule_In"<|MERGE_RESOLUTION|>--- conflicted
+++ resolved
@@ -13,13 +13,8 @@
             _ -> na "rule_Comprehension_Literal"
         (TypePartition tau, elems) <- match partitionLiteral p
         let outLiteral = make matrixLiteral
-<<<<<<< HEAD
-                            (TypeMatrix (TypeInt Nothing) (TypeSet tau))
-                            (DomainInt Nothing [RangeBounded 1 (fromInt (genericLength elems))])
-=======
                             (TypeMatrix (TypeInt NoTag) (TypeSet tau))
                             (DomainInt NoTag [RangeBounded 1 (fromInt (genericLength elems))])
->>>>>>> 6bf7a72f
                             [ AbstractLiteral (AbsLitSet e)
                             | e <- elems
                             ]
