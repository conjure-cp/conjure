{-# LANGUAGE QuasiQuotes #-}

module Conjure.Rules.Horizontal.Set where

import Conjure.Rules.Import
import Conjure.Process.Sanity ( isInfinite )

rule_Comprehension_Literal :: Rule
rule_Comprehension_Literal = "set-comprehension-literal" `namedRule` theRule where
    theRule (Comprehension body gensOrConds) = do
        (gocBefore, (pat, expr), gocAfter) <- matchFirst gensOrConds $ \ goc -> case goc of
            Generator (GenInExpr pat@Single{} expr) -> return (pat, matchDefs [opToSet, opToMSet] expr)
            _ -> na "rule_Comprehension_Literal"
        (TypeSet tau, elems) <- match setLiteral expr
        let outLiteral = make matrixLiteral
                            (TypeMatrix (TypeInt NoTag) tau)
                            (DomainInt NoTag [RangeBounded 1 (fromInt (genericLength elems))])
                            elems
        let upd val old = lambdaToFunction pat old val
        return
            ( "Comprehension on set literals"
            , do
                 (iPat, i) <- quantifiedVar
                 return $ Comprehension (upd i body)
                         $  gocBefore
                         ++ [Generator (GenInExpr iPat outLiteral)]
                         ++ transformBi (upd i) gocAfter
            )
    theRule _ = na "rule_Comprehension_Literal"


rule_Eq :: Rule
rule_Eq = "set-eq" `namedRule` theRule where
    theRule p = do
        (x,y)     <- match opEq p
        TypeSet{} <- typeOf x
        TypeSet{} <- typeOf y
        return
            ( "Horizontal rule for set equality"
            , return $ make opAnd $ fromList
                [ make opSubsetEq x y
                , make opSubsetEq y x
                ]
            )


rule_Neq :: Rule
rule_Neq = "set-neq" `namedRule` theRule where
    theRule [essence| &x != &y |] = do
        TypeSet{} <- typeOf x
        TypeSet{} <- typeOf y
        return
            ( "Horizontal rule for set dis-equality"
            , do
                 (iPat, i) <- quantifiedVar
                 return [essence|
                         (exists &iPat in &x . !(&i in &y))
                         \/
                         (exists &iPat in &y . !(&i in &x))
                     |]
            )
    theRule _ = na "rule_Neq"


rule_SubsetEq :: Rule
rule_SubsetEq = "set-subsetEq" `namedRule` theRule where
    theRule p = do
        (x,y)     <- match opSubsetEq p
        TypeSet{} <- typeOf x
        TypeSet{} <- typeOf y
        return
            ( "Horizontal rule for set subsetEq"
            , do
                 (iPat, i) <- quantifiedVar
                 return [essence| forAll &iPat in &x . &i in &y |]
            )


rule_Subset :: Rule
rule_Subset = "set-subset" `namedRule` theRule where
    theRule [essence| &a subset &b |] = do
        TypeSet{} <- typeOf a
        TypeSet{} <- typeOf b
        return
            ( "Horizontal rule for set subset"
            , return [essence| &a subsetEq &b /\ &a != &b |]
            )
    theRule _ = na "rule_Subset"


rule_Supset :: Rule
rule_Supset = "set-supset" `namedRule` theRule where
    theRule [essence| &a supset &b |] = do
        TypeSet{} <- typeOf a
        TypeSet{} <- typeOf b
        return
            ( "Horizontal rule for set supset"
            , return [essence| &b subset &a |]
            )
    theRule _ = na "rule_Supset"


rule_SupsetEq :: Rule
rule_SupsetEq = "set-subsetEq" `namedRule` theRule where
    theRule [essence| &a supsetEq &b |] = do
        TypeSet{} <- typeOf a
        TypeSet{} <- typeOf b
        return
            ( "Horizontal rule for set supsetEq"
            , return [essence| &b subsetEq &a |]
            )
    theRule _ = na "rule_SupsetEq"


<<<<<<< HEAD
rule_DotLt :: Rule
rule_DotLt = "set-DotLt" `namedRule` theRule where
    theRule p = do
        (a,b)     <- match opDotLt p
        TypeSet{} <- typeOf a
        TypeSet{} <- typeOf b
        sameRepresentation a b
        ma <- tupleLitIfNeeded <$> downX1 a
        mb <- tupleLitIfNeeded <$> downX1 b
        return
            ( "Horizontal rule for set .<" <+> pretty (make opDotLt ma mb)
            , return $ make opDotLt ma mb
            )


rule_DotLeq :: Rule
rule_DotLeq = "set-DotLeq" `namedRule` theRule where
  --This works but not for occurrence rep
    theRule [essence| &a .<= image(&perm, &b) |] = do
        TypeSet{} <- typeOf a
        TypeSet{} <- typeOf b
        TypePermutation{} <- typeOf perm
        sameRepresentation a b
        ma <- tupleLitIfNeeded <$> downX1 a
        mb <- tupleLitIfNeeded <$> downX1 b
        return
            ( "Horizontal rule for set .<="
                <+> pretty ([essence| &ma .<= image(&perm, &mb) |])

            , return $ [essence| &ma .<= image(&perm, &mb) |]
            )
    theRule p = do
        (a,b)     <- match opDotLeq p
        TypeSet{} <- typeOf a
        TypeSet{} <- typeOf b
        sameRepresentation a b
        ma <- tupleLitIfNeeded <$> downX1 a
        mb <- tupleLitIfNeeded <$> downX1 b
        return
            ( "Horizontal rule for set .<=" <+> pretty (make opDotLeq ma mb)
            , return $ make opDotLeq ma mb
            )


=======
>>>>>>> 85331db8
rule_Intersect :: Rule
rule_Intersect = "set-intersect" `namedRule` theRule where
    theRule (Comprehension body gensOrConds) = do
        (gocBefore, (pat, iPat, expr), gocAfter) <- matchFirst gensOrConds $ \ goc -> case goc of
            Generator (GenInExpr pat@(Single iPat) expr) ->
                return (pat, iPat, matchDefs [opToSet,opToMSet,opToRelation] expr)
            _ -> na "rule_Intersect"
        (mkModifier, s)    <- match opModifier expr
        (x, y)             <- match opIntersect s
        tx                 <- typeOf x
        case tx of
            TypeSet{}      -> return ()
            TypeMSet{}     -> return ()
            TypeFunction{} -> return ()
            TypeRelation{} -> return ()
            _              -> fail "type incompatibility in intersect operator"
        let i = Reference iPat Nothing
        return
            ( "Horizontal rule for set intersection"
            , return $
                Comprehension body
                    $  gocBefore
                    ++ [ Generator (GenInExpr pat (mkModifier x))
                       , Condition [essence| &i in &y |]
                       ]
                    ++ gocAfter
            )
    theRule _ = na "rule_Intersect"


rule_Union :: Rule
rule_Union = "set-union" `namedRule` theRule where
    theRule (Comprehension body gensOrConds) = do
        (gocBefore, (pat, iPat, expr), gocAfter) <- matchFirst gensOrConds $ \ goc -> case goc of
            Generator (GenInExpr pat@(Single iPat) expr) -> return (pat, iPat, matchDef opToSet expr)
            _ -> na "rule_Union"
        (mkModifier, s)    <- match opModifier expr
        (x, y)             <- match opUnion s
        tx                 <- typeOf x
        case tx of
            TypeSet{}      -> return ()
            TypeMSet{}     -> return ()
            TypeFunction{} -> return ()
            TypeRelation{} -> return ()
            _              -> fail "type incompatibility in union operator"
        let i = Reference iPat Nothing
        return
            ( "Horizontal rule for set union"
            , return $ make opFlatten $ AbstractLiteral $ AbsLitMatrix
                (DomainInt NoTag [RangeBounded 1 2])
                [ Comprehension body
                    $  gocBefore
                    ++ [ Generator (GenInExpr pat (mkModifier x)) ]
                    ++ gocAfter
                , Comprehension body
                    $  gocBefore
                    ++ [ Generator (GenInExpr pat (mkModifier y))
                       , Condition [essence| !(&i in &x) |]
                       ]
                    ++ gocAfter
                ]
            )
    theRule _ = na "rule_Union"


rule_Difference :: Rule
rule_Difference = "set-difference" `namedRule` theRule where
    theRule (Comprehension body gensOrConds) = do
        (gocBefore, (pat, iPat, expr), gocAfter) <- matchFirst gensOrConds $ \ goc -> case goc of
            Generator (GenInExpr pat@(Single iPat) expr) -> return (pat, iPat, expr)
            _ -> na "rule_Difference"
        (mkModifier, s)    <- match opModifier expr
        (x, y)             <- match opMinus s
        tx                 <- typeOf x
        case tx of
            TypeSet{}      -> return ()
            TypeMSet{}     -> return ()
            TypeFunction{} -> return ()
            TypeRelation{} -> return ()
            _              -> fail "type incompatibility in difference operator"
        let i = Reference iPat Nothing
        return
            ( "Horizontal rule for set difference"
            , return $
                Comprehension body
                    $  gocBefore
                    ++ [ Generator (GenInExpr pat (mkModifier x))
                       , Condition [essence| !(&i in &y) |]
                       ]
                    ++ gocAfter
            )
    theRule _ = na "rule_Difference"


rule_PowerSet_Difference :: Rule
rule_PowerSet_Difference = "set-powerSet-difference" `namedRule` theRule where
    theRule (Comprehension body gensOrConds) = do
        (gocBefore, (pat, expr), gocAfter) <- matchFirst gensOrConds $ \ goc -> case goc of
            Generator (GenInExpr pat expr) -> return (pat, expr)
            _ -> na "rule_PowerSet_Difference"
        setExpr            <- match opPowerSet expr
        (x, y)             <- match opMinus setExpr
        let patAsExpr = patternToExpr pat
        return
            ( "Horizontal rule for set powerSet difference"
            , return $
                Comprehension body
                    $  gocBefore
                    ++ [ Generator (GenInExpr pat (make opPowerSet x))
                       , Condition [essence| !(&patAsExpr subsetEq &y) |]
                       ]
                    ++ gocAfter
            )
    theRule _ = na "rule_PowerSet_Difference"


rule_PowerSet_Comprehension :: Rule
rule_PowerSet_Comprehension = "set-powerSet-comprehension" `namedRule` theRule where
    theRule (Comprehension body gensOrConds) = do
        (gocBefore, (patName, expr), gocAfter) <- matchFirst gensOrConds $ \ goc -> case goc of
            Generator (GenInExpr (Single patName) expr) -> return (patName, expr)
            _ -> na "rule_PowerSet_Comprehension"
        s                             <- match opPowerSet expr
        sDom                          <- domainOf s
        let sDom' =
                -- only keep the maxsize attribute
                case sDom of
                    DomainSet () (SetAttr sAttr) sInner ->
                        let
                            sAttr' =
                                case sAttr of
                                    SizeAttr_None -> SizeAttr_None
                                    SizeAttr_Size x -> SizeAttr_MaxSize x
                                    SizeAttr_MinSize _ -> SizeAttr_None
                                    SizeAttr_MaxSize x -> SizeAttr_MaxSize x
                                    SizeAttr_MinMaxSize _ x -> SizeAttr_MaxSize x
                        in
                            DomainSet () (SetAttr sAttr') sInner
                    _ -> sDom
        let pat = Single patName
        let patAsExpr = Reference patName Nothing
        return
            ( "Horizontal rule for set-comprehension over powerSet"
            , return $
                Comprehension body
                    $  gocBefore
                    ++ [ Generator (GenDomainNoRepr pat sDom')
                       , Condition [essence| &patAsExpr subsetEq &s |]
                       ]
                    ++ gocAfter
            )
    theRule _ = na "rule_PowerSet_Comprehension"


rule_MaxMin :: Rule
rule_MaxMin = "set-max-min" `namedRule` theRule where
    theRule [essence| max(&s) |] = do
        TypeSet (TypeInt _) <- typeOf s
        return
            ( "Horizontal rule for set max"
            , do
                (iPat, i) <- quantifiedVar
                return [essence| max([&i | &iPat <- &s]) |]
            )
    theRule [essence| min(&s) |] = do
        TypeSet (TypeInt _) <- typeOf s
        return
            ( "Horizontal rule for set min"
            , do
                (iPat, i) <- quantifiedVar
                return [essence| min([&i | &iPat <- &s]) |]
            )
    theRule _ = na "rule_MaxMin"


-- x in s ~~> or([ x = i | i in s ])
rule_In :: Rule
rule_In = "set-in" `namedRule` theRule where
    theRule p = do
        (x,s)     <- match opIn p
        TypeSet{} <- typeOf s
        -- do not apply this rule to quantified variables
        -- or else we might miss the opportunity to apply a more specific vertical rule
        if referenceToComprehensionVar s
            then na "rule_In"
            else return ()
        return
            ( "Horizontal rule for set-in."
            , do
                 (iPat, i) <- quantifiedVar
                 return [essence| exists &iPat in &s . &i = &x |]
            )


rule_Card :: Rule
rule_Card = "set-card" `namedRule` theRule where
    theRule p = do
        s         <- match opTwoBars p
        case s of
            Domain{} -> na "rule_Card"
            _        -> return ()
        TypeSet{} <- typeOf s
        return
            ( "Horizontal rule for set cardinality."
            , do
                mdom <- runMaybeT $ domainOf s
                case mdom of
                    Just (DomainSet _ (SetAttr (SizeAttr_Size n)) _) -> return n
                    _ -> do
                        (iPat, _) <- quantifiedVar
                        return [essence| sum &iPat in &s . 1 |]
            )


rule_CardViaFreq :: Rule
rule_CardViaFreq = "set-card-via-freq" `namedRule` theRule where
    theRule [essence| freq(toMSet(&s),&x) |] = do
        case s of
            Domain{} -> na "rule_CardViaFreq"
            _        -> return ()
        TypeSet{} <- typeOf s
        return
            ( "Horizontal rule for set cardinality."
            , return [essence| toInt(&x in &s) |]
            )
    theRule _ = na "rule_CardViaFreq"


rule_Param_MinOfSet :: Rule
rule_Param_MinOfSet = "param-min-of-set" `namedRule` theRule where
    theRule [essence| min(&s) |] = do
        TypeSet (TypeInt _) <- typeOf s
        unless (categoryOf s == CatParameter) $ na "rule_Param_MinOfSet"
        DomainSet _ _ inner <- domainOf s
        case inner of
            DomainInt _ rs | isInfinite rs -> na "rule_Param_MaxOfSet"
            _ -> return ()
        return
            ( "min of a parameter set"
            , case inner of
                DomainInt _ [RangeBounded l _] -> return l
                _ -> do
                    (iPat, i) <- quantifiedVar
                    return [essence| min([ &i | &iPat : &inner ]) |]
            )
    theRule _ = na "rule_Param_MinOfSet"


rule_Param_MaxOfSet :: Rule
rule_Param_MaxOfSet = "param-max-of-set" `namedRule` theRule where
    theRule [essence| max(&s) |] = do
        TypeSet (TypeInt _) <- typeOf s
        unless (categoryOf s == CatParameter) $ na "rule_Param_MaxOfSet"
        DomainSet _ _ inner <- domainOf s
        case inner of
            DomainInt _ rs | isInfinite rs -> na "rule_Param_MaxOfSet"
            _ -> return ()
        return
            ( "max of a parameter set"
            , case inner of
                DomainInt _ [RangeBounded _ u] -> return u
                _ -> do
                    (iPat, i) <- quantifiedVar
                    return [essence| max([ &i | &iPat : &inner ]) |]
            )
    theRule _ = na "rule_Param_MaxOfSet"


rule_Param_Card :: Rule
rule_Param_Card = "param-card-of-set" `namedRule` theRule where
    theRule [essence| |&s| |] = do
        TypeSet (TypeInt _) <- typeOf s
        unless (categoryOf s == CatParameter) $ na "rule_Param_Card"
        DomainSet _ (SetAttr (SizeAttr_Size n)) _ <- domainOf s
        return
            ( "cardinality of a parameter set"
            , return n
            )
    theRule _ = na "rule_Param_Card"<|MERGE_RESOLUTION|>--- conflicted
+++ resolved
@@ -112,53 +112,6 @@
     theRule _ = na "rule_SupsetEq"
 
 
-<<<<<<< HEAD
-rule_DotLt :: Rule
-rule_DotLt = "set-DotLt" `namedRule` theRule where
-    theRule p = do
-        (a,b)     <- match opDotLt p
-        TypeSet{} <- typeOf a
-        TypeSet{} <- typeOf b
-        sameRepresentation a b
-        ma <- tupleLitIfNeeded <$> downX1 a
-        mb <- tupleLitIfNeeded <$> downX1 b
-        return
-            ( "Horizontal rule for set .<" <+> pretty (make opDotLt ma mb)
-            , return $ make opDotLt ma mb
-            )
-
-
-rule_DotLeq :: Rule
-rule_DotLeq = "set-DotLeq" `namedRule` theRule where
-  --This works but not for occurrence rep
-    theRule [essence| &a .<= image(&perm, &b) |] = do
-        TypeSet{} <- typeOf a
-        TypeSet{} <- typeOf b
-        TypePermutation{} <- typeOf perm
-        sameRepresentation a b
-        ma <- tupleLitIfNeeded <$> downX1 a
-        mb <- tupleLitIfNeeded <$> downX1 b
-        return
-            ( "Horizontal rule for set .<="
-                <+> pretty ([essence| &ma .<= image(&perm, &mb) |])
-
-            , return $ [essence| &ma .<= image(&perm, &mb) |]
-            )
-    theRule p = do
-        (a,b)     <- match opDotLeq p
-        TypeSet{} <- typeOf a
-        TypeSet{} <- typeOf b
-        sameRepresentation a b
-        ma <- tupleLitIfNeeded <$> downX1 a
-        mb <- tupleLitIfNeeded <$> downX1 b
-        return
-            ( "Horizontal rule for set .<=" <+> pretty (make opDotLeq ma mb)
-            , return $ make opDotLeq ma mb
-            )
-
-
-=======
->>>>>>> 85331db8
 rule_Intersect :: Rule
 rule_Intersect = "set-intersect" `namedRule` theRule where
     theRule (Comprehension body gensOrConds) = do
