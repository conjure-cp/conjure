{-# LANGUAGE DeriveDataTypeable #-}
{-# OPTIONS_GHC -fno-cse #-} -- stupid cmdargs

module Conjure.UI ( UI(..), ui ) where

-- conjure
import Conjure.Prelude
import Conjure.RepositoryVersion ( repositoryVersion )

-- cmdargs
import System.Console.CmdArgs hiding ( Default(..) )


data UI
    = Modelling
        { essence                    :: FilePath       -- essence, mandatory
        -- flags related to output
        , outputDirectory            :: FilePath
        , numberingStart             :: Int
        , smartFilenames             :: Bool
        , lineWidth                  :: Int            -- 120 by default
        -- flags related to logging
        , logLevel                   :: LogLevel
        , verboseTrail               :: Bool
        , rewritesTrail              :: Bool
        , logRuleFails               :: Bool
        , logRuleSuccesses           :: Bool
        , logRuleAttempts            :: Bool
        , logChoices                 :: Bool
        -- flags related to modelling decisions
        , strategyQ                  :: String
        , strategyA                  :: String
        , representations            :: Maybe String        -- (def: strategyA)
        , representationsFinds       :: Maybe String        -- (def: representations)
        , representationsGivens      :: Maybe String        -- (def: c)
        , representationsAuxiliaries :: Maybe String        -- (def: representations)
        , representationsQuantifieds :: Maybe String        -- (def: representations)
        , representationsCuts        :: Maybe String        -- (def: representations)
        , channelling                :: Bool
        , representationLevels       :: Bool                -- (def: True)
        , seed                       :: Maybe Int
        , limitModels                :: Maybe Int
        , limitTime                  :: Maybe Int
        , savedChoices               :: Maybe FilePath
        , outputBinary               :: Bool
        }
    | TranslateParameter
        { eprime           :: FilePath       -- eprime, mandatory
        , essenceParam     :: FilePath       -- essence-param, mandatory
        , eprimeParam      :: Maybe FilePath -- eprime-param, optional, by default (essenceParam <-.> "eprime-param")
        , logLevel         :: LogLevel
        , outputBinary     :: Bool
        , limitTime        :: Maybe Int
        }
    | TranslateSolution
        { eprime           :: FilePath       -- eprime, mandatory
        , essenceParamO    :: Maybe FilePath -- essence-param, optional
        , eprimeSolution   :: FilePath       -- eprime-solution, mandatory
        , essenceSolutionO :: Maybe FilePath -- essence-solution, optional, by default (eprimeSolution <-.> "solution")
        , logLevel         :: LogLevel
        , outputBinary     :: Bool
        , limitTime        :: Maybe Int
        }
    | ValidateSolution
        { essence          :: FilePath       -- essence, mandatory
        , essenceParamO    :: Maybe FilePath -- essence-param, optional
        , essenceSolution  :: FilePath       -- essence-solution, mandatory, by default (eprimeSolution <-.> "solution")
        , logLevel         :: LogLevel
        , outputBinary     :: Bool
        , limitTime        :: Maybe Int
        }
    | Solve
        { essence                    :: FilePath       -- essence, mandatory
        , essenceParams              :: [FilePath]
        , validateSolutionsOpt       :: Bool
        -- flags related to output
        , outputDirectory            :: FilePath
        , numberingStart             :: Int
        , smartFilenames             :: Bool
        , lineWidth                  :: Int            -- 120 by default
        -- flags related to logging
        , logLevel                   :: LogLevel
        , verboseTrail               :: Bool
        , rewritesTrail              :: Bool
        , logRuleFails               :: Bool
        , logRuleSuccesses           :: Bool
        , logRuleAttempts            :: Bool
        , logChoices                 :: Bool
        -- flags related to modelling decisions
        , strategyQ                  :: String
        , strategyA                  :: String
        , representations            :: Maybe String
        , representationsFinds       :: Maybe String
        , representationsGivens      :: Maybe String
        , representationsAuxiliaries :: Maybe String
        , representationsQuantifieds :: Maybe String
        , representationsCuts        :: Maybe String
        , channelling                :: Bool
        , representationLevels       :: Bool                -- (def: True)
        , seed                       :: Maybe Int
        , limitModels                :: Maybe Int
        , limitTime                  :: Maybe Int
        , outputBinary               :: Bool
        -- flags for SR and Minion
        , savilerowOptions           :: String
        , minionOptions              :: String
        }
    | Pretty
        { essence          :: FilePath
        , normaliseQuantified :: Bool
        , removeUnused     :: Bool
        , logLevel         :: LogLevel
        , outputBinary     :: Bool
        , limitTime        :: Maybe Int
        }
    | Diff
        { file1            :: FilePath
        , file2            :: FilePath
        , logLevel         :: LogLevel
        , outputBinary     :: Bool
        , limitTime        :: Maybe Int
        }
    | TypeCheck
        { essence          :: FilePath
        , logLevel         :: LogLevel
        , outputBinary     :: Bool
        , limitTime        :: Maybe Int
        }
    | Split
        { essence          :: FilePath
        , outputDirectory  :: FilePath
        , logLevel         :: LogLevel
        , outputBinary     :: Bool
        , limitTime        :: Maybe Int
        }
    | SymmetryDetection
        { essence          :: FilePath
        , json             :: FilePath
        , logLevel         :: LogLevel
        , outputBinary     :: Bool
        , limitTime        :: Maybe Int
        }
    | ParameterGenerator
        { essence          :: FilePath
        , essenceOut       :: FilePath
        , logLevel         :: LogLevel
        , outputBinary     :: Bool
        , limitTime        :: Maybe Int
        }
    deriving (Eq, Ord, Show, Data, Typeable)


ui :: UI
ui = modes
    [ Modelling
        { essence          = def   &= typ "ESSENCE_FILE"
                                   &= argPos 0
<<<<<<< HEAD
        , essenceParams    = []    &= typ "PARAMETER_FILE(s)"
                                   &= args                  -- TODO: make sure these are *.param files
        , validateSolutionsOpt = False
                                   &= name "validate-solutions"
                                   &= groupname "Flags"
                                   &= explicit
                                   &= help "Enable/disable solution validation. Off by default."
=======
>>>>>>> a1a6fbdc
        , outputDirectory  = "conjure-output"
                                   &= typDir
                                   &= name "output-directory"
                                   &= name "o"
                                   &= groupname "Logging & Output"
                                   &= explicit
                                   &= help "Output directory. Generated models will be saved here.\n\
                                           \Default value: 'conjure-output'"
        , numberingStart   = 1     &= name "numbering-start"
                                   &= groupname "Logging & Output"
                                   &= explicit
                                   &= help "Starting value to output files.\n\
                                           \Default value: 1"
        , smartFilenames   = False &= name "smart-filenames"
                                   &= groupname "Logging & Output"
                                   &= explicit
                                   &= help "Use \"smart names\" for the models.\n\
                                           \Turned off by default.\n\
                                           \Caution: With this flag, Conjure will use the answers when producing \
                                           \a filename. It will ignore the order of questions. \
                                           \This will become a problem if anything other than 'f' is used for questions."
        , lineWidth        = 120   &= name "line-width"
                                   &= groupname "Logging & Output"
                                   &= explicit
                                   &= help "Line width to use during pretty printing. Default: 120"
        , logLevel         = def   &= name "log-level"
                                   &= groupname "Logging & Output"
                                   &= explicit
                                   &= help "Log level."
        , verboseTrail     = False &= name "verbose-trail"
                                   &= groupname "Logging & Output"
                                   &= explicit
                                   &= help "Whether to generate verbose trails or not."
        , rewritesTrail    = False &= name "rewrites-trail"
                                   &= groupname "Logging & Output"
                                   &= explicit
                                   &= help "Whether to generate trails about the applied rewritings or not."
        , logRuleFails     = False &= name "log-rule-fails"
                                   &= groupname "Logging & Output"
                                   &= explicit
                                   &= help "Generate logs for rule failures. (Caution: these can be a lot!)"
        , logRuleSuccesses = False &= name "log-rule-successes"
                                   &= groupname "Logging & Output"
                                   &= explicit
                                   &= help "Generate logs for rule applications."
        , logRuleAttempts  = False &= name "log-rule-attempts"
                                   &= groupname "Logging & Output"
                                   &= explicit
                                   &= help "Generate logs for rule attempts. (Caution: these can be a lot!)"
        , logChoices       = False &= name "log-choices"
                                   &= groupname "Logging & Output"
                                   &= explicit
                                   &= help "Store the choices in a way that can be reused be by -al"
        , strategyQ        = "f"   &= typ "STRATEGY"
                                   &= name "strategy-q"
                                   &= name "q"
                                   &= groupname "Model generation"
                                   &= explicit
                                   &= help "Strategy to use when selecting the next question to answer. \
                                           \Options: f (for first), i (for interactive), r (for random), x (for all). \
                                           \The letter a (for auto) can be prepended to automatically skip \
                                           \when there is only one option at any point.\n\
                                           \Default value: f"
        , strategyA        = "ai"  &= typ "STRATEGY"
                                   &= name "strategy-a"
                                   &= name "a"
                                   &= groupname "Model generation"
                                   &= explicit
                                   &= help "Strategy to use when selecting an answer. Same options as strategy-q.\n\
                                           \Moreover, c (for compact) can be used to pick the most 'compact' option \
                                           \at every decision point.\n\
                                           \And, s (for sparse) can be used to pick the most 'sparse' option \
                                           \at every decision point. \
                                           \This can be particularly useful for --representations-givens\n\
                                           \ l (for follow log) tries to pick the given choices as far as possible\n\
                                           \Default value: ai"
        , representations = Nothing
                                   &= typ "STRATEGY"
                                   &= name "representations"
                                   &= groupname "Model generation"
                                   &= explicit
                                   &= help "Strategy to use when choosing a representation.\n\
                                           \Default value: same as --strategy-a"
        , representationsFinds = Nothing
                                   &= typ "STRATEGY"
                                   &= name "representations-finds"
                                   &= groupname "Model generation"
                                   &= explicit
                                   &= help "Strategy to use when choosing a representation for a decision variable.\n\
                                           \Default value: same as --representations"
        , representationsGivens = Nothing
                                   &= typ "STRATEGY"
                                   &= name "representations-givens"
                                   &= groupname "Model generation"
                                   &= explicit
                                   &= help "Strategy to use when choosing a representation for a parameter.\n\
                                           \Default value: c (for compact)"
        , representationsAuxiliaries = Nothing
                                   &= typ "STRATEGY"
                                   &= name "representations-auxiliaries"
                                   &= groupname "Model generation"
                                   &= explicit
                                   &= help "Strategy to use when choosing a representation for an auxiliary variable.\n\
                                           \Default value: same as --representations"
        , representationsQuantifieds = Nothing
                                   &= typ "STRATEGY"
                                   &= name "representations-quantifieds"
                                   &= groupname "Model generation"
                                   &= explicit
                                   &= help "Strategy to use when choosing a representation for a quantified variable.\n\
                                           \Default value: same as --representations"
        , representationsCuts = Nothing
                                   &= typ "STRATEGY"
                                   &= name "representations-cuts"
                                   &= groupname "Model generation"
                                   &= explicit
                                   &= help "Strategy to use when choosing a representation for cuts in 'branching on'.\n\
                                           \Default value: same as --representations-cuts"
        , channelling = True       &= name "channelling"
                                   &= groupname "Model generation"
                                   &= explicit
                                   &= help "Whether to produce channelled models or not.\n\
                                           \Can be true or false. (true by default)\n\
                                           \    false: Do not produce channelled models.\n\
                                           \    true : Produce channelled models."
        , representationLevels = True
                                   &= name "representation-levels"
                                   &= groupname "Model generation"
                                   &= explicit
                                   &= help "Whether to use built-in precedence levels when choosing representations.\n\
                                           \These levels are used to cut down the number of generated models.\n\
                                           \Can be true or false. (true by default)"
        , seed = Nothing           &= name "seed"
                                   &= groupname "Model generation"
                                   &= explicit
                                   &= help "The seed for the random number generator."
        , limitModels = Nothing    &= name "limit-models"
                                   &= groupname "Model generation"
                                   &= explicit
                                   &= help "Maximum number of models to generate."
        , limitTime = Nothing      &= name "limit-time"
                                   &= groupname "General"
                                   &= explicit
                                   &= help "Time limit in seconds (real time)."
        , savedChoices     = def   &= typFile
                                   &= name "choices"
                                   &= groupname "Model generation"
                                   &= explicit
                                   &= help "Choices to use if possible for -al \
                                            \can either be a eprime file (created by --logChoices), or a json file "
        , outputBinary = False     &= name "output-binary"
                                   &= groupname "Logging & Output"
                                   &= explicit
                                   &= help "Output binary files instead of text files.\n\
                                           \Conjure can read in these binary files for further processing."
        }                          &= name "modelling"
                                   &= explicit
                                   &= help "The main act. Given a problem specification in Essence, \
                                           \produce constraint programming models in Essence'."
                                   &= auto
    , TranslateParameter
        { eprime           = def   &= typFile
                                   &= name "eprime"
                                   &= explicit
                                   &= help "An Essence' model generated by Conjure."
        , essenceParam     = def   &= typFile
                                   &= name "essence-param"
                                   &= explicit
                                   &= help "An Essence parameter for the original problem specification."
        , eprimeParam      = def   &= typFile
                                   &= name "eprime-param"
                                   &= explicit
                                   &= help "An Essence' parameter matching the Essence' model.\n\
                                           \This field is optional.\n\
                                           \By default, its value will be 'foo.eprime-param'\n\
                                           \if the Essence parameter file is named 'foo.param'"
        , logLevel         = def   &= name "log-level"
                                   &= groupname "Logging & Output"
                                   &= explicit
                                   &= help "Log level."
        , limitTime = Nothing      &= name "limit-time"
                                   &= groupname "General"
                                   &= explicit
                                   &= help "Time limit in seconds (real time)."
        , outputBinary = False     &= name "output-binary"
                                   &= groupname "Logging & Output"
                                   &= explicit
                                   &= help "Output binary files instead of text files.\n\
                                           \Conjure can read in these binary files for further processing."
        }                          &= name "translate-parameter"
                                   &= explicit
                                   &= help "Refinement of parameter files written in Essence for a \
                                           \particular Essence' model.\n\
                                           \The model needs to be generated by Conjure."
    , TranslateSolution
        { eprime           = def   &= typFile
                                   &= name "eprime"
                                   &= explicit
                                   &= help "An Essence' model generated by Conjure."
        , essenceParamO    = def   &= typFile
                                   &= name "essence-param"
                                   &= explicit
                                   &= help "An Essence parameter for the original problem specification.\n\
                                           \This field is optional."
        , eprimeSolution   = def   &= typFile
                                   &= name "eprime-solution"
                                   &= explicit
                                   &= help "An Essence' solution for the corresponding Essence' model."
        , essenceSolutionO = def   &= typFile
                                   &= name "essence-solution"
                                   &= explicit
                                   &= help "An Essence solution for the original problem specification.\n\
                                           \This field is optional.\n\
                                           \By default, its value will be the value of --eprime-solution, \
                                           \with all extensions dropped the extension '.solution' is added instead."
        , logLevel         = def   &= name "log-level"
                                   &= groupname "Logging & Output"
                                   &= explicit
                                   &= help "Log level."
        , limitTime = Nothing      &= name "limit-time"
                                   &= groupname "General"
                                   &= explicit
                                   &= help "Time limit in seconds (real time)."
        , outputBinary = False     &= name "output-binary"
                                   &= groupname "Logging & Output"
                                   &= explicit
                                   &= help "Output binary files instead of text files.\n\
                                           \Conjure can read in these binary files for further processing."
        }                          &= name "translate-solution"
                                   &= explicit
                                   &= help "Translation of solutions back to Essence."
    , ValidateSolution
        { essence          = def   &= typFile
                                   &= name "essence"
                                   &= explicit
                                   &= help "A problem specification in Essence"
        , essenceParamO    = def   &= typFile
                                   &= name "param"
                                   &= explicit
                                   &= help "An Essence parameter.\n\
                                           \This field is optional."
        , essenceSolution  = def   &= typFile
                                   &= name "solution"
                                   &= explicit
                                   &= help "An Essence solution."
        , logLevel         = def   &= name "log-level"
                                   &= groupname "Logging & Output"
                                   &= explicit
                                   &= help "Log level."
        , limitTime = Nothing      &= name "limit-time"
                                   &= groupname "General"
                                   &= explicit
                                   &= help "Time limit in seconds (real time)."
        , outputBinary = False     &= name "output-binary"
                                   &= groupname "Logging & Output"
                                   &= explicit
                                   &= help "Output binary files instead of text files.\n\
                                           \Conjure can read in these binary files for further processing."
        }                          &= name "validate-solution"
                                   &= explicit
                                   &= help "Validating a solution."
    , Solve
        { essence          = def   &= typ "ESSENCE_FILE"
                                   &= argPos 0
        , essenceParams    = []    &= typ "PARAMETER_FILE(s)"
                                   &= args
        , validateSolutionsOpt = False
                                   &= name "validate-solutions"
                                   &= groupname "General"
                                   &= explicit
                                   &= help "Enable/disable solution validation. Off by default."
        , outputDirectory  = "conjure-output"
                                   &= typDir
                                   &= name "output-directory"
                                   &= name "o"
                                   &= groupname "Logging & Output"
                                   &= explicit
                                   &= help "Output directory. Generated models will be saved here.\n\
                                           \Default value: 'conjure-output'"
        , numberingStart   = 1     &= name "numbering-start"
                                   &= groupname "Logging & Output"
                                   &= explicit
                                   &= help "Starting value to output files.\n\
                                           \Default value: 1"
        , smartFilenames   = False &= name "smart-filenames"
                                   &= groupname "Logging & Output"
                                   &= explicit
                                   &= help "Use \"smart names\" for the models.\n\
                                           \Turned off by default.\n\
                                           \Caution: With this flag, Conjure will use the answers when producing \
                                           \a filename. It will ignore the order of questions. \
                                           \This will become a problem if anything other than 'f' is used for questions."
        , lineWidth        = 120   &= name "line-width"
                                   &= groupname "Logging & Output"
                                   &= explicit
                                   &= help "Line width to use during pretty printing. Default: 120"
        , logLevel         = def   &= name "log-level"
                                   &= groupname "Logging & Output"
                                   &= explicit
                                   &= help "Log level."
        , verboseTrail     = False &= name "verbose-trail"
                                   &= groupname "Logging & Output"
                                   &= explicit
                                   &= help "Whether to generate verbose trails or not."
        , rewritesTrail    = False &= name "rewrites-trail"
                                   &= groupname "Logging & Output"
                                   &= explicit
                                   &= help "Whether to generate trails about the applied rewritings or not."
        , logRuleFails     = False &= name "log-rule-fails"
                                   &= groupname "Logging & Output"
                                   &= explicit
                                   &= help "Generate logs for rule failures. (Caution: these can be a lot!)"
        , logRuleSuccesses = False &= name "log-rule-successes"
                                   &= groupname "Logging & Output"
                                   &= explicit
                                   &= help "Generate logs for rule applications."
        , logRuleAttempts  = False &= name "log-rule-attempts"
                                   &= groupname "Logging & Output"
                                   &= explicit
                                   &= help "Generate logs for rule attempts. (Caution: these can be a lot!)"
        , logChoices       = False &= name "log-choices"
                                   &= groupname "Logging & Output"
                                   &= explicit
                                   &= help "Store the choices in a way that can be reused be by -al"
        , strategyQ        = "f"   &= typ "STRATEGY"
                                   &= name "strategy-q"
                                   &= name "q"
                                   &= groupname "Model generation"
                                   &= explicit
                                   &= help "Strategy to use when selecting the next question to answer. \
                                           \Options: f (for first), i (for interactive), r (for random), x (for all). \
                                           \The letter a (for auto) can be prepended to automatically skip \
                                           \when there is only one option at any point.\n\
                                           \Default value: f"
        , strategyA        = "c"   &= typ "STRATEGY"
                                   &= name "strategy-a"
                                   &= name "a"
                                   &= groupname "Model generation"
                                   &= explicit
                                   &= help "Strategy to use when selecting an answer. Same options as strategy-q.\n\
                                           \Moreover, c (for compact) can be used to pick the most 'compact' option \
                                           \at every decision point.\n\
                                           \And, s (for sparse) can be used to pick the most 'sparse' option \
                                           \at every decision point. \
                                           \This can be particularly useful for --representations-givens\n\
                                           \ l (for follow log) tries to pick the given choices as far as possible\n\
                                           \Default value: c"
        , representations = Nothing
                                   &= typ "STRATEGY"
                                   &= name "representations"
                                   &= groupname "Model generation"
                                   &= explicit
                                   &= help "Strategy to use when choosing a representation.\n\
                                           \Default value: same as --strategy-a"
        , representationsFinds = Nothing
                                   &= typ "STRATEGY"
                                   &= name "representations-finds"
                                   &= groupname "Model generation"
                                   &= explicit
                                   &= help "Strategy to use when choosing a representation for a decision variable.\n\
                                           \Default value: same as --representations"
        , representationsGivens = Nothing
                                   &= typ "STRATEGY"
                                   &= name "representations-givens"
                                   &= groupname "Model generation"
                                   &= explicit
                                   &= help "Strategy to use when choosing a representation for a parameter.\n\
                                           \Default value: c (for compact)"
        , representationsAuxiliaries = Nothing
                                   &= typ "STRATEGY"
                                   &= name "representations-auxiliaries"
                                   &= groupname "Model generation"
                                   &= explicit
                                   &= help "Strategy to use when choosing a representation for an auxiliary variable.\n\
                                           \Default value: same as --representations"
        , representationsQuantifieds = Nothing
                                   &= typ "STRATEGY"
                                   &= name "representations-quantifieds"
                                   &= groupname "Model generation"
                                   &= explicit
                                   &= help "Strategy to use when choosing a representation for a quantified variable.\n\
                                           \Default value: same as --representations"
        , representationsCuts = Nothing
                                   &= typ "STRATEGY"
                                   &= name "representations-cuts"
                                   &= groupname "Model generation"
                                   &= explicit
                                   &= help "Strategy to use when choosing a representation for cuts in 'branching on'.\n\
                                           \Default value: same as --representations-cuts"
        , channelling = True       &= name "channelling"
                                   &= groupname "Model generation"
                                   &= explicit
                                   &= help "Whether to produce channelled models or not.\n\
                                           \Can be true or false. (true by default)\n\
                                           \    false: Do not produce channelled models.\n\
                                           \    true : Produce channelled models."
        , representationLevels = True
                                   &= name "representation-levels"
                                   &= groupname "Model generation"
                                   &= explicit
                                   &= help "Whether to use built-in precedence levels when choosing representations.\n\
                                           \These levels are used to cut down the number of generated models.\n\
                                           \Can be true or false. (true by default)"
        , seed = Nothing           &= name "seed"
                                   &= groupname "Model generation"
                                   &= explicit
                                   &= help "The seed for the random number generator."
        , limitModels = Nothing    &= name "limit-models"
                                   &= groupname "Model generation"
                                   &= explicit
                                   &= help "Maximum number of models to generate."
        , limitTime = Nothing      &= name "limit-time"
                                   &= groupname "General"
                                   &= explicit
                                   &= help "Time limit in seconds (real time)."
        , outputBinary = False     &= name "output-binary"
                                   &= groupname "Logging & Output"
                                   &= explicit
                                   &= help "Output binary files instead of text files.\n\
                                           \Conjure can read in these binary files for further processing."
        , savilerowOptions = "-O2"
                                   &= name "savilerow-options"
                                   &= groupname "Options for other tools"
                                   &= explicit
                                   &= help "Options to be passed to Savile Row.\n\
                                           \By default: '-O2'"
        , minionOptions = def      &= name "minion-options"
                                   &= groupname "Options for other tools"
                                   &= explicit
                                   &= help "Options to be passed to Minion."
        }                          &= name "solve"
                                   &= explicit
                                   &= help "This is a combined mode, and it is available for convenience.\n\
                                           \It runs conjure in the modelling mode followed by \
                                           \parameter translation if required, \
                                           \then Savile Row + Minion to solve, and \
                                           \then solution translation."
    , Pretty
        { essence = def            &= typFile
                                   &= argPos 0
        , logLevel         = def   &= name "log-level"
                                   &= groupname "Logging & Output"
                                   &= explicit
                                   &= help "Log level."
        , normaliseQuantified = False
                                   &= name "normalise-quantified"
                                   &= explicit
                                   &= help "Whether to normalise the names of quantified variables or not. Off by default."
        , removeUnused = False
                                   &= name "remove-unused"
                                   &= explicit
                                   &= help "Whether to remove unused declarations or not. Off by default."
        , limitTime = Nothing      &= name "limit-time"
                                   &= groupname "General"
                                   &= explicit
                                   &= help "Time limit in seconds (real time)."
        , outputBinary = False     &= name "output-binary"
                                   &= groupname "Logging & Output"
                                   &= explicit
                                   &= help "Output binary files instead of text files.\n\
                                           \Conjure can read in these binary files for further processing."
        }                          &= name "pretty"
                                   &= explicit
                                   &= help "Pretty print as Essence file to stdout.\n\
                                           \This mode can be used to view a binary Essence file in textual form."
    , Diff
        { file1 = def              &= typFile
                                   &= argPos 0
        , file2 = def              &= typFile
                                   &= argPos 1
        , logLevel         = def   &= name "log-level"
                                   &= groupname "Logging & Output"
                                   &= explicit
                                   &= help "Log level."
        , limitTime = Nothing      &= name "limit-time"
                                   &= groupname "General"
                                   &= explicit
                                   &= help "Time limit in seconds (real time)."
        , outputBinary = False     &= name "output-binary"
                                   &= groupname "Logging & Output"
                                   &= explicit
                                   &= help "Output binary files instead of text files.\n\
                                           \Conjure can read in these binary files for further processing."
        }                          &= name "diff"
                                   &= explicit
                                   &= help "Diff on two Essence files. Works on models, parameters, and solutions."
    , TypeCheck
        { essence          = def   &= typ "ESSENCE_FILE"
                                   &= argPos 0
        , logLevel         = def   &= name "log-level"
                                   &= groupname "Logging & Output"
                                   &= explicit
                                   &= help "Log level."
        , limitTime = Nothing      &= name "limit-time"
                                   &= groupname "General"
                                   &= explicit
                                   &= help "Time limit in seconds (real time)."
        , outputBinary = False     &= name "output-binary"
                                   &= groupname "Logging & Output"
                                   &= explicit
                                   &= help "Output binary files instead of text files.\n\
                                           \Conjure can read in these binary files for further processing."
        }                          &= name "type-check"
                                   &= explicit
                                   &= help "Type-checking a single Essence file."
    , Split
        { essence          = def   &= typ "ESSENCE_FILE"
                                   &= argPos 0
        , outputDirectory  = "conjure-output"
                                   &= typDir
                                   &= name "output-directory"
                                   &= name "o"
                                   &= groupname "Logging & Output"
                                   &= explicit
                                   &= help "Output directory. Generated models will be saved here.\n\
                                           \Default value: 'conjure-output'"
        , logLevel         = def   &= name "log-level"
                                   &= groupname "Logging & Output"
                                   &= explicit
                                   &= help "Log level."
        , limitTime = Nothing      &= name "limit-time"
                                   &= groupname "General"
                                   &= explicit
                                   &= help "Time limit in seconds (real time)."
        , outputBinary = False     &= name "output-binary"
                                   &= groupname "Logging & Output"
                                   &= explicit
                                   &= help "Output binary files instead of text files.\n\
                                           \Conjure can read in these binary files for further processing."
        }                          &= name "split"
                                   &= explicit
                                   &= help "Split an Essence file to various smaller files. Useful for testing."
    , SymmetryDetection
        { essence          = def   &= typ "ESSENCE_FILE"
                                   &= argPos 0
        , json             = def   &= typ "JSON_FILE"
                                   &= name "json"
                                   &= groupname "Logging & Output"
                                   &= explicit
                                   &= help "Output JSON file.\n\
                                           \By default, its value will be 'foo.essence-json'\n\
                                           \if the Essence file is named 'foo.essence'"
        , logLevel         = def   &= name "log-level"
                                   &= groupname "Logging & Output"
                                   &= explicit
                                   &= help "Log level."
        , limitTime = Nothing      &= name "limit-time"
                                   &= groupname "General"
                                   &= explicit
                                   &= help "Time limit in seconds (real time)."
        , outputBinary = False     &= name "output-binary"
                                   &= groupname "Logging & Output"
                                   &= explicit
                                   &= help "Output binary files instead of text files.\n\
                                           \Conjure can read in these binary files for further processing."
        }                          &= name "symmetry-detection"
                                   &= explicit
                                   &= help "Dump some JSON to be used as input to ferret for symmetry detection."
    , ParameterGenerator
        { essence          = def   &= typ "ESSENCE_FILE"
                                   &= argPos 0
        , essenceOut       = def   &= typ "ESSENCE_FILE"
                                   &= typFile
                                   &= name "essence-out"
                                   &= groupname "Logging & Output"
                                   &= explicit
                                   &= help "Output file path."
        , logLevel         = def   &= name "log-level"
                                   &= groupname "Logging & Output"
                                   &= explicit
                                   &= help "Log level."
        , limitTime = Nothing      &= name "limit-time"
                                   &= groupname "General"
                                   &= explicit
                                   &= help "Time limit in seconds (real time)."
        , outputBinary = False     &= name "output-binary"
                                   &= groupname "Logging & Output"
                                   &= explicit
                                   &= help "Output binary files instead of text files.\n\
                                           \Conjure can read in these binary files for further processing."
        }                          &= name "parameter-generator"
                                   &= explicit
                                   &= help "Generate an Essence model describing the instances of the problem class \
                                           \defined in the input Essence model.\n\
                                           \An error will be printed if the model has infinitely many instances."
    ]                              &= program "conjure"
                                   &= summary ("Conjure, the automated constraint modelling tool.\n\
                                               \Version: " ++ repositoryVersion)<|MERGE_RESOLUTION|>--- conflicted
+++ resolved
@@ -155,16 +155,6 @@
     [ Modelling
         { essence          = def   &= typ "ESSENCE_FILE"
                                    &= argPos 0
-<<<<<<< HEAD
-        , essenceParams    = []    &= typ "PARAMETER_FILE(s)"
-                                   &= args                  -- TODO: make sure these are *.param files
-        , validateSolutionsOpt = False
-                                   &= name "validate-solutions"
-                                   &= groupname "Flags"
-                                   &= explicit
-                                   &= help "Enable/disable solution validation. Off by default."
-=======
->>>>>>> a1a6fbdc
         , outputDirectory  = "conjure-output"
                                    &= typDir
                                    &= name "output-directory"
@@ -430,7 +420,7 @@
         { essence          = def   &= typ "ESSENCE_FILE"
                                    &= argPos 0
         , essenceParams    = []    &= typ "PARAMETER_FILE(s)"
-                                   &= args
+                                   &= args                  -- TODO: make sure these are *.param files
         , validateSolutionsOpt = False
                                    &= name "validate-solutions"
                                    &= groupname "General"
