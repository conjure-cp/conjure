--- conflicted
+++ resolved
@@ -561,183 +561,6 @@
             &= explicit
             &= help "Validating a solution."
     , Solve
-<<<<<<< HEAD
-        { essence          = def   &= typ "ESSENCE_FILE"
-                                   &= argPos 0
-        , essenceParams    = []    &= typ "PARAMETER_FILE(s)"
-                                   &= args                  -- TODO: make sure these are *.param files
-        , validateSolutionsOpt = False
-                                   &= name "validate-solutions"
-                                   &= groupname "General"
-                                   &= explicit
-                                   &= help "Enable/disable solution validation. Off by default."
-        , outputDirectory  = "conjure-output"
-                                   &= typDir
-                                   &= name "output-directory"
-                                   &= name "o"
-                                   &= groupname "Logging & Output"
-                                   &= explicit
-                                   &= help "Output directory. Generated models will be saved here.\n\
-                                           \Default value: 'conjure-output'"
-        , numberingStart   = 1     &= name "numbering-start"
-                                   &= groupname "Logging & Output"
-                                   &= explicit
-                                   &= help "Starting value to output files.\n\
-                                           \Default value: 1"
-        , smartFilenames   = False &= name "smart-filenames"
-                                   &= groupname "Logging & Output"
-                                   &= explicit
-                                   &= help "Use \"smart names\" for the models.\n\
-                                           \Turned off by default.\n\
-                                           \Caution: With this flag, Conjure will use the answers when producing \
-                                           \a filename. It will ignore the order of questions. \
-                                           \This will become a problem if anything other than 'f' is used for questions."
-        , lineWidth        = 120   &= name "line-width"
-                                   &= groupname "Logging & Output"
-                                   &= explicit
-                                   &= help "Line width to use during pretty printing. Default: 120"
-        , logLevel         = def   &= name "log-level"
-                                   &= groupname "Logging & Output"
-                                   &= explicit
-                                   &= help "Log level."
-        , verboseTrail     = False &= name "verbose-trail"
-                                   &= groupname "Logging & Output"
-                                   &= explicit
-                                   &= help "Whether to generate verbose trails or not."
-        , rewritesTrail    = False &= name "rewrites-trail"
-                                   &= groupname "Logging & Output"
-                                   &= explicit
-                                   &= help "Whether to generate trails about the applied rewritings or not."
-        , logRuleFails     = False &= name "log-rule-fails"
-                                   &= groupname "Logging & Output"
-                                   &= explicit
-                                   &= help "Generate logs for rule failures. (Caution: these can be a lot!)"
-        , logRuleSuccesses = False &= name "log-rule-successes"
-                                   &= groupname "Logging & Output"
-                                   &= explicit
-                                   &= help "Generate logs for rule applications."
-        , logRuleAttempts  = False &= name "log-rule-attempts"
-                                   &= groupname "Logging & Output"
-                                   &= explicit
-                                   &= help "Generate logs for rule attempts. (Caution: these can be a lot!)"
-        , logChoices       = False &= name "log-choices"
-                                   &= groupname "Logging & Output"
-                                   &= explicit
-                                   &= help "Store the choices in a way that can be reused be by -al"
-        , strategyQ        = "f"   &= typ "STRATEGY"
-                                   &= name "strategy-q"
-                                   &= name "q"
-                                   &= groupname "Model generation"
-                                   &= explicit
-                                   &= help "Strategy to use when selecting the next question to answer. \
-                                           \Options: f (for first), i (for interactive), r (for random), x (for all). \
-                                           \The letter a (for auto) can be prepended to automatically skip \
-                                           \when there is only one option at any point.\n\
-                                           \Default value: f"
-        , strategyA        = "c"   &= typ "STRATEGY"
-                                   &= name "strategy-a"
-                                   &= name "a"
-                                   &= groupname "Model generation"
-                                   &= explicit
-                                   &= help "Strategy to use when selecting an answer. Same options as strategy-q.\n\
-                                           \Moreover, c (for compact) can be used to pick the most 'compact' option \
-                                           \at every decision point.\n\
-                                           \And, s (for sparse) can be used to pick the most 'sparse' option \
-                                           \at every decision point. \
-                                           \This can be particularly useful for --representations-givens\n\
-                                           \ l (for follow log) tries to pick the given choices as far as possible\n\
-                                           \Default value: c"
-        , representations = Nothing
-                                   &= typ "STRATEGY"
-                                   &= name "representations"
-                                   &= groupname "Model generation"
-                                   &= explicit
-                                   &= help "Strategy to use when choosing a representation.\n\
-                                           \Default value: same as --strategy-a"
-        , representationsFinds = Nothing
-                                   &= typ "STRATEGY"
-                                   &= name "representations-finds"
-                                   &= groupname "Model generation"
-                                   &= explicit
-                                   &= help "Strategy to use when choosing a representation for a decision variable.\n\
-                                           \Default value: same as --representations"
-        , representationsGivens = Nothing
-                                   &= typ "STRATEGY"
-                                   &= name "representations-givens"
-                                   &= groupname "Model generation"
-                                   &= explicit
-                                   &= help "Strategy to use when choosing a representation for a parameter.\n\
-                                           \Default value: c (for compact)"
-        , representationsAuxiliaries = Nothing
-                                   &= typ "STRATEGY"
-                                   &= name "representations-auxiliaries"
-                                   &= groupname "Model generation"
-                                   &= explicit
-                                   &= help "Strategy to use when choosing a representation for an auxiliary variable.\n\
-                                           \Default value: same as --representations"
-        , representationsQuantifieds = Nothing
-                                   &= typ "STRATEGY"
-                                   &= name "representations-quantifieds"
-                                   &= groupname "Model generation"
-                                   &= explicit
-                                   &= help "Strategy to use when choosing a representation for a quantified variable.\n\
-                                           \Default value: same as --representations"
-        , representationsCuts = Nothing
-                                   &= typ "STRATEGY"
-                                   &= name "representations-cuts"
-                                   &= groupname "Model generation"
-                                   &= explicit
-                                   &= help "Strategy to use when choosing a representation for cuts in 'branching on'.\n\
-                                           \Default value: same as --representations-cuts"
-        , channelling = True       &= name "channelling"
-                                   &= groupname "Model generation"
-                                   &= explicit
-                                   &= help "Whether to produce channelled models or not.\n\
-                                           \Can be true or false. (true by default)\n\
-                                           \    false: Do not produce channelled models.\n\
-                                           \    true : Produce channelled models."
-        , representationLevels = True
-                                   &= name "representation-levels"
-                                   &= groupname "Model generation"
-                                   &= explicit
-                                   &= help "Whether to use built-in precedence levels when choosing representations.\n\
-                                           \These levels are used to cut down the number of generated models.\n\
-                                           \Can be true or false. (true by default)"
-        , seed = Nothing           &= name "seed"
-                                   &= groupname "Model generation"
-                                   &= explicit
-                                   &= help "The seed for the random number generator."
-        , limitModels = Nothing    &= name "limit-models"
-                                   &= groupname "Model generation"
-                                   &= explicit
-                                   &= help "Maximum number of models to generate."
-        , limitTime = Nothing      &= name "limit-time"
-                                   &= groupname "General"
-                                   &= explicit
-                                   &= help "Time limit in seconds (real time)."
-        , outputBinary = False     &= name "output-binary"
-                                   &= groupname "Logging & Output"
-                                   &= explicit
-                                   &= help "Output binary files instead of text files.\n\
-                                           \Conjure can read in these binary files for further processing."
-        , savilerowOptions = "-O2"
-                                   &= name "savilerow-options"
-                                   &= groupname "Options for other tools"
-                                   &= explicit
-                                   &= help "Options to be passed to Savile Row.\n\
-                                           \By default: '-O2'"
-        , minionOptions = def      &= name "minion-options"
-                                   &= groupname "Options for other tools"
-                                   &= explicit
-                                   &= help "Options to be passed to Minion."
-        }                          &= name "solve"
-                                   &= explicit
-                                   &= help "This is a combined mode, and it is available for convenience.\n\
-                                           \It runs conjure in the modelling mode followed by \
-                                           \parameter translation if required, \
-                                           \then Savile Row + Minion to solve, and \
-                                           \then solution translation."
-=======
         { essence
             = def
             &= typ "ESSENCE_FILE"
@@ -968,7 +791,6 @@
                     \parameter translation if required, \
                     \then Savile Row + Minion to solve, and \
                     \then solution translation."
->>>>>>> 5ab883bf
     , Pretty
         { essence
             = def
