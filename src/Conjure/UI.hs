--- conflicted
+++ resolved
@@ -198,18 +198,16 @@
         , outputFormat               :: OutputFormat        -- Essence by default
         , lineWidth                  :: Int                 -- 120 by default
         }
-<<<<<<< HEAD
     | Streamlining
         { essence                    :: FilePath
         , logLevel                   :: LogLevel
         , limitTime                  :: Maybe Int
         , outputFormat               :: OutputFormat        -- Essence by default
         , lineWidth                  :: Int                 -- 120 by default
-=======
+        }
     | TSDEF -- generate TypeScript definitions
         { logLevel                   :: LogLevel
         , limitTime                  :: Maybe Int
->>>>>>> 83aa6bed
         }
     deriving (Eq, Ord, Show, Data, Typeable, Generic)
 
@@ -1295,28 +1293,22 @@
             &= help "Strengthen an Essence model as described in \"Reformulating \
                     \Essence Specifications for Robustness\",\n\
                     \which aims to make search faster."
-<<<<<<< HEAD
     , Streamlining
         { essence
             = def
             &= typ "ESSENCE_FILE"
             &= argPos 0
         , logLevel
-=======
-    , TSDEF
-        { logLevel
->>>>>>> 83aa6bed
-            = def
-            &= name "log-level"
-            &= groupname "Logging & Output"
-            &= explicit
-            &= help "Log level."
-        , limitTime
-            = Nothing
-            &= name "limit-time"
-            &= groupname "General"
-            &= explicit
-<<<<<<< HEAD
+            = def
+            &= name "log-level"
+            &= groupname "Logging & Output"
+            &= explicit
+            &= help "Log level."
+        , limitTime
+            = Nothing
+            &= name "limit-time"
+            &= groupname "General"
+            &= explicit
             &= help "Time limit in seconds (real time)."
         , outputFormat
             = def
@@ -1340,13 +1332,23 @@
         }   &= name "streamlining"
             &= explicit
             &= help "Generate streamliningd Essence models."
-=======
+    , TSDEF
+        { logLevel
+            = def
+            &= name "log-level"
+            &= groupname "Logging & Output"
+            &= explicit
+            &= help "Log level."
+        , limitTime
+            = Nothing
+            &= name "limit-time"
+            &= groupname "General"
+            &= explicit
             &= help "Limit in seconds of real time."
         }  &= name "tsdef"
             &= explicit
             &= help "Generate data type definitions in TypeScript.\n\
                     \These can be used when interfacing with Conjure via JSON."
->>>>>>> 83aa6bed
     ]      &= program "conjure"
            &= helpArg [explicit, name "help"]
            &= versionArg [explicit, name "version"]
