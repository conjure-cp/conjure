--- conflicted
+++ resolved
@@ -88,8 +88,6 @@
                                    &= explicit
                                    &= help "Starting value to output files.\n\
                                            \Default value: 1"
-<<<<<<< HEAD
-=======
         , smartFilenames   = False &= name "smart-filenames"
                                    &= groupname "Logging & Output"
                                    &= explicit
@@ -98,7 +96,6 @@
                                            \Caution: With this flag, Conjure will use the answers when producing \
                                            \a filename. It will ignore the order of questions. \
                                            \This will become a problem if anything other than 'f' is used for questions."
->>>>>>> 5841157e
         , logLevel         = def   &= name "log-level"
                                    &= groupname "Logging & Output"
                                    &= explicit
