{-# LANGUAGE DeriveDataTypeable, DeriveGeneric #-}
{-# OPTIONS_GHC -fno-cse #-} -- stupid cmdargs

module Conjure.UI ( UI(..), OutputFormat(..), ui ) where

-- conjure
import Conjure.Prelude
import Conjure.RepositoryVersion ( repositoryVersion )
import Paths_conjure_cp ( version )

-- base
import Data.Version ( showVersion )

-- cmdargs
import System.Console.CmdArgs hiding ( Default(..) )


data UI
    = Modelling
        { essence                    :: FilePath            -- essence, mandatory
        -- flags related to output
        , outputDirectory            :: FilePath
        , numberingStart             :: Int
        , smartFilenames             :: Bool
        , responses                  :: String
        , responsesRepresentation    :: String
        , estimateNumberOfModels     :: Bool                -- if set Conjure will calculate
                                                            -- a lower bound on the number of models,
                                                            -- instead of running the usual modelling mode
        -- flags related to logging
        , logLevel                   :: LogLevel
        , verboseTrail               :: Bool
        , rewritesTrail              :: Bool
        , logRuleFails               :: Bool
        , logRuleSuccesses           :: Bool
        , logRuleAttempts            :: Bool
        , logChoices                 :: Bool
        -- flags related to modelling decisions
        , portfolio                  :: Maybe Int
        , strategyQ                  :: String
        , strategyA                  :: String
        , representations            :: Maybe String        -- (def: strategyA)
        , representationsFinds       :: Maybe String        -- (def: representations)
        , representationsGivens      :: Maybe String        -- (def: s)
        , representationsAuxiliaries :: Maybe String        -- (def: representations)
        , representationsQuantifieds :: Maybe String        -- (def: representations)
        , representationsCuts        :: Maybe String        -- (def: representations)
        , channelling                :: Bool
        , representationLevels       :: Bool                -- (def: True)
        , followModel                :: FilePath            -- this is a model to be followed
        , seed                       :: Maybe Int
        , limitModels                :: Maybe Int
        , limitTime                  :: Maybe Int
        , savedChoices               :: Maybe FilePath
        , outputFormat               :: OutputFormat        -- Essence by default
        , lineWidth                  :: Int                 -- 120 by default
        }
    | TranslateParameter
        { eprime                     :: FilePath            -- eprime, mandatory
        , essenceParam               :: FilePath            -- essence-param, mandatory
        , eprimeParam                :: Maybe FilePath      -- eprime-param, optional
                                                            -- by default (essenceParam <-.> "eprime-param")
        , logLevel                   :: LogLevel
        , limitTime                  :: Maybe Int
        , outputFormat               :: OutputFormat        -- Essence by default
        , lineWidth                  :: Int                 -- 120 by default
        }
    | TranslateSolution
        { eprime                     :: FilePath            -- eprime, mandatory
        , essenceParamO              :: Maybe FilePath      -- essence-param, optional
        , eprimeSolution             :: FilePath            -- eprime-solution, mandatory
        , essenceSolutionO           :: Maybe FilePath      -- essence-solution, optional
                                                            -- by default (eprimeSolution <-.> "solution")
        , logLevel                   :: LogLevel
        , limitTime                  :: Maybe Int
        , outputFormat               :: OutputFormat        -- Essence by default
        , lineWidth                  :: Int                 -- 120 by default
        }
    | ValidateSolution
        { essence                    :: FilePath            -- essence, mandatory
        , essenceParamO              :: Maybe FilePath      -- essence-param, optional
        , essenceSolution            :: FilePath            -- essence-solution, mandatory
                                                            -- by default (eprimeSolution <-.> "solution")
        , logLevel                   :: LogLevel
        , limitTime                  :: Maybe Int
        , outputFormat               :: OutputFormat        -- Essence by default
        , lineWidth                  :: Int                 -- 120 by default
        }
    | Solve
        { essence                    :: FilePath            -- essence, mandatory
        , essenceParams              :: [FilePath]
        , validateSolutionsOpt       :: Bool
        -- flags related to output
        , outputDirectory            :: FilePath
        , numberingStart             :: Int
        , smartFilenames             :: Bool
        , responses                  :: String
        , responsesRepresentation    :: String
        , solutionsInOneFile         :: Bool
        -- flags related to logging
        , logLevel                   :: LogLevel
        , verboseTrail               :: Bool
        , rewritesTrail              :: Bool
        , logRuleFails               :: Bool
        , logRuleSuccesses           :: Bool
        , logRuleAttempts            :: Bool
        , logChoices                 :: Bool
        -- flags related to modelling decisions
        , portfolio                  :: Maybe Int
        , strategyQ                  :: String
        , strategyA                  :: String
        , representations            :: Maybe String
        , representationsFinds       :: Maybe String
        , representationsGivens      :: Maybe String
        , representationsAuxiliaries :: Maybe String
        , representationsQuantifieds :: Maybe String
        , representationsCuts        :: Maybe String
        , channelling                :: Bool
        , representationLevels       :: Bool                -- (def: True)
        , followModel                :: FilePath            -- this is a model to be followed
        , seed                       :: Maybe Int
        , limitModels                :: Maybe Int
        , limitTime                  :: Maybe Int
        , useExistingModels          :: [FilePath]          -- [] by default, which means generate models
        -- flags for SR and the selected solver
        , savilerowOptions           :: [String]
        , solverOptions              :: [String]
        , solver                     :: String
        , graphSolver                :: Bool
        , cgroups                    :: Bool
        , nbSolutions                :: String              -- a number, or "all". by default 1
        , copySolutions              :: Bool
        -- output
        , outputFormat               :: OutputFormat        -- Essence by default
        , lineWidth                  :: Int                 -- 120 by default
        }
    | IDE
        { essence                    :: FilePath            -- Optional, will read from stdin if not provided
        , logLevel                   :: LogLevel
        , limitTime                  :: Maybe Int
        , lineWidth                  :: Int                 -- 120 by default
        , dumpDeclarations           :: Bool
        , dumpRepresentations        :: Bool
        }
    | Pretty
        { essence                    :: FilePath
        , normaliseQuantified        :: Bool
        , removeUnused               :: Bool
        , logLevel                   :: LogLevel
        , limitTime                  :: Maybe Int
        , outputFormat               :: OutputFormat        -- Essence by default
        , lineWidth                  :: Int                 -- 120 by default
        }
    | Diff
        { file1                      :: FilePath
        , file2                      :: FilePath
        , logLevel                   :: LogLevel
        , limitTime                  :: Maybe Int
        , outputFormat               :: OutputFormat        -- Essence by default
        , lineWidth                  :: Int                 -- 120 by default
        }
    | TypeCheck
        { essence                    :: FilePath
        , logLevel                   :: LogLevel
        , limitTime                  :: Maybe Int
        }
    | Split
        { essence                    :: FilePath
        , outputDirectory            :: FilePath
        , logLevel                   :: LogLevel
        , limitTime                  :: Maybe Int
        , outputFormat               :: OutputFormat        -- Essence by default
        , lineWidth                  :: Int                 -- 120 by default
        }
    | SymmetryDetection
        { essence                    :: FilePath
        , json                       :: FilePath
        , logLevel                   :: LogLevel
        , limitTime                  :: Maybe Int
        , outputFormat               :: OutputFormat        -- Essence by default
        , lineWidth                  :: Int                 -- 120 by default
        }
    | ParameterGenerator
        { essence                    :: FilePath
        , minInt                     :: Integer
        , maxInt                     :: Integer
        , logLevel                   :: LogLevel
        , limitTime                  :: Maybe Int
        , outputFormat               :: OutputFormat        -- Essence by default
        , lineWidth                  :: Int                 -- 120 by default
        }
<<<<<<< HEAD
    | Features
        { essence                    :: FilePath            -- essence, mandatory
        , param                      :: FilePath
        , logLevel                   :: LogLevel
        , limitTime                  :: Maybe Int
        }
    | ModelStrengthening
=======
    | Boost
>>>>>>> 4960319a
        { essence                    :: FilePath
        , logLevel                   :: LogLevel
        , logRuleSuccesses           :: Bool
        , limitTime                  :: Maybe Int
        , outputFormat               :: OutputFormat        -- Essence by default
        , lineWidth                  :: Int                 -- 120 by default
        }
    | TSDEF -- generate TypeScript definitions
        { logLevel                   :: LogLevel
        , limitTime                  :: Maybe Int
        }
    deriving (Eq, Ord, Show, Data, Typeable, Generic)

instance Serialize UI
instance Hashable  UI
instance ToJSON    UI where toJSON = genericToJSON jsonOptions
instance FromJSON  UI where parseJSON = genericParseJSON jsonOptions


data OutputFormat = Plain | Binary | ASTJSON | JSON
    deriving (Eq, Ord, Show, Data, Typeable, Generic)

instance Serialize OutputFormat
instance Hashable  OutputFormat
instance ToJSON    OutputFormat where toJSON = genericToJSON jsonOptions
instance FromJSON  OutputFormat where parseJSON = genericParseJSON jsonOptions

instance Default OutputFormat where def = Plain


ui :: UI
ui = modes
    [ Modelling
        { essence
            = def
            &= typ "ESSENCE_FILE"
            &= argPos 0
        , outputDirectory
            = "conjure-output"
            &= typDir
            &= name "output-directory"
            &= name "o"
            &= groupname "Logging & Output"
            &= explicit
            &= help "Where to save generated models.\n\
                    \Default value: 'conjure-output'"
        , numberingStart
            = 1
            &= name "numbering-start"
            &= groupname "Logging & Output"
            &= explicit
            &= help "Starting value for output files.\n\
                    \Default value: 1"
        , smartFilenames
            = False
            &= name "smart-filenames"
            &= groupname "Logging & Output"
            &= explicit
            &= help "Use \"smart names\" for models.\n\
                    \Directs Conjure to use the answers when producing \
                    \a filename and to ignore the order of questions. \
                    \Only useful if 'f' is used for questions."
        , responses
            = ""
            &= name "responses"
            &= groupname "Model generation"
            &= explicit
            &= help "A comma separated list of integers.\n\
                    \If provided, these will be used as the answers during \
                    \interactive model generation instead of prompting the user."
        , responsesRepresentation
            = ""
            &= name "responses-representation"
            &= groupname "Model generation"
            &= explicit
            &= help "A comma separated list of variable name : integer pairs.\n\
                    \If provided, these will be used as the answers during \
                    \interactive model generation instead of prompting the user \
                    \for the variable representation questions.\n\
                    \See --dump-representations for a list of available representation options."
        , estimateNumberOfModels
            = False
            &= name "estimate-number-of-models"
            &= groupname "Model generation"
            &= explicit
            &= help "Calculate (a lower bound on) the number of models, \
                    \instead of running the usual modelling mode."
        , logLevel
            = def
            &= name "log-level"
            &= groupname "Logging & Output"
            &= explicit
            &= help "Log level."
        , verboseTrail
            = False
            &= name "verbose-trail"
            &= groupname "Logging & Output"
            &= explicit
            &= help "Generate verbose trails."
        , rewritesTrail
            = False
            &= name "rewrites-trail"
            &= groupname "Logging & Output"
            &= explicit
            &= help "Generate trails about the applied rewritings."
        , logRuleFails
            = False
            &= name "log-rule-fails"
            &= groupname "Logging & Output"
            &= explicit
            &= help "Generate logs for rule failures. (Caution: can be a lot!)"
        , logRuleSuccesses
            = False
            &= name "log-rule-successes"
            &= groupname "Logging & Output"
            &= explicit
            &= help "Generate logs for rule applications."
        , logRuleAttempts
            = False
            &= name "log-rule-attempts"
            &= groupname "Logging & Output"
            &= explicit
            &= help "Generate logs for rule attempts. (Caution: can be a lot!)"
        , logChoices
            = False
            &= name "log-choices"
            &= groupname "Logging & Output"
            &= explicit
            &= help "Store the choices in a way that can be reused by -al"
        , portfolio
            = Nothing
            &= typ "PORTFOLIO"
            &= name "portfolio"
            &= groupname "Model generation"
            &= explicit
            &= help "Portfolio size. When it is set to N, Conjure will try to generate up to N models."
        , strategyQ
            = "f"
            &= typ "STRATEGY"
            &= name "strategy-q"
            &= name "q"
            &= groupname "Model generation"
            &= explicit
            &= help "Strategy for selecting the next question to answer. \
                    \Options: f (for first), i (for interactive), r (for random), x (for all). \
                    \Prepend a (for auto) to automatically skip \
                    \when there is only one option at any point.\n\
                    \Default value: f"
        , strategyA
            = "ai"
            &= typ "STRATEGY"
            &= name "strategy-a"
            &= name "a"
            &= groupname "Model generation"
            &= explicit
            &= help "Strategy for selecting an answer. Same options as strategy-q.\n\
                    \ c picks the most 'compact' option \
                    \at every decision point.\n\
                    \ s picks the 'sparsest' option \
                    \at every decision point: \
                    \useful for --representations-givens\n\
                    \Default value: ai"
        , representations
            = Nothing
            &= typ "STRATEGY"
            &= name "representations"
            &= groupname "Model generation"
            &= explicit
            &= help "Strategy for choosing a representation.\n\
                    \Default value: same as --strategy-a"
        , representationsFinds
            = Nothing
            &= typ "STRATEGY"
            &= name "representations-finds"
            &= groupname "Model generation"
            &= explicit
            &= help "Strategy for choosing a representation for a decision variable.\n\
                    \Default value: same as --representations"
        , representationsGivens
            = Nothing
            &= typ "STRATEGY"
            &= name "representations-givens"
            &= groupname "Model generation"
            &= explicit
            &= help "Strategy for choosing a representation for a parameter.\n\
                    \Default value: s (for sparse)"
        , representationsAuxiliaries
            = Nothing
            &= typ "STRATEGY"
            &= name "representations-auxiliaries"
            &= groupname "Model generation"
            &= explicit
            &= help "Strategy for choosing a representation for an auxiliary variable.\n\
                    \Default value: same as --representations"
        , representationsQuantifieds
            = Nothing
            &= typ "STRATEGY"
            &= name "representations-quantifieds"
            &= groupname "Model generation"
            &= explicit
            &= help "Strategy for choosing a representation for a quantified variable.\n\
                    \Default value: same as --representations"
        , representationsCuts
            = Nothing
            &= typ "STRATEGY"
            &= name "representations-cuts"
            &= groupname "Model generation"
            &= explicit
            &= help "Strategy for choosing a representation for cuts in 'branching on'.\n\
                    \Default value: same as --representations"
        , channelling
            = True
            &= name "channelling"
            &= groupname "Model generation"
            &= explicit
            &= help "Whether to produce channelled models \
                    \(true by default).\n"
        , representationLevels
            = True
            &= name "representation-levels"
            &= groupname "Model generation"
            &= explicit
            &= help "Whether to use built-in precedence levels when choosing representations. \
                    \Used to cut down the number of generated models.\n\
                    \Default: true"
        , followModel
            = ""
            &= name "follow-model"
            &= groupname "Model generation"
            &= explicit
            &= help "Provide a Conjure-generated Essence Prime model to be used as a guide during model generation. \
                    \Conjure will try to imitate the modelling decisions from this file."
        , seed
            = Nothing
            &= name "seed"
            &= groupname "Model generation"
            &= explicit
            &= help "Random number generator seed."
        , limitModels
            = Nothing
            &= name "limit-models"
            &= groupname "Model generation"
            &= explicit
            &= help "Maximum number of models to generate."
        , limitTime
            = Nothing
            &= name "limit-time"
            &= groupname "General"
            &= explicit
            &= help "Limit in seconds of real time."
        , savedChoices
            = def
            &= typFile
            &= name "choices"
            &= groupname "Model generation"
            &= explicit
            &= help "Choices to use for -al, \
                     \either an eprime file (created by --log-choices), or a json file."
        , outputFormat
            = def
            &= name "output-format"
            &= groupname "Logging & Output"
            &= explicit
            &= typ "FORMAT"
            &= help "Format to use for output. All output formats can also be used for input.\n\
                    \    plain: default\n\
                    \    binary: a binary encoding\n\
                    \    astjson: a JSON dump of the internal data structures, quite verbose\n\
                    \    json: a simplified JSON format, best for parameters and solutions\n"
        , lineWidth
            = 120
            &= name "line-width"
            &= groupname "Logging & Output"
            &= explicit
            &= help "Line width for pretty printing.\nDefault: 120"
        }   &= name "modelling"
            &= explicit
            &= help "The main act. Given a problem specification in Essence, \
                    \produce constraint programming models in Essence'."
            &= auto
    , TranslateParameter
        { eprime
            = def
            &= typ "ESSENCE_FILE"
            &= name "eprime"
            &= explicit
            &= help "An Essence' model generated by Conjure."
        , essenceParam
            = def
            &= typFile
            &= name "essence-param"
            &= explicit
            &= help "An Essence parameter for the original problem specification."
        , eprimeParam
            = def
            &= typFile
            &= name "eprime-param"
            &= explicit
            &= help "An Essence' parameter matching the Essence' model.\n\
                    \Default is 'foo.eprime-param' \
                    \if the Essence parameter file is named 'foo.param'."
        , logLevel
            = def
            &= name "log-level"
            &= groupname "Logging & Output"
            &= explicit
            &= help "Log level."
        , limitTime
            = Nothing
            &= name "limit-time"
            &= groupname "General"
            &= explicit
            &= help "Limit in seconds of real time."
        , outputFormat
            = def
            &= name "output-format"
            &= groupname "Logging & Output"
            &= explicit
            &= typ "FORMAT"
            &= help "Format to use for output. All output formats can also be used for input.\n\
                    \    plain: default\n\
                    \    binary: a binary encoding\n\
                    \    astjson: a JSON dump of the internal data structures, quite verbose\n\
                    \    json: a simplified JSON format, best for parameters and solutions\n"
        , lineWidth
            = 120
            &= name "line-width"
            &= groupname "Logging & Output"
            &= explicit
            &= help "Line width for pretty printing.\nDefault: 120"
        }   &= name "translate-parameter"
            &= explicit
            &= help "Refinement of Essence parameter files for a \
                    \particular Essence' model.\n\
                    \The model needs to be generated by Conjure."
    , TranslateSolution
        { eprime
            = def
            &= typFile
            &= name "eprime"
            &= explicit
            &= help "An Essence' model generated by Conjure.\n\
                     \Mandatory."
        , essenceParamO
            = def
            &= typFile
            &= name "essence-param"
            &= explicit
            &= help "An Essence parameter for the original problem specification.\n\
                     \Mandatory."
        , eprimeSolution
            = def
            &= typFile
            &= name "eprime-solution"
            &= explicit
            &= help "An Essence' solution for the corresponding Essence' model."
        , essenceSolutionO
            = def
            &= typFile
            &= name "essence-solution"
            &= explicit
            &= help "An Essence solution for the original problem specification.\n\
                    \By default, its value is the value of --eprime-solution \
                    \with extensions replaced by '.solution'."
        , logLevel
            = def
            &= name "log-level"
            &= groupname "Logging & Output"
            &= explicit
            &= help "Log level."
        , limitTime
            = Nothing
            &= name "limit-time"
            &= groupname "General"
            &= explicit
            &= help "Limit in seconds of real time."
        , outputFormat
            = def
            &= name "output-format"
            &= groupname "Logging & Output"
            &= explicit
            &= typ "FORMAT"
            &= help "Format to use for output. All output formats can also be used for input.\n\
                    \    plain: default\n\
                    \    binary: a binary encoding\n\
                    \    astjson: a JSON dump of the internal data structures, quite verbose\n\
                    \    json: a simplified JSON format, best for parameters and solutions\n"
        , lineWidth
            = 120
            &= name "line-width"
            &= groupname "Logging & Output"
            &= explicit
            &= help "Line width for pretty printing.\nDefault: 120"
        }   &= name "translate-solution"
            &= explicit
            &= help "Translation of solutions back to Essence."
    , ValidateSolution
        { essence
            = def
            &= typ "ESSENCE_FILE"
            &= name "essence"
            &= explicit
            &= help "Problem specification in Essence."
        , essenceParamO
            = def
            &= typFile
            &= name "param"
            &= explicit
            &= help "Essence parameter file."
        , essenceSolution
            = def
            &= typFile
            &= name "solution"
            &= explicit
            &= help "Essence solution."
        , logLevel
            = def
            &= name "log-level"
            &= groupname "Logging & Output"
            &= explicit
            &= help "Log level."
        , limitTime
            = Nothing
            &= name "limit-time"
            &= groupname "General"
            &= explicit
            &= help "Limit in seconds of real time."
        , outputFormat
            = def
            &= name "output-format"
            &= groupname "Logging & Output"
            &= explicit
            &= typ "FORMAT"
            &= help "Format to use for output. All output formats can also be used for input.\n\
                    \    plain: default\n\
                    \    binary: a binary encoding\n\
                    \    astjson: a JSON dump of the internal data structures, quite verbose\n\
                    \    json: a simplified JSON format, best for parameters and solutions\n"
        , lineWidth
            = 120
            &= name "line-width"
            &= groupname "Logging & Output"
            &= explicit
            &= help "Line width for pretty printing.\nDefault: 120"
        }   &= name "validate-solution"
            &= explicit
            &= help "Validating a solution."
    , Solve
        { essence
            = def
            &= typ "ESSENCE_FILE"
            &= argPos 0
        , essenceParams
            = []
            &= typ "PARAMETER_FILE(s)"
            &= args
        , validateSolutionsOpt
            = False
            &= name "validate-solutions"
            &= groupname "General"
            &= explicit
            &= help "Enable solution validation."
        , outputDirectory
            = "conjure-output"
            &= typDir
            &= name "output-directory"
            &= name "o"
            &= groupname "Logging & Output"
            &= explicit
            &= help "Where to save generated models.\n\
                    \Default value: 'conjure-output'"
        , numberingStart
            = 1
            &= name "numbering-start"
            &= groupname "Logging & Output"
            &= explicit
            &= help "Starting value for output files.\n\
                    \Default value: 1"
        , smartFilenames
            = False
            &= name "smart-filenames"
            &= groupname "Logging & Output"
            &= explicit
            &= help "Use \"smart names\" for models.\n\
                    \Directs Conjure to use the answers when producing \
                    \a filename and to ignore the order of questions. \
                    \Only useful if 'f' is used for questions."
        , responses
            = ""
            &= name "responses"
            &= groupname "Model generation"
            &= explicit
            &= help "A comma separated list of integers.\n\
                    \If provided, these will be used as the answers during \
                    \interactive model generation instead of prompting the user."
        , responsesRepresentation
            = ""
            &= name "responses-representation"
            &= groupname "Model generation"
            &= explicit
            &= help "A comma separated list of variable name : integer pairs.\n\
                    \If provided, these will be used as the answers during \
                    \interactive model generation instead of prompting the user \
                    \for the variable representation questions.\n\
                    \See --dump-representations for a list of available representation options."
        , solutionsInOneFile
            = False
            &= name "solutions-in-one-file"
            &= groupname "Logging & Output"
            &= explicit
            &= help "Place all solutions in a single file instead of generating a separate file per solution.\n\
                    \Off by default."
        , logLevel
            = def
            &= name "log-level"
            &= groupname "Logging & Output"
            &= explicit
            &= help "Log level."
        , verboseTrail
            = False
            &= name "verbose-trail"
            &= groupname "Logging & Output"
            &= explicit
            &= help "Generate verbose trails."
        , rewritesTrail
            = False
            &= name "rewrites-trail"
            &= groupname "Logging & Output"
            &= explicit
            &= help "Generate trails about the applied rewritings."
        , logRuleFails
            = False
            &= name "log-rule-fails"
            &= groupname "Logging & Output"
            &= explicit
            &= help "Generate logs for rule failures. (Caution: can be a lot!)"
        , logRuleSuccesses
            = False
            &= name "log-rule-successes"
            &= groupname "Logging & Output"
            &= explicit
            &= help "Generate logs for rule applications."
        , logRuleAttempts
            = False
            &= name "log-rule-attempts"
            &= groupname "Logging & Output"
            &= explicit
            &= help "Generate logs for rule attempts. (Caution: can be a lot!)"
        , logChoices
            = False
            &= name "log-choices"
            &= groupname "Logging & Output"
            &= explicit
            &= help "Store the choices in a way that can be reused by -al"
        , portfolio
            = Nothing
            &= typ "PORTFOLIO"
            &= name "portfolio"
            &= groupname "Model generation"
            &= explicit
            &= help "Portfolio size. When it is set to N, Conjure will try to generate up to N models."
        , strategyQ
            = "f"
            &= typ "STRATEGY"
            &= name "strategy-q"
            &= name "q"
            &= groupname "Model generation"
            &= explicit
            &= help "Strategy for selecting the next question to answer. \
                    \Options: f (for first), i (for interactive), r (for random), x (for all). \
                    \Prepend a (for auto) to automatically skip \
                    \when there is only one option at any point.\n\
                    \Default value: f"
        , strategyA
            = "c"
            &= typ "STRATEGY"
            &= name "strategy-a"
            &= name "a"
            &= groupname "Model generation"
            &= explicit
            &= help "Strategy for selecting an answer. Same options as strategy-q.\n\
                    \ c picks the most 'compact' option \
                    \at every decision point.\n\
                    \ s picks the 'sparsest' option \
                    \at every decision point: \
                    \useful for --representations-givens\n\
                    \Default value: c"
        , representations
            = Nothing
            &= typ "STRATEGY"
            &= name "representations"
            &= groupname "Model generation"
            &= explicit
            &= help "Strategy for choosing a representation.\n\
                    \Default value: same as --strategy-a"
        , representationsFinds
            = Nothing
            &= typ "STRATEGY"
            &= name "representations-finds"
            &= groupname "Model generation"
            &= explicit
            &= help "Strategy for choosing a representation for a decision variable.\n\
                    \Default value: same as --representations"
        , representationsGivens
            = Nothing
            &= typ "STRATEGY"
            &= name "representations-givens"
            &= groupname "Model generation"
            &= explicit
            &= help "Strategy for choosing a representation for a parameter.\n\
                    \Default value: s (for sparse)"
        , representationsAuxiliaries
            = Nothing
            &= typ "STRATEGY"
            &= name "representations-auxiliaries"
            &= groupname "Model generation"
            &= explicit
            &= help "Strategy for choosing a representation for an auxiliary variable.\n\
                    \Default value: same as --representations"
        , representationsQuantifieds
            = Nothing
            &= typ "STRATEGY"
            &= name "representations-quantifieds"
            &= groupname "Model generation"
            &= explicit
            &= help "Strategy for choosing a representation for a quantified variable.\n\
                    \Default value: same as --representations"
        , representationsCuts
            = Nothing
            &= typ "STRATEGY"
            &= name "representations-cuts"
            &= groupname "Model generation"
            &= explicit
            &= help "Strategy for choosing a representation for cuts in 'branching on'.\n\
                    \Default value: same as --representations"
        , channelling
            = True
            &= name "channelling"
            &= groupname "Model generation"
            &= explicit
            &= help "Whether to produce channelled models \
                    \(true by default).\n"
        , representationLevels
            = True
            &= name "representation-levels"
            &= groupname "Model generation"
            &= explicit
            &= help "Whether to use built-in precedence levels when choosing representations. \
                    \Used to cut down the number of generated models.\n\
                    \Default: true"
        , followModel
            = ""
            &= name "follow-model"
            &= groupname "Model generation"
            &= explicit
            &= help "Provide a Conjure-generated Essence Prime model to be used as a guide during model generation. \
                    \Conjure will try to imitate the modelling decisions from this file."
        , seed
            = Nothing
            &= name "seed"
            &= groupname "Model generation"
            &= explicit
            &= help "Random number generator seed."
        , limitModels
            = Nothing
            &= name "limit-models"
            &= groupname "Model generation"
            &= explicit
            &= help "Maximum number of models to generate."
        , limitTime
            = Nothing
            &= name "limit-time"
            &= groupname "General"
            &= explicit
            &= help "Limit in seconds of real time."
        , useExistingModels
            = []
            &= name "use-existing-models"
            &= groupname "Model generation"
            &= explicit
            &= typFile
            &= help "File names of Essence' models generated beforehand.\n\
                    \If given, Conjure skips the modelling phase and uses the existing models for solving.\n\
                    \The models should be inside the output directory (See -o)."
        , savilerowOptions
            = def
            &= name "savilerow-options"
            &= groupname "Options for other tools"
            &= explicit
            &= help "Options passed to Savile Row."
        , solverOptions
            = def
            &= name "solver-options"
            &= groupname "Options for other tools"
            &= explicit
            &= help "Options passed to the backend solver."
        , solver
            = "minion"
            &= name "solver"
            &= groupname "Options for other tools"
            &= explicit
            &= help "Backend solver. \
                    \Possible values:\n\
                    \ - minion (CP solver)\n\
                    \ - gecode (CP solver)\n\
                    \ - chuffed (CP solver)\n\
                    \ - glucose (SAT solver)\n\
                    \ - glucose-syrup (SAT solver)\n\
                    \ - lingeling/plingeling/treengeling (SAT solver)\n\
                    \ - cadical (SAT solver)\n\
                    \ - kissat (SAT solver)\n\
                    \ - minisat (SAT solver)\n\
                    \ - bc_minisat_all (AllSAT solver, only works with --number-of-solutions=all)\n\
                    \ - nbc_minisat_all (AllSAT solver, only works with --number-of-solutions=all)\n\
                    \ - open-wbo (MaxSAT solver, only works with optimisation problems)\n\
                    \ - coin-or (MIP solver, implemented via MiniZinc)\n\
                    \ - cplex (MIP solver, implemented via MiniZinc)\n\
                    \ - boolector (SMT solver, supported logics: bv)\n\
                    \ - yices (SMT solver, supported logics: bv, lia, idl)\n\
                    \ - z3 (SMT solver, supported logics: bv, lia, nia, idl)\n\
                    \Default: minion\n\n\
                    \Default logic for SMT solvers is bitvector (bv).\n\
                    \Append a dash and the name of a logic to the solver name to choose a different logic. For example yices-idl."
        , graphSolver
            = False
            &= name "graph-solver"
            &= groupname "General"
            &= explicit
            &= help "Create input files for the Glasgow graph solver."
        , cgroups
            = False
            &= name "cgroups"
            &= groupname "General"
            &= explicit
            &= help "Setup and use cgroups when solving with Savile Row."
        , nbSolutions
            = "1"
            &= name "number-of-solutions"
            &= groupname "General"
            &= explicit
            &= help "Number of solutions to find; \
                    \\"all\" enumerates all solutions.\n\
                    \Default: 1"
        , copySolutions
            = True
            &= name "copy-solutions"
            &= groupname "General"
            &= explicit
            &= help "Whether to place a copy of solution(s) next to the Essence file or not.\n\
                    \Default: on"
        , outputFormat
            = def
            &= name "output-format"
            &= groupname "Logging & Output"
            &= explicit
            &= typ "FORMAT"
            &= help "Format to use for output. All output formats can also be used for input.\n\
                    \    plain: default\n\
                    \    binary: a binary encoding\n\
                    \    astjson: a JSON dump of the internal data structures, quite verbose\n\
                    \    json: a simplified JSON format, best for parameters and solutions\n"
        , lineWidth
            = 120
            &= name "line-width"
            &= groupname "Logging & Output"
            &= explicit
            &= help "Line width for pretty printing.\nDefault: 120"
        }   &= name "solve"
            &= explicit
            &= help "A combined mode for convenience.\n\
                    \Runs Conjure in modelling mode followed by \
                    \parameter translation if required, \
                    \then Savile Row + Minion to solve, and \
                    \then solution translation."
    , IDE
        { essence
            = def
            &= typ "ESSENCE_FILE"
            &= argPos 0
        , dumpDeclarations
            = False
            &= name "dump-declarations"
            &= groupname "IDE Features"
            &= explicit
            &= help "Print information about top level declarations."
        , dumpRepresentations
            = False
            &= name "dump-representations"
            &= groupname "IDE Features"
            &= explicit
            &= help "List the available representations for decision variables and parameters."
        , logLevel
            = def
            &= name "log-level"
            &= groupname "Logging & Output"
            &= explicit
            &= help "Log level."
        , limitTime
            = Nothing
            &= name "limit-time"
            &= groupname "General"
            &= explicit
            &= help "Limit in seconds of real time."
        , lineWidth
            = 120
            &= name "line-width"
            &= groupname "Logging & Output"
            &= explicit
            &= help "Line width for pretty printing.\nDefault: 120"
        }   &= name "ide"
            &= explicit
            &= help "IDE support features for Conjure.\n\
                    \Not intended for direct use."
    , Pretty
        { essence
            = def
            &= typ "ESSENCE_FILE"
            &= argPos 0
        , logLevel
            = def
            &= name "log-level"
            &= groupname "Logging & Output"
            &= explicit
            &= help "Log level."
        , normaliseQuantified
            = False
            &= name "normalise-quantified"
            &= explicit
            &= help "Normalise the names of quantified variables."
        , removeUnused
            = False
            &= name "remove-unused"
            &= explicit
            &= help "Remove unused declarations."
        , limitTime
            = Nothing
            &= name "limit-time"
            &= groupname "General"
            &= explicit
            &= help "Limit in seconds of real time."
        , outputFormat
            = def
            &= name "output-format"
            &= groupname "Logging & Output"
            &= explicit
            &= typ "FORMAT"
            &= help "Format to use for output. All output formats can also be used for input.\n\
                    \    plain: default\n\
                    \    binary: a binary encoding\n\
                    \    astjson: a JSON dump of the internal data structures, quite verbose\n\
                    \    json: a simplified JSON format, best for parameters and solutions\n"
        , lineWidth
            = 120
            &= name "line-width"
            &= groupname "Logging & Output"
            &= explicit
            &= help "Line width for pretty printing.\nDefault: 120"
        }   &= name "pretty"
            &= explicit
            &= help "Pretty print as Essence file to stdout.\n\
                    \This mode can be used to view a binary Essence file in textual form."
    , Diff
        { file1
            = def
            &= typFile
            &= argPos 0
        , file2
            = def
            &= typFile
            &= argPos 1
        , logLevel
            = def
            &= name "log-level"
            &= groupname "Logging & Output"
            &= explicit
            &= help "Log level."
        , limitTime
            = Nothing
            &= name "limit-time"
            &= groupname "General"
            &= explicit
            &= help "Limit in seconds of real time."
        , outputFormat
            = def
            &= name "output-format"
            &= groupname "Logging & Output"
            &= explicit
            &= typ "FORMAT"
            &= help "Format to use for output. All output formats can also be used for input.\n\
                    \    plain: default\n\
                    \    binary: a binary encoding\n\
                    \    astjson: a JSON dump of the internal data structures, quite verbose\n\
                    \    json: a simplified JSON format, best for parameters and solutions\n"
        , lineWidth
            = 120
            &= name "line-width"
            &= groupname "Logging & Output"
            &= explicit
            &= help "Line width for pretty printing.\nDefault: 120"
        }   &= name "diff"
            &= explicit
            &= help "Diff on two Essence files. Works on models, parameters, and solutions."
    , TypeCheck
        { essence
            = def
            &= typ "ESSENCE_FILE"
            &= argPos 0
        , logLevel
            = def
            &= name "log-level"
            &= groupname "Logging & Output"
            &= explicit
            &= help "Log level."
        , limitTime
            = Nothing
            &= name "limit-time"
            &= groupname "General"
            &= explicit
            &= help "Limit in seconds of real time."
        }   &= name "type-check"
            &= explicit
            &= help "Type-checking a single Essence file."
    , Split
        { essence
            = def
            &= typ "ESSENCE_FILE"
            &= argPos 0
        , outputDirectory
            = "conjure-output"
            &= typDir
            &= name "output-directory"
            &= name "o"
            &= groupname "Logging & Output"
            &= explicit
            &= help "Where to save generated models.\n\
                    \Default value: 'conjure-output'"
        , logLevel
            = def
            &= name "log-level"
            &= groupname "Logging & Output"
            &= explicit
            &= help "Log level."
        , limitTime
            = Nothing
            &= name "limit-time"
            &= groupname "General"
            &= explicit
            &= help "Limit in seconds of real time."
        , outputFormat
            = def
            &= name "output-format"
            &= groupname "Logging & Output"
            &= explicit
            &= typ "FORMAT"
            &= help "Format to use for output. All output formats can also be used for input.\n\
                    \    plain: default\n\
                    \    binary: a binary encoding\n\
                    \    astjson: a JSON dump of the internal data structures, quite verbose\n\
                    \    json: a simplified JSON format, best for parameters and solutions\n"
        , lineWidth
            = 120
            &= name "line-width"
            &= groupname "Logging & Output"
            &= explicit
            &= help "Line width for pretty printing.\nDefault: 120"
        }   &= name "split"
            &= explicit
            &= help "Split an Essence file to various smaller files. Useful for testing."
    , SymmetryDetection
        { essence
            = def
            &= typ "ESSENCE_FILE"
            &= argPos 0
        , json
            = def
            &= typ "JSON_FILE"
            &= name "json"
            &= groupname "Logging & Output"
            &= explicit
            &= help "Output JSON file.\n\
                    \Default is 'foo.essence-json'\n\
                    \if the Essence file is named 'foo.essence'"
        , logLevel
            = def
            &= name "log-level"
            &= groupname "Logging & Output"
            &= explicit
            &= help "Log level."
        , limitTime
            = Nothing
            &= name "limit-time"
            &= groupname "General"
            &= explicit
            &= help "Limit in seconds of real time."
        , outputFormat
            = def
            &= name "output-format"
            &= groupname "Logging & Output"
            &= explicit
            &= typ "FORMAT"
            &= help "Format to use for output. All output formats can also be used for input.\n\
                    \    plain: default\n\
                    \    binary: a binary encoding\n\
                    \    astjson: a JSON dump of the internal data structures, quite verbose\n\
                    \    json: a simplified JSON format, best for parameters and solutions\n"
        , lineWidth
            = 120
            &= name "line-width"
            &= groupname "Logging & Output"
            &= explicit
            &= help "Line width for pretty printing.\nDefault: 120"
        }   &= name "symmetry-detection"
            &= explicit
            &= help "Dump some JSON to be used as input to ferret for symmetry detection."
    , ParameterGenerator
        { essence
            = def
            &= typ "ESSENCE_FILE"
            &= argPos 0
        , minInt
            = 0
            &= typ "INT"
            &= name "MININT"
            &= groupname "Integer bounds"
            &= explicit
            &= help "The minimum integer value for the parameter values.\nDefault: 0"
        , maxInt
            = 100
            &= typ "INT"
            &= name "MAXINT"
            &= groupname "Integer bounds"
            &= explicit
            &= help "The maximum integer value for the parameter values.\nDefault: 100"
        , logLevel
            = def
            &= name "log-level"
            &= groupname "Logging & Output"
            &= explicit
            &= help "Log level."
        , limitTime
            = Nothing
            &= name "limit-time"
            &= groupname "General"
            &= explicit
            &= help "Limit in seconds of real time."
        , outputFormat
            = def
            &= name "output-format"
            &= groupname "Logging & Output"
            &= explicit
            &= typ "FORMAT"
            &= help "Format to use for output. All output formats can also be used for input.\n\
                    \    plain: default\n\
                    \    binary: a binary encoding\n\
                    \    astjson: a JSON dump of the internal data structures, quite verbose\n\
                    \    json: a simplified JSON format, best for parameters and solutions\n"
        , lineWidth
            = 120
            &= name "line-width"
            &= groupname "Logging & Output"
            &= explicit
            &= help "Line width for pretty printing.\nDefault: 120"
        }   &= name "parameter-generator"
            &= explicit
            &= help "Generate an Essence model describing the instances of the problem class \
                    \defined in the input Essence model.\n\
                    \An error will be printed if the model has infinitely many instances."
<<<<<<< HEAD
    , Features
        { essence
            = def
            &= typ "ESSENCE_FILE"
            &= argPos 0
        , param
            = def
            &= typ "PARAM_FILE"
            &= argPos 1
        , logLevel
            = def
            &= name "log-level"
            &= groupname "Logging & Output"
            &= explicit
            &= help "Log level."
        , limitTime
            = Nothing
            &= name "limit-time"
            &= groupname "General"
            &= explicit
            &= help "Limit in seconds of real time."
        }   &= name "features"
            &= explicit
            &= help "Calculate instance features."
    , ModelStrengthening
=======
    , Boost
>>>>>>> 4960319a
        { essence
            = def
            &= typ "ESSENCE_FILE"
            &= argPos 0
        , logLevel
            = def
            &= name "log-level"
            &= groupname "Logging & Output"
            &= explicit
            &= help "Log level."
        , logRuleSuccesses
            = False
            &= name "log-rule-successes"
            &= groupname "Logging & Output"
            &= explicit
            &= help "Generate logs for rule applications."
        , limitTime
            = Nothing
            &= name "limit-time"
            &= groupname "General"
            &= explicit
            &= help "Time limit in seconds (real time)."
        , outputFormat
            = def
            &= name "output-format"
            &= groupname "Logging & Output"
            &= explicit
            &= typ "FORMAT"
            &= help "Format to use for output. All output formats can also be used for input.\n\
                    \    plain: default\n\
                    \    binary: a binary encoding\n\
                    \    astjson: a JSON dump of the internal data structures, quite verbose\n\
                    \    json: a simplified JSON format, best for parameters and solutions\n"
        , lineWidth
            = 120
            &= name "line-width"
            &= groupname "Logging & Output"
            &= explicit
            &= help "Line width to use during pretty printing.\nDefault: 120"
        }   &= name "boost"
            &= explicit
            &= help "Strengthen an Essence model as described in \"Reformulating \
                    \Essence Specifications for Robustness\",\n\
                    \which aims to make search faster."
    , TSDEF
        { logLevel
            = def
            &= name "log-level"
            &= groupname "Logging & Output"
            &= explicit
            &= help "Log level."
        , limitTime
            = Nothing
            &= name "limit-time"
            &= groupname "General"
            &= explicit
            &= help "Limit in seconds of real time."
        }  &= name "tsdef"
            &= explicit
            &= help "Generate data type definitions in TypeScript.\n\
                    \These can be used when interfacing with Conjure via JSON."
    ]      &= program "conjure"
           &= helpArg [explicit, name "help"]
           &= versionArg [explicit, name "version"]
           &= summary (unlines [ "Conjure: The Automated Constraint Modelling Tool"
                               , "Release version " ++ showVersion version
                               , "Repository version " ++ repositoryVersion
                               ])
           &= help "The command line interface of Conjure takes a command name as the first argument \
                   \followed by more arguments depending on the command.\n\
                   \This help text gives a list of the available commands.\n\
                   \For details of a command, pass the --help flag after the command name.\n\
                   \For example: 'conjure translate-solution --help'"
<|MERGE_RESOLUTION|>--- conflicted
+++ resolved
@@ -189,17 +189,13 @@
         , outputFormat               :: OutputFormat        -- Essence by default
         , lineWidth                  :: Int                 -- 120 by default
         }
-<<<<<<< HEAD
     | Features
         { essence                    :: FilePath            -- essence, mandatory
         , param                      :: FilePath
         , logLevel                   :: LogLevel
         , limitTime                  :: Maybe Int
         }
-    | ModelStrengthening
-=======
     | Boost
->>>>>>> 4960319a
         { essence                    :: FilePath
         , logLevel                   :: LogLevel
         , logRuleSuccesses           :: Bool
@@ -1267,7 +1263,6 @@
             &= help "Generate an Essence model describing the instances of the problem class \
                     \defined in the input Essence model.\n\
                     \An error will be printed if the model has infinitely many instances."
-<<<<<<< HEAD
     , Features
         { essence
             = def
@@ -1292,10 +1287,7 @@
         }   &= name "features"
             &= explicit
             &= help "Calculate instance features."
-    , ModelStrengthening
-=======
     , Boost
->>>>>>> 4960319a
         { essence
             = def
             &= typ "ESSENCE_FILE"
