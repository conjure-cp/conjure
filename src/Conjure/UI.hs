--- conflicted
+++ resolved
@@ -132,11 +132,8 @@
         , logLevel                   :: LogLevel
         , limitTime                  :: Maybe Int
         , lineWidth                  :: Int                 -- 120 by default
-<<<<<<< HEAD
-=======
         , dumpDeclarations           :: Bool
         , dumpRepresentations        :: Bool
->>>>>>> b5e5ccf4
         }
     | Pretty
         { essence                    :: FilePath
@@ -895,12 +892,6 @@
     , IDE
         { essence
             = def
-<<<<<<< HEAD
-            &= typFile
-            &= name "essence"
-            &= explicit
-            &= help "Problem specification in Essence."
-=======
             &= typ "ESSENCE_FILE"
             &= argPos 0
         , dumpDeclarations
@@ -915,7 +906,6 @@
             &= groupname "IDE Features"
             &= explicit
             &= help "List the available representations for decision variables and parameters."
->>>>>>> b5e5ccf4
         , logLevel
             = def
             &= name "log-level"
