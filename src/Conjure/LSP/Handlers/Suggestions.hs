module Conjure.LSP.Handlers.Suggestions (suggestionHandler) where

import Conjure.LSP.Util (ProcessedFile (ProcessedFile), getNextTokenStart, getRelevantRegions, positionToSourcePos, sourcePosToPosition, withProcessedDoc)
import Conjure.Language (Type (..))
import Conjure.Language.AST.Reformer
-- (Class (..), Kind (..), RegionInfo (..), ValidatorState (regionInfo), RegionType (..), StructuralType (..),symbolTable)

import Conjure.Language.AST.Syntax (LToken (MissingToken))
import Conjure.Language.Lexemes
import Conjure.Language.Lexer
import Conjure.Language.Pretty (prettyT)
import Conjure.Language.Validator
import Conjure.Prelude
import Control.Lens
import Data.Map.Strict qualified as Map
import Language.LSP.Protocol.Lens (HasParams (..), HasPosition (position), HasTextDocument (textDocument))
import Language.LSP.Protocol.Message
import Language.LSP.Protocol.Types (CompletionItem (..), CompletionItemKind (..), type (|?) (..))
import Language.LSP.Protocol.Types qualified as T
import Language.LSP.Server (Handlers, LspM, requestHandler)
import Text.Megaparsec (SourcePos)

suggestionHandler :: Handlers (LspM ())
suggestionHandler = requestHandler SMethod_TextDocumentCompletion $ \req res -> do
  let ps = req ^. params . textDocument
  let context = req ^. params . position
  withProcessedDoc ps $ \(ProcessedFile _ diags valState pt) -> do
    let nextTStart = getNextTokenStart context pt
    let roi = getRelevantRegions valState nextTStart
    let innermostSymbolTable = if null roi then [] else Map.toList . rTable $ last roi
    let errors = [(r, d) | (ValidatorDiagnostic r (Error (TokenError d))) <- diags]
    let contextTokens = take 1 [lexeme w | (r, MissingToken w) <- errors, isInRange nextTStart r]
    let missingTokenBasedHint = missingToSuggestion innermostSymbolTable contextTokens
    -- sendInfoMessage $ pack . show $ context
    let tlSymbol = getLowestLevelTaggedRegion (positionToSourcePos context) $ makeTree pt
    let tlSymbolSuggestion = case tlSymbol of
          Just (TIDomain _) -> makeDomainSuggestions innermostSymbolTable
          Just (TIExpression _) -> makeExpressionSuggestions innermostSymbolTable
          Just (TIList t) -> makeTagSuggestions innermostSymbolTable t
          _ -> [] -- or for debugging -> [defaultCompletion $ pack . show $ tlSymbol]
    res
      $ Right
      $ InL
      . nubBy isSameInsertion
      $ concat
        [ missingTokenBasedHint,
          tlSymbolSuggestion,
          keywordCompletions
        ]

isSameInsertion :: CompletionItem -> CompletionItem -> Bool
isSameInsertion CompletionItem {_label = a} CompletionItem {_label = b} = a == b

isInRange :: T.Position -> DiagnosticRegion -> Bool
isInRange p reg = sourcePosToPosition (drSourcePos reg) == p

makeSuggestionsFromSymbolTable :: [(Text, SymbolTableValue)] -> [CompletionItem]
makeSuggestionsFromSymbolTable = map symbolToHint

makeDomainSuggestions :: [(Text, SymbolTableValue)] -> [CompletionItem]
makeDomainSuggestions table = stDomains ++ newDomainPlaceholders
  where
    stDomains = map symbolToHint $ [x | x@(_, (_, _, Kind DomainType t)) <- table, typesUnifyS [t, TypeAny]]
    newDomainPlaceholders =
      uncurry snippetCompletion
        <$> [ ("int", "int"),
              ("int", "bool"),
              ("matrix", "matrix indexed by ${1:[index_domains]} of ${2:type}"),
              ("set", "set of $1"),
              ("mset", "mset of $1")
            ]

makeExpressionSuggestions :: [(Text, SymbolTableValue)] -> [CompletionItem]
makeExpressionSuggestions table = stExprs ++ newExpressionPlaceholders
  where
    stExprs = map symbolToHint $ [x | x@(_, (_, _, Kind ValueType {} t)) <- table, typesUnifyS [t, TypeAny]]
    newExpressionPlaceholders = []

makeTagSuggestions :: [(Text, SymbolTableValue)] -> ListItemClasses -> [CompletionItem]
makeTagSuggestions table tag = case tag of
  ICAttribute -> defaultCompletion <$> ["size"]
  ICExpression -> makeExpressionSuggestions table
  ICDomain -> makeDomainSuggestions table
  ICRange -> uncurry snippetCompletion <$> [("openL", "..$1"), ("closed", "$1..$2"), ("openR", "$1..")]
  ICIdentifier -> freeIdentifierSuggestion table
  ICStatement -> topLevelSuggestions

symbolToHint :: (Text, SymbolTableValue) -> CompletionItem
symbolToHint (name, (_, _, k)) =
  let typeName = prettyT k
   in (defaultCompletion name) {_detail = Just typeName, _kind = pure $ getCIKind k}

getCIKind :: Kind -> CompletionItemKind
getCIKind (Kind DomainType _) = CompletionItemKind_Class
getCIKind (Kind ValueType {} t) = case t of
<<<<<<< HEAD
  TypeAny -> CiVariable
  TypeBool -> CiVariable
  TypeInt _ -> CiVariable
  TypeEnum _ -> CiEnum
  TypeUnnamed _ -> CiVariable
  TypeTuple _ -> CiVariable
  TypeRecord _ -> CiVariable
  TypeRecordMember _ _ -> CiEnumMember
  TypeVariant _ -> CiVariable
  TypeVariantMember _ _ -> CiEnumMember
  TypeList _ -> CiVariable
  TypeMatrix _ _ -> CiVariable
  TypeSet _ -> CiVariable
  TypeMSet _ -> CiVariable
  TypeFunction _ _ -> CiVariable
  TypeSequence _ -> CiVariable
  TypePermutation _ -> CiVariable
  TypeRelation _ -> CiVariable
  TypePartition _ -> CiVariable
=======
  TypeAny -> CompletionItemKind_Variable
  TypeBool -> CompletionItemKind_Variable
  TypeInt _ -> CompletionItemKind_Variable
  TypeEnum _ -> CompletionItemKind_Enum
  TypeUnnamed _ -> CompletionItemKind_Variable
  TypeTuple _ -> CompletionItemKind_Variable
  TypeRecord _ -> CompletionItemKind_Variable
  TypeRecordMember _ _ -> CompletionItemKind_EnumMember
  TypeVariant _ -> CompletionItemKind_Variable
  TypeVariantMember _ _ -> CompletionItemKind_EnumMember
  TypeList _ -> CompletionItemKind_Variable
  TypeMatrix _ _ -> CompletionItemKind_Variable
  TypeSet _ -> CompletionItemKind_Variable
  TypeMSet _ -> CompletionItemKind_Variable
  TypeFunction _ _ -> CompletionItemKind_Variable
  TypeSequence _ -> CompletionItemKind_Variable
  TypeRelation _ -> CompletionItemKind_Variable
  TypePartition _ -> CompletionItemKind_Variable
>>>>>>> 980792dc

snippetCompletion :: Text -> Text -> CompletionItem
snippetCompletion label snippet = (defaultCompletion label) {_kind = pure CompletionItemKind_Snippet, _insertText = pure snippet, _insertTextFormat = pure T.InsertTextFormat_Snippet}

defaultCompletion :: Text -> CompletionItem
defaultCompletion n =
  CompletionItem
    n
    Nothing
    Nothing
    Nothing
    Nothing
    Nothing
    Nothing
    Nothing
    Nothing
    Nothing
    Nothing
    Nothing
    Nothing
    Nothing
    Nothing
    Nothing
    Nothing
    Nothing
    Nothing

--
missingToSuggestion :: [(Text, SymbolTableValue)] -> [Lexeme] -> [CompletionItem]
missingToSuggestion table (x : _) = makeMissingTokenHint x
  where
    makeMissingTokenHint (L_Missing s) = case s of
      MissingExpression -> makeExpressionSuggestions table
      MissingDomain -> makeDomainSuggestions table
      MissingUnknown -> []
    makeMissingTokenHint LMissingIdentifier = freeIdentifierSuggestion table
    makeMissingTokenHint l = [defaultCompletion $ lexemeText l]
missingToSuggestion table _ = makeSuggestionsFromSymbolTable table

keywordCompletions :: [CompletionItem]
keywordCompletions = []

getLowestLevelTaggedRegion :: SourcePos -> HLTree -> Maybe TreeItemLinks
getLowestLevelTaggedRegion p tr =
  let regs = filterContaining p tr
   in case [t | HLTagged t _ <- regs, t /= TIGeneral] of
        [] -> Nothing
        ins -> Just $ last ins

topLevelSuggestions :: [CompletionItem]
topLevelSuggestions =
  uncurry snippetCompletion
    <$> [ ("find", "find $1 : $2"),
          ("given", "such that $0"),
          ("such that", "given $1 : $2")
        ]

freeIdentifierSuggestion :: a -> [CompletionItem]
freeIdentifierSuggestion _ = [defaultCompletion "identifier"]<|MERGE_RESOLUTION|>--- conflicted
+++ resolved
@@ -93,27 +93,6 @@
 getCIKind :: Kind -> CompletionItemKind
 getCIKind (Kind DomainType _) = CompletionItemKind_Class
 getCIKind (Kind ValueType {} t) = case t of
-<<<<<<< HEAD
-  TypeAny -> CiVariable
-  TypeBool -> CiVariable
-  TypeInt _ -> CiVariable
-  TypeEnum _ -> CiEnum
-  TypeUnnamed _ -> CiVariable
-  TypeTuple _ -> CiVariable
-  TypeRecord _ -> CiVariable
-  TypeRecordMember _ _ -> CiEnumMember
-  TypeVariant _ -> CiVariable
-  TypeVariantMember _ _ -> CiEnumMember
-  TypeList _ -> CiVariable
-  TypeMatrix _ _ -> CiVariable
-  TypeSet _ -> CiVariable
-  TypeMSet _ -> CiVariable
-  TypeFunction _ _ -> CiVariable
-  TypeSequence _ -> CiVariable
-  TypePermutation _ -> CiVariable
-  TypeRelation _ -> CiVariable
-  TypePartition _ -> CiVariable
-=======
   TypeAny -> CompletionItemKind_Variable
   TypeBool -> CompletionItemKind_Variable
   TypeInt _ -> CompletionItemKind_Variable
@@ -132,7 +111,6 @@
   TypeSequence _ -> CompletionItemKind_Variable
   TypeRelation _ -> CompletionItemKind_Variable
   TypePartition _ -> CompletionItemKind_Variable
->>>>>>> 980792dc
 
 snippetCompletion :: Text -> Text -> CompletionItem
 snippetCompletion label snippet = (defaultCompletion label) {_kind = pure CompletionItemKind_Snippet, _insertText = pure snippet, _insertTextFormat = pure T.InsertTextFormat_Snippet}
