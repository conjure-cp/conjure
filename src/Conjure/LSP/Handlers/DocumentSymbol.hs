module Conjure.LSP.Handlers.DocumentSymbol where

import Conjure.LSP.Util (ProcessedFile (ProcessedFile), regionToRange, withProcessedDoc)
import Conjure.Language (Type (..))
import Conjure.Language.Pretty (prettyT)
import Conjure.Language.Type (IntTag (..))
import Conjure.Language.Validator (Class (..), Kind (..), RegionInfo (..), RegionType (..), StructuralType (..), ValidatorState (regionInfo))
import Conjure.Prelude
import Control.Lens
import Data.Text (intercalate)
import Language.LSP.Server (Handlers, LspM, requestHandler)
import Language.LSP.Types (DocumentSymbol (..), SMethod (STextDocumentDocumentSymbol), SymbolKind (..), type (|?) (..))
import Language.LSP.Types qualified as T
import Language.LSP.Types.Lens (HasParams (..), HasTextDocument (textDocument))

docSymbolHandler :: Handlers (LspM ())
docSymbolHandler = requestHandler STextDocumentDocumentSymbol $ \req res -> do
  let ps = req ^. params . textDocument
  withProcessedDoc ps $ \(ProcessedFile _ _ (regionInfo -> ri) _) -> do
    res $ Right $ InL . T.List $ mapMaybe translate ri

translate :: RegionInfo -> Maybe T.DocumentSymbol
translate reg@(RegionInfo r rSel ty cs _) =
  ( \x ->
      DocumentSymbol
        (getRegionName reg)
        (getRegionDetail reg)
        x
        Nothing
        Nothing
        (regionToRange r)
        (regionToRange (fromMaybe r rSel))
        (Just . T.List $ mapMaybe translate cs)
  )
    <$> sk
  where
    sk = symbolKindFromDeclaration ty

getRegionName :: RegionInfo -> Text
getRegionName (rRegionType -> rType) = case rType of
  Definition txt _ -> txt
  LiteralDecl _ -> "Literal"
  Ref txt _ _ -> txt
  Structural st -> case st of
    SSuchThat -> "Constraints"
    SGiven -> "Parameters"
    SFind -> "Decision Variables"
    SLetting -> "Definitions"
    SEnum txt -> txt
    SBranching -> "Branch"
    SQuantification n _ -> "Quantification: " `mappend` n
    SComprehension _ -> "Comprehension"
    SBody -> "Body"
    SGuard -> "Guard"
    SGen -> "Generator"
    SWhere -> "Parameter validation"
    SGoal dir -> dir
  Documentation _ _ -> ""

getRegionDetail :: RegionInfo -> Maybe Text
getRegionDetail (RegionInfo {rRegionType = rType, rChildren = childDefs}) =
  case rType of
    Definition _ ki -> Just $ prettyT ki
    LiteralDecl ki -> Just $ prettyT ki
    Ref _ ki _ -> Just $ prettyT ki
    Structural st -> case st of
      SSuchThat -> Nothing
      SGiven -> Just $ getDefs childDefs
      SFind -> Just $ getDefs childDefs
      SLetting -> Just $ getDefs childDefs
      SEnum _ -> Just "new type enum"
      SQuantification _ ki -> Just $ prettyT ki
      SComprehension ki -> Just $ prettyT ki
      _ -> Nothing
    Documentation {} -> Nothing
  where
    getDefs :: [RegionInfo] -> Text
    getDefs rs = Data.Text.intercalate ", " [nm | Definition nm _ <- rRegionType <$> rs]

symbolKindFromDeclaration :: RegionType -> Maybe T.SymbolKind
symbolKindFromDeclaration (Definition _ t) = Just $ case t of
  Kind ValueType {} (TypeInt TagEnum {}) -> SkEnumMember
  Kind ValueType {} (TypeRecordMember {}) -> SkField
  Kind ValueType {} (TypeVariantMember {}) -> SkField
  Kind ValueType {} _ -> SkVariable
  Kind DomainType _ -> SkTypeParameter
symbolKindFromDeclaration (LiteralDecl t) = Just $ case t of
  Kind _ ty -> case ty of
    TypeBool -> SkBoolean
    TypeInt it -> case it of
<<<<<<< HEAD
      TaggedInt {} -> SkNumber
=======
>>>>>>> da03c086
      TagInt -> SkNumber
      TagEnum _ -> SkEnumMember
      TagUnnamed _ -> SkNumber
    TypeEnum _ -> SkEnum
    TypeUnnamed _ -> SkEnum
    _ -> SkConstant
<<<<<<< HEAD
symbolKindFromDeclaration (Structural st) = Just $ case st of
  SSuchThat -> SkInterface
  SGiven -> SkProperty
  SFind -> SkField
  SLetting -> SkField
  SBranching -> SkClass
  SEnum _ -> SkEnum
  SQuantification _ _ -> SkOperator
  SComprehension _ -> SkArray
  SGuard -> SkBoolean
  SGen -> SkEvent
  SBody -> SkNamespace
  SGoal _ -> SkVariable
  SWhere -> SkObject
=======
symbolKindFromDeclaration (Structural st) =
  Just
    $ ( case st of
          SSuchThat -> SkInterface
          SGiven -> SkProperty
          SFind -> SkField
          SLetting -> SkField
          SBranching -> SkClass
          SEnum _ -> SkEnum
          SQuantification _ _ -> SkOperator
          SComprehension _ -> SkArray
          SGuard -> SkBoolean
          SGen -> SkEvent
          SBody -> SkNamespace
          SGoal _ -> SkVariable
          SWhere -> SkObject
      )
>>>>>>> da03c086
symbolKindFromDeclaration _ = Nothing<|MERGE_RESOLUTION|>--- conflicted
+++ resolved
@@ -88,32 +88,13 @@
   Kind _ ty -> case ty of
     TypeBool -> SkBoolean
     TypeInt it -> case it of
-<<<<<<< HEAD
       TaggedInt {} -> SkNumber
-=======
->>>>>>> da03c086
       TagInt -> SkNumber
       TagEnum _ -> SkEnumMember
       TagUnnamed _ -> SkNumber
     TypeEnum _ -> SkEnum
     TypeUnnamed _ -> SkEnum
     _ -> SkConstant
-<<<<<<< HEAD
-symbolKindFromDeclaration (Structural st) = Just $ case st of
-  SSuchThat -> SkInterface
-  SGiven -> SkProperty
-  SFind -> SkField
-  SLetting -> SkField
-  SBranching -> SkClass
-  SEnum _ -> SkEnum
-  SQuantification _ _ -> SkOperator
-  SComprehension _ -> SkArray
-  SGuard -> SkBoolean
-  SGen -> SkEvent
-  SBody -> SkNamespace
-  SGoal _ -> SkVariable
-  SWhere -> SkObject
-=======
 symbolKindFromDeclaration (Structural st) =
   Just
     $ ( case st of
@@ -131,5 +112,4 @@
           SGoal _ -> SkVariable
           SWhere -> SkObject
       )
->>>>>>> da03c086
 symbolKindFromDeclaration _ = Nothing