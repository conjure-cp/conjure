--- conflicted
+++ resolved
@@ -165,11 +165,7 @@
         domainIntERecover d@(DomainIntE name x) = do
             ty <- typeOf x
             return $ case ty of
-<<<<<<< HEAD
-                TypeInt _ -> DomainInt name [RangeSingle x]
-=======
                 TypeInt t -> DomainInt t [RangeSingle x]
->>>>>>> 6bf7a72f
                 _       -> d
         domainIntERecover d = return d
     statements4 <- transformBiM domainIntERecover statements3
