{-# LANGUAGE RecordWildCards #-}

module Conjure.UI.MainHelper ( mainWithArgs, savilerowScriptName ) where

import Conjure.Prelude
import Conjure.Bug
import Conjure.UserError
import Conjure.UI ( UI(..), OutputFormat(..) )
import Conjure.UI.IO ( readModel, readModelFromFile, readModelFromStdin
                     , readModelInfoFromFile, readParamOrSolutionFromFile
                     , writeModel )
import Conjure.UI.Model ( parseStrategy, outputModels, modelRepresentationsJSON, prologue )
import qualified Conjure.UI.Model as Config ( Config(..) )
import Conjure.UI.TranslateParameter ( translateParameter )
import Conjure.UI.TranslateSolution ( translateSolution )
import Conjure.UI.ValidateSolution ( validateSolution )
import Conjure.UI.TypeCheck ( typeCheckModel_StandAlone, typeCheckModel )
import Conjure.UI.Split ( outputSplittedModels, removeUnusedDecls )
import Conjure.UI.VarSymBreaking ( outputVarSymBreaking )
import Conjure.UI.ParameterGenerator ( parameterGenerator )
import Conjure.UI.NormaliseQuantified ( normaliseQuantifiedVariables )


import Conjure.Language.Name ( Name(..) )
import Conjure.Language.Definition ( Model(..), ModelInfo(..), Statement(..), Declaration(..), FindOrGiven(..) )
import Conjure.Language.Type ( TypeCheckerMode(..) )
import Conjure.Language.Domain ( Domain(..), Range(..) )
import Conjure.Language.NameGen ( NameGen, NameGenM, runNameGen )
import Conjure.Language.Pretty 
import qualified Conjure.Language.ParserC as ParserC ( parseModel )
import Conjure.Language.ModelDiff ( modelDiffIO )
import Conjure.Rules.Definition ( viewAuto, Strategy(..)
                                , UnnamedSymmetryBreaking(..)
                                , USBQuickOrComplete(..), USBScope(..), USBIndependentlyOrAltogether(..)
                                )
import Conjure.Process.Enumerate ( EnumerateDomain )
import Conjure.Process.Streamlining ( streamlining, streamliningToStdout )
import Conjure.Language.NameResolution ( resolveNames, resolveNamesMulti )
import Conjure.Process.Boost ( boost )
import Conjure.Language.ModelStats ( modelDeclarationsJSON )
import Conjure.Language.AdHoc ( toSimpleJSON )


-- base
import System.IO ( Handle, hSetBuffering, stdout, BufferMode(..), hPutStrLn, stderr )
import System.Environment ( getEnvironment )
import System.Info ( os )
import GHC.Conc ( numCapabilities )
import GHC.IO.Handle ( hIsEOF, hClose, hGetLine )
import Data.Char ( isDigit )

import qualified Data.Set as S                  -- containers
import qualified Data.HashMap.Strict as M       -- unordered-containers

-- filepath
import System.FilePath ( splitFileName, takeBaseName, (<.>) )

-- system-filepath
-- import qualified Filesystem.Path as Sys ( FilePath )

-- directory
import System.Directory ( copyFile, findExecutable )

-- shelly
import Shelly ( runHandle, lastStderr, lastExitCode, errExit, Sh )

-- text
import qualified Data.Text as T ( unlines, isInfixOf )

-- parallel-io
import Control.Concurrent.ParallelIO.Global ( parallel, stopGlobalPool )
import Conjure.LSP.LanguageServer (startServer, LSPConfig (LSPConfig))


mainWithArgs :: forall m .
    MonadIO m =>
    MonadLog m =>
    MonadFailDoc m =>
    EnumerateDomain m =>
    NameGen m =>
    (?typeCheckerMode :: TypeCheckerMode) =>
    UI -> m ()
<<<<<<< HEAD
mainWithArgs Modelling{..} = do
    model <- readModelFromFile essence
    liftIO $ hSetBuffering stdout LineBuffering
    liftIO $ maybe (return ()) setRandomSeed seed
    let
        parseStrategy_ s = maybe (userErr1 ("Not a valid strategy:" <+> pretty s))
                                 return
                                 (parseStrategy s)

    config <- do
        strategyQ'                  <- parseStrategy_ strategyQ
        strategyA'                  <- parseStrategy_ strategyA
        representations'            <- maybe (return strategyA')       parseStrategy_ representations
        representationsFinds'       <- maybe (return representations') parseStrategy_ representationsFinds
        representationsGivens'      <- maybe (return Sparse          ) parseStrategy_ representationsGivens
        representationsAuxiliaries' <- maybe (return representations') parseStrategy_ representationsAuxiliaries
        representationsQuantifieds' <- maybe (return representations') parseStrategy_ representationsQuantifieds
        representationsCuts'        <- maybe (return representations') parseStrategy_ representationsCuts

        case fst (viewAuto strategyQ') of
            Compact -> userErr1 "The Compact heuristic isn't supported for questions."
            _       -> return ()

        responsesList <- do
            if null responses
                then return Nothing
                else do
                    let parts = splitOn "," responses
                    let intParts = mapMaybe readMay parts
                    if length parts == length intParts
                        then return (Just intParts)
                        else userErr1 $ vcat [ "Cannot parse the value for --responses."
                                             , "Expected a comma separated list of integers."
                                             , "But got:" <+> pretty responses
                                             ]
        responsesRepresentationList <- do
            if null responsesRepresentation
                then return Nothing
                else do
                    let parts =
                            [ case splitOn ":" pair of
                                [nm, val] ->
                                    case readMay val of
                                        Just i -> Just (Name (stringToText nm), i)
                                        Nothing -> Nothing
                                _ -> Nothing
                            | pair <- splitOn "," responsesRepresentation
                            ]
                    let partsJust = catMaybes parts
                    if length parts == length partsJust
                        then return (Just partsJust)
                        else userErr1 $ vcat [ "Cannot parse the value for --responses-representation."
                                             , "Expected a comma separated list of variable name : integer pairs."
                                             , "But got:" <+> pretty responsesRepresentation
                                             ]

        unnamedSymmetryBreakingParsed <-
        -- 1. Quick/Complete. Quick is x .<= p(x)
        --                    Complete is x .<= y /\ y = p(x)
        -- 2. Scope.          Consecutive
        --                    AllPairs
        --                    AllPermutations
        -- 3. Independently/Altogether
        -- in addition, we have
        --      none
        --      fast: Quick-Consecutive-Independently
        --      full: Complete-AllPermutations-Altogether
            case (unnamedSymmetryBreaking, splitOn "-" unnamedSymmetryBreaking) of
                ("none", _)  -> return Nothing
                ("fast", _)  -> return $ Just $ UnnamedSymmetryBreaking USBQuick USBConsecutive USBIndependently
                ("full", _)  -> return $ Just $ UnnamedSymmetryBreaking USBComplete USBAllPermutations USBAltogether
                (_, [a,b,c]) -> do
                    a' <- case a of
                        "Quick" -> return USBQuick
                        "Complete" -> return USBComplete
                        _ -> userErr1 $ vcat
                            [ "Unrecognised value for the first component of --unnamed-symmetry-breaking"
                            , "Expected one of: Quick / Complete"
                            , "But got:" <+> pretty a
                            ]
                    b' <- case b of
                        "Consecutive" -> return USBConsecutive
                        "AllPairs" -> return USBAllPairs
                        "AllPermutations" -> return USBAllPermutations
                        _ -> userErr1 $ vcat
                            [ "Unrecognised value for the second component of --unnamed-symmetry-breaking"
                            , "Expected one of: Consecutive / AllPairs / AllPermutations"
                            , "But got:" <+> pretty b
                            ]
                    c' <- case c of
                        "Independently" -> return USBIndependently
                        "Altogether" -> return USBAltogether
                        _ -> userErr1 $ vcat
                            [ "Unrecognised value for the third component of --unnamed-symmetry-breaking"
                            , "Expected one of: Independently / Altogether"
                            , "But got:" <+> pretty c
                            ]
                    return $ Just $ UnnamedSymmetryBreaking a' b' c'
                _ -> userErr1 $ vcat
                            [ "Unrecognised value for --unnamed-symmetry-breaking"
                            , "Maybe try one of: none / fast / full"
                            , "Got:" <+> pretty unnamedSymmetryBreaking
                            ]

        return Config.Config
            { Config.outputDirectory            = outputDirectory
            , Config.logLevel                   = logLevel
            , Config.verboseTrail               = verboseTrail
            , Config.rewritesTrail              = rewritesTrail
            , Config.logRuleFails               = logRuleFails
            , Config.logRuleSuccesses           = logRuleSuccesses
            , Config.logRuleAttempts            = logRuleAttempts
            , Config.logChoices                 = logChoices
            , Config.strategyQ                  = strategyQ'
            , Config.strategyA                  = strategyA'
            , Config.representations            = representations'
            , Config.representationsFinds       = representationsFinds'
            , Config.representationsGivens      = representationsGivens'
            , Config.representationsAuxiliaries = representationsAuxiliaries'
            , Config.representationsQuantifieds = representationsQuantifieds'
            , Config.representationsCuts        = representationsCuts'
            , Config.channelling                = channelling
            , Config.representationLevels       = representationLevels
            , Config.unnamedSymmetryBreaking    = unnamedSymmetryBreakingParsed
            , Config.limitModels                = if limitModels == Just 0 then Nothing else limitModels
            , Config.numberingStart             = numberingStart
            , Config.smartFilenames             = smartFilenames
            , Config.lineWidth                  = lineWidth
            , Config.responses                  = responsesList
            , Config.responsesRepresentation    = responsesRepresentationList
            , Config.estimateNumberOfModels     = estimateNumberOfModels
            }
    runNameGen model $ outputModels config model
=======
mainWithArgs LSP{} = liftIO $ startServer LSPConfig 
mainWithArgs mode@Modelling{..} = do
    essenceM <- readModelFromFile essence
    doIfNotCached          -- start the show!
        ( sort (mStatements essenceM)
        , portfolio
        -- when the following flags change, invalidate hash
        -- nested tuples, because :(
        , ( numberingStart
          , smartFilenames
          , strategyQ
          , strategyA
          , responses
          )
        , ( representations
          , representationsFinds
          , representationsGivens
          , representationsAuxiliaries
          , representationsQuantifieds
          , representationsCuts
          )
        , ( channelling
          , representationLevels
          , seed
          , limitModels
          , limitTime
          , outputFormat
          )
        , generateStreamliners
        )
        (outputDirectory </> ".conjure-checksum")
        (pp logLevel "Using cached models.")
        (void $ mainWithArgs_Modelling "" mode Nothing S.empty)
>>>>>>> 2b9618fe
mainWithArgs TranslateParameter{..} = do
    when (null eprime      ) $ userErr1 "Mandatory field --eprime"
    when (null essenceParam) $ userErr1 "Mandatory field --essence-param"
    let outputFilename = fromMaybe (dropExtension essenceParam ++ ".eprime-param") eprimeParam
    eprimeF <- readModelInfoFromFile eprime
    essenceParamF <- readParamOrSolutionFromFile eprimeF essenceParam
    output <- runNameGen () $ translateParameter False eprimeF essenceParamF
    writeModel lineWidth outputFormat (Just outputFilename) output
mainWithArgs TranslateSolution{..} = do
    when (null eprime        ) $ userErr1 "Mandatory field --eprime"
    when (null eprimeSolution) $ userErr1 "Mandatory field --eprime-solution"
    eprimeF <- readModelInfoFromFile eprime
    essenceParamF <- maybe (return def) (readParamOrSolutionFromFile eprimeF) essenceParamO
    eprimeSolutionF <- readParamOrSolutionFromFile eprimeF eprimeSolution
    output <- runNameGen () $ translateSolution eprimeF essenceParamF eprimeSolutionF
    let outputFilename = fromMaybe (dropExtension eprimeSolution ++ ".solution") essenceSolutionO
    writeModel lineWidth outputFormat (Just outputFilename) output
mainWithArgs ValidateSolution{..} = do
    when (null essence        ) $ userErr1 "Mandatory field --essence"
    when (null essenceSolution) $ userErr1 "Mandatory field --solution"
    essence2  <- readModelFromFile essence
    param2    <- maybe (return def) (readParamOrSolutionFromFile essence2) essenceParamO
    solution2 <- readParamOrSolutionFromFile essence2 essenceSolution
    [essence3, param3, solution3] <- runNameGen () $ resolveNamesMulti [essence2, param2, solution2]
    runNameGen () $ validateSolution essence3 param3 solution3
mainWithArgs IDE{..} = do
    essence2 <-
        if null essence
            then readModelFromStdin
            else readModelFromFile essence
    void $ runNameGen () $ typeCheckModel_StandAlone essence2
    if
        | dumpDeclarations    -> liftIO $ putStrLn $ render lineWidth (modelDeclarationsJSON essence2)
        | dumpRepresentations -> do
            --TODO default config here for now
            json <- runNameGen () $ modelRepresentationsJSON def essence2
            liftIO $ putStrLn $ render lineWidth json
        | otherwise           -> writeModel lineWidth ASTJSON Nothing essence2
-- mainWithArgs Pretty{..} | outputFormat == Plain= do
--     (_,cts) <- liftIO $ pairWithContents essence
--     res <- prettyPrintWithChecks cts
--     liftIO $ putStrLn $ render lineWidth res
mainWithArgs Pretty{..} = do
    model0 <- if or [ s `isSuffixOf` essence
                    | s <- [".param", ".eprime-param", ".solution", ".eprime.solution"] ]
                then do
                    liftIO $ hPutStrLn stderr "Parsing as a parameter file"
                    readParamOrSolutionFromFile def essence
                else readModelFromFile essence
    let model1 = model0
                    |> (if normaliseQuantified then normaliseQuantifiedVariables else id)
                    |> (if removeUnused then removeUnusedDecls else id)
    writeModel lineWidth outputFormat Nothing model1

mainWithArgs Diff{..} =
    join $ modelDiffIO
        <$> readModelFromFile file1
        <*> readModelFromFile file2
mainWithArgs TypeCheck{..} = do
    essenceF <- readModelFromFile essence
    void $ runNameGen () $ typeCheckModel_StandAlone essenceF
mainWithArgs Split{..} = do
    model <- readModelFromFile essence
    outputSplittedModels outputDirectory model
mainWithArgs SymmetryDetection{..} = do
    let jsonFilePath = if null json then essence ++ "-json" else json
    model <- readModelFromFile essence
    outputVarSymBreaking jsonFilePath model
mainWithArgs ParameterGenerator{..} = do
    model <- readModelFromFile essence
    ((genModel, repairModel), classes) <- runNameGen () $ parameterGenerator minInt maxInt model

    let genModelOut = dropExtension essence ++ "-instanceGenerator.essence"
    writeModel lineWidth outputFormat (Just genModelOut) genModel

    let repairModelOut = dropExtension essence ++ "-instanceRepair.essence"
    writeModel lineWidth outputFormat (Just repairModelOut) repairModel

    let
        toIrace nm lb ub _ | lb == ub =
            pretty nm <+>
            "\"-" <> pretty nm <> " \" c" <+>
            prParens (pretty lb)
        toIrace nm lb ub (Just klass) =
            pretty nm <+>
            "\"-" <> pretty nm <> " \" " <> pretty klass <+>
            prettyList prParens "," [lb, ub]
        toIrace nm _ _ Nothing = bug ("Missing class for:" <+> pretty nm)

        essenceOutFileContents = render lineWidth $ vcat
            [ toIrace nm lb ub (lookup nm classes)
            | Declaration (FindOrGiven Given nm (DomainInt _ [RangeBounded lb ub])) <- mStatements genModel
            ]
    liftIO $ writeFile (genModelOut ++ ".irace") (essenceOutFileContents ++ "\n")
mainWithArgs Streamlining{..} = runNameGen essence
    (readModelFromFile essence >>= resolveNames >>= typeCheckModel >>= streamliningToStdout)
mainWithArgs AutoIG{..} | generatorToIrace = do
    model <- readModelFromFile essence
    let
        toIrace nm lb ub | lb == ub =
            pretty nm <+>
            "\"-" <> pretty nm <> " \" c" <+>
            prParens (pretty lb)
        toIrace nm lb ub =
            pretty nm <+>
            "\"-" <> pretty nm <> " \" i" <+>
            prettyList prParens "," [lb, ub]
    let (iraceStmts, errors) = mconcat
            [ case st of
                Declaration (FindOrGiven Given nm domain) ->
                    case domain of
                        DomainInt _ [RangeBounded lb ub] -> ([toIrace nm lb ub], [])
                        _ -> ([], ["Unsupported domain for given" <+> pretty nm <> ":" <+> pretty domain])
                _ -> ([], [])
            | st <- mStatements model
            ]
    if null errors
        then do
            let essenceOutFileContents = render lineWidth $ vcat iraceStmts
            liftIO $ writeFile outputFilepath (essenceOutFileContents ++ "\n")
        else
            userErr errors
mainWithArgs AutoIG{..} | removeAux = do
    model <- readModelFromFile essence
    let stmts' = [ case st of
                    Declaration (FindOrGiven _ nm _) | "Aux" `isPrefixOf` show (pretty nm) -> Nothing
                                                     | otherwise -> Just st
                    Declaration (Letting nm _) | "Aux" `isPrefixOf` show (pretty nm) -> Nothing
                                               | otherwise -> Just st
                    _ -> Just st
                 | st <- mStatements model
                 ]
    writeModel lineWidth outputFormat (Just outputFilepath) model {mStatements = catMaybes stmts'}
mainWithArgs AutoIG{} = userErr1 "You must pass one of --generator-to-irace or --remove-aux to this command."
mainWithArgs Boost{..} = do
    model <- readModelFromFile essence
    runNameGen model $ do
        boosted <- boost logLevel logRuleSuccesses model
        writeModel lineWidth outputFormat Nothing boosted
mainWithArgs config@Solve{..} = do
    -- some sanity checks
    (solverName, _smtLogicName) <- splitSolverName solver
    case lookup solverName solverExecutables of
        Nothing -> userErr1 ("Unsupported solver:" <+> pretty solver)
        Just ex -> do
            fp <- liftIO $ findExecutable ex
            case fp of
                Nothing -> userErr1 ("Cannot find executable" <+> pretty ex <+> "(for solver" <+> pretty solver <> ")")
                Just _  -> return ()
    case solver of
        "cplex" -> do
            env <- liftIO getEnvironment
            case lookup "CPLEX_PATH" env of
                Nothing -> userErr1 $ vcat
                    [ "Set environment variable CPLEX_PATH. Something like:"
                    , "    CPLEX_PATH=/path/to/cplex/library conjure solve"
                    ]
                Just{} -> return ()
        _ -> return ()
    unless (nbSolutions == "all" || all isDigit nbSolutions) $
        userErr1 (vcat [ "The value for --number-of-solutions must either be a number or the string \"all\"."
                       , "Was given:" <+> pretty nbSolutions
                       ])
    when (solver `elem` ["bc_minisat_all", "nbc_minisat_all"] && nbSolutions /= "all") $
        userErr1 "The solvers bc_minisat_all and nbc_minisat_all only work with --number-of-solutions=all"
    essenceM_beforeNR <- readModelFromFile essence
    essenceM <- prologue essenceM_beforeNR
    unless (null [ () | Objective{} <- mStatements essenceM ]) $ do -- this is an optimisation problem
        when (nbSolutions == "all" || nbSolutions /= "1") $
            userErr1 ("Not supported for optimisation problems: --number-of-solutions=" <> pretty nbSolutions)
    essenceParamsParsed <- forM essenceParams $ \ f -> do
        p <- readParamOrSolutionFromFile essenceM f
        return (f, p)
    let givens = [ nm | Declaration (FindOrGiven Given nm _) <- mStatements essenceM ]
              ++ [ nm | Declaration (GivenDomainDefnEnum nm) <- mStatements essenceM ]
    when (not (null givens) && null essenceParams) $
        userErr1 $ vcat
            [ "The problem specification is parameterised, but no *.param files are given."
            , "Parameters:" <+> prettyList id "," givens
            ]
    let isEmptyParam Model{mStatements=[]} = True
        isEmptyParam _ = False
        hasNonEmptyParams =
            null essenceParams ||                               -- either no params were given
            all (isEmptyParam . snd) essenceParamsParsed        -- or all those given were empty
    when (null givens && not hasNonEmptyParams) $
        userErr1 "The problem specification is _not_ parameterised, but *.param files are given."

    eprimes <-
        if not (null useExistingModels)
            then do
                pp logLevel "Using existing models."
                allEprimes <- getEprimes
                let missingModels = useExistingModels \\ allEprimes
                if null missingModels
                    then return useExistingModels
                    else userErr1 $ "Models not found:" <+> vcat (map pretty missingModels)
            else doIfNotCached          -- start the show!
                    ( sort (mStatements essenceM_beforeNR)
                    , portfolio
                    -- when the following flags change, invalidate hash
                    -- nested tuples, because :(
                    , ( numberingStart
                      , smartFilenames
                      , strategyQ
                      , strategyA
                      , responses
                      )
                    , ( representations
                      , representationsFinds
                      , representationsGivens
                      , representationsAuxiliaries
                      , representationsQuantifieds
                      , representationsCuts
                      )
                    , ( channelling
                      , representationLevels
                      , seed
                      , limitModels
                      , limitTime
                      , outputFormat
                      )
                    , generateStreamliners
                    )
                    (outputDirectory </> ".conjure-checksum")
                    (pp logLevel "Using cached models." >> getEprimes)
                    conjuring

    eprimesParsed <- forM eprimes $ \ f -> do
        p <- readModelInfoFromFile (outputDirectory </> f)
        return (f, p)

    msolutions <- liftIO $ savileRows eprimesParsed essenceParamsParsed
    case msolutions of
        Left msg        -> userErr msg
        Right solutions -> do

            when (null solutions) (pp logLevel "No solutions found.")

            when validateSolutionsOpt $ validating solutions

            let params = nub [ dropExtension p | (_,p,_) <- solutions ]

            when copySolutions $ do
                -- clean-up: move the solutions next to the essence file.
                -- our intention is that a user intending to just solve something
                -- should never have to look into outputDirectory.

                let
                    copySolution :: MonadIO m => FilePath -> FilePath -> m ()
                    copySolution old new = do
                        pp logLevel ("Copying solution to:" <+> pretty new)
                        liftIO (copyFile old new)

                let (essenceDir0, essenceFilename) = splitFileName essence
                let essenceDir = if essenceDir0 == "./" then "" else essenceDir0
                let essenceBasename = takeBaseName essenceFilename

                let extensions = [ ".solution", ".solution.json", ".solution.minizinc"
                                 , ".solutions", ".solutions.json"
                                 ]

                files <- liftIO $ getAllFiles outputDirectory

                unless (length eprimes == 1) $
                    pp logLevel $ "Multiple eprime models found in the output directory, not copying solutions."

                when (length eprimes == 1) $ do
                    forM_ (sort files) $ \ file ->
                        forM_ extensions $ \ ext ->
                            case stripPostfix ext (snd (splitFileName file)) of
                                Nothing -> return ()
                                Just base -> do
                                    let parts' = splitOn "-" base
                                    let parts = case (head parts', parts', last parts') of
                                                    (model, _:paramparts, stripPrefix "solution" -> msolnum) ->
                                                        case msolnum of
                                                            Nothing -> [model, intercalate "-" paramparts]
                                                            Just{}  -> [model, intercalate "-" (init paramparts), last paramparts]
                                                    _ -> parts'
                                    case (solutionsInOneFile, null essenceParams, nbSolutions == "1", parts) of
                                        -- not parameterised, but no solution numbers. must be using solutionsInOneFile.
                                        (True, True, _singleSolution, [_model, ""]) ->
                                            copySolution file $ essenceDir
                                                                </> essenceBasename
                                                                <.> ext
                                        -- not parameterised, with solution numbers
                                        (False, True, singleSolution, [_model, "", (stripPrefix "solution" -> Just solnum)]) ->
                                            if singleSolution
                                                then when (solnum == "000001") $ -- only copy the first solution
                                                     copySolution file $ essenceDir
                                                                </> essenceBasename
                                                                <.> ext
                                                else copySolution file $ essenceDir
                                                                </> intercalate "-" [essenceBasename, solnum]
                                                                <.> ext
                                        -- parameterised, but no solution numbers. must be using solutionsInOneFile.
                                        (True, False, _singleSolution, [_model, param]) | param `elem` params ->
                                            copySolution file $ essenceDir
                                                                </> intercalate "-" [ essenceBasename
                                                                                    , param
                                                                                    ]
                                                                <.> ext
                                        -- parameterised, with solution numbers
                                        (False, False, singleSolution, [_model, param, (stripPrefix "solution" -> Just solnum)])
                                            | or [ param `elem` params
                                                 , or [('/' : param) `isSuffixOf` p | p <- params] ] ->
                                                if singleSolution
                                                    then when (solnum == "000001") $ -- only copy the first solution
                                                        copySolution file $ essenceDir
                                                                    </> intercalate "-" [ essenceBasename
                                                                                        , param
                                                                                        ]
                                                                    <.> ext
                                                    else copySolution file $ essenceDir
                                                                    </> intercalate "-" [ essenceBasename
                                                                                        , param
                                                                                        , solnum
                                                                                        ]
                                                                    <.> ext
                                        _ -> return () -- ignore, we don't know how to handle this file

    liftIO stopGlobalPool

    where
        conjuring :: m [FilePath]
        conjuring = do
            pp logLevel $ "Generating models for" <+> pretty essence
            -- remove old eprime files
            liftIO $ getAllFilesWithSuffix ".eprime" outputDirectory >>= mapM_ removeFileIfExists
            let modelling = let savedChoices = def
                                estimateNumberOfModels = False
                            in  Modelling{..}                   -- construct a Modelling UI, copying all relevant fields
                                                                -- from the given Solve UI
            n <- mainWithArgs_Modelling "" modelling Nothing S.empty
            eprimes <- getEprimes
            when (null eprimes) $ bug "Failed to generate models."
            if (S.size n == 1)
                then pp logLevel $ "Generated models:" <+> prettyList id "," eprimes
                else pp logLevel $ "Generated" <+> pretty (S.size n) <+> "models:" <+> prettyList id "," eprimes
            pp logLevel $ "Saved under:" <+> pretty outputDirectory
            return eprimes

        getEprimes :: m [FilePath]
        getEprimes = sort . filter (".eprime" `isSuffixOf`) <$> liftIO (getDirectoryContents outputDirectory)

        combineResults :: [Either e [a]] -> Either e [a]
        combineResults = fmap concat . sequence

        savileRows
            :: [(FilePath, Model)]      -- models
            -> [(FilePath, Model)]      -- params
            -> IO (Either [Doc] [(FilePath, FilePath, Maybe FilePath)])
        savileRows eprimes params = fmap combineResults $
            if null params
                then autoParallel [ savileRowNoParam config m
                                  | m <- eprimes
                                  ]
                else autoParallel [ savileRowWithParams config m p
                                  | m <- eprimes
                                  , p <- params
                                  ]

        -- validating :: [(FilePath, FilePath, Maybe FilePath)] -> IO ()
        validating solutions =
            if null essenceParams
                then sequence_ [ validateSolutionNoParam config sol
                               | (_, _, Just sol) <- solutions ]
                else sequence_ [ validateSolutionWithParams config sol p
                               | (_, p, Just sol) <- solutions ]


mainWithArgs_Modelling :: forall m .
    MonadIO m =>
    MonadLog m =>
    MonadFailDoc m =>
    EnumerateDomain m =>
    (?typeCheckerMode :: TypeCheckerMode) =>
    String ->                   -- modelNamePrefix
    UI ->
    Maybe Int ->                -- portfolioSize for the recursive call
    S.Set Int ->                -- modelHashesBefore
    m (S.Set Int)
mainWithArgs_Modelling _ mode@Modelling{..} _ modelHashesBefore | Just portfolioSize <- portfolio = do
    pp logLevel $ "Running in portfolio mode, aiming to generate" <+> pretty portfolioSize <+> "models."
    let
        go modelsSoFar [] = do
            pp logLevel $ "Done, no more levels, generated" <+> pretty (S.size modelsSoFar) <+> "models."
            return modelsSoFar
        go modelsSoFar (l:ls) = do
            let nbModelsNeeded = portfolioSize - S.size modelsSoFar
            if nbModelsNeeded <= 0
                then return modelsSoFar
                else do
                    modelsSoFar' <- l (Just portfolioSize) modelsSoFar
                    go modelsSoFar' ls

    go modelHashesBefore
        [ mainWithArgs_Modelling "01_compact"
            mode { portfolio = Nothing
                 , strategyA = "c"
                 , representations = Just "c"
                 , representationsFinds = Just "c"
                 , representationsGivens = Just "s"
                 , representationsAuxiliaries = Just "c"
                 , representationsQuantifieds = Just "c"
                 , representationsCuts = Just "c"
                 , channelling = False
                 , representationLevels = True
                 , smartFilenames = True
                 }
        , mainWithArgs_Modelling "02_compact"
            mode { portfolio = Nothing
                 , strategyA = "c"
                 , representations = Just "c"
                 , representationsFinds = Just "c"
                 , representationsGivens = Just "c"
                 , representationsAuxiliaries = Just "c"
                 , representationsQuantifieds = Just "c"
                 , representationsCuts = Just "c"
                 , channelling = False
                 , representationLevels = True
                 , smartFilenames = True
                 }
        , mainWithArgs_Modelling "03_sparse"
            mode { portfolio = Nothing
                 , strategyA = "s"
                 , representations = Just "s"
                 , representationsFinds = Just "s"
                 , representationsGivens = Just "s"
                 , representationsAuxiliaries = Just "s"
                 , representationsQuantifieds = Just "s"
                 , representationsCuts = Just "s"
                 , channelling = False
                 , representationLevels = True
                 , smartFilenames = True
                 }
        , mainWithArgs_Modelling "04_nochPrunedLevels"
            mode { portfolio = Nothing
                 , strategyA = "x"
                 , representations = Just "x"
                 , representationsFinds = Just "x"
                 , representationsGivens = Just "s"
                 , representationsAuxiliaries = Just "c"
                 , representationsQuantifieds = Just "c"
                 , representationsCuts = Just "c"
                 , channelling = False
                 , representationLevels = True
                 , smartFilenames = True
                 }
        , mainWithArgs_Modelling "05_nochAllLevels"
            mode { portfolio = Nothing
                 , strategyA = "x"
                 , representations = Just "x"
                 , representationsFinds = Just "x"
                 , representationsGivens = Just "s"
                 , representationsAuxiliaries = Just "c"
                 , representationsQuantifieds = Just "c"
                 , representationsCuts = Just "c"
                 , channelling = False
                 , representationLevels = False
                 , smartFilenames = True
                 }
        , mainWithArgs_Modelling "06_chPrunedLevels"
            mode { portfolio = Nothing
                 , strategyA = "x"
                 , representations = Just "x"
                 , representationsFinds = Just "x"
                 , representationsGivens = Just "s"
                 , representationsAuxiliaries = Just "c"
                 , representationsQuantifieds = Just "c"
                 , representationsCuts = Just "c"
                 , channelling = True
                 , representationLevels = True
                 , smartFilenames = True
                 }
        , mainWithArgs_Modelling "07_chAllLevels"
            mode { portfolio = Nothing
                 , strategyA = "x"
                 , representations = Just "x"
                 , representationsFinds = Just "x"
                 , representationsGivens = Just "s"
                 , representationsAuxiliaries = Just "c"
                 , representationsQuantifieds = Just "c"
                 , representationsCuts = Just "c"
                 , channelling = True
                 , representationLevels = False
                 , smartFilenames = True
                 }
        , mainWithArgs_Modelling "08_fullPrunedLevels"
            mode { portfolio = Nothing
                 , strategyA = "x"
                 , representations = Just "x"
                 , representationsFinds = Just "x"
                 , representationsGivens = Just "s"
                 , representationsAuxiliaries = Just "x"
                 , representationsQuantifieds = Just "x"
                 , representationsCuts = Just "x"
                 , channelling = True
                 , representationLevels = True
                 , smartFilenames = True
                 }
        , mainWithArgs_Modelling "09_fullAllLevels"
            mode { portfolio = Nothing
                 , strategyA = "x"
                 , representations = Just "x"
                 , representationsFinds = Just "x"
                 , representationsGivens = Just "s"
                 , representationsAuxiliaries = Just "x"
                 , representationsQuantifieds = Just "x"
                 , representationsCuts = Just "x"
                 , channelling = True
                 , representationLevels = False
                 , smartFilenames = True
                 }
        , mainWithArgs_Modelling "10_fullParamsPrunedLevels"
            mode { portfolio = Nothing
                 , strategyA = "x"
                 , representations = Just "x"
                 , representationsFinds = Just "x"
                 , representationsGivens = Just "x"
                 , representationsAuxiliaries = Just "x"
                 , representationsQuantifieds = Just "x"
                 , representationsCuts = Just "x"
                 , channelling = True
                 , representationLevels = True
                 , smartFilenames = True
                 }
        , mainWithArgs_Modelling "11_fullParamsAllLevels"
            mode { portfolio = Nothing
                 , strategyA = "x"
                 , representations = Just "x"
                 , representationsFinds = Just "x"
                 , representationsGivens = Just "x"
                 , representationsAuxiliaries = Just "x"
                 , representationsQuantifieds = Just "x"
                 , representationsCuts = Just "x"
                 , channelling = True
                 , representationLevels = False
                 , smartFilenames = True
                 }
        ]
mainWithArgs_Modelling "" mode portfolioSize modelHashesBefore =
    mainWithArgs_Modelling "model" mode portfolioSize modelHashesBefore
mainWithArgs_Modelling modelNamePrefix mode@Modelling{..} portfolioSize modelHashesBefore | strategyA == "c" && channelling == True =
    mainWithArgs_Modelling modelNamePrefix mode{channelling=False} portfolioSize modelHashesBefore
mainWithArgs_Modelling modelNamePrefix Modelling{..} portfolioSize modelHashesBefore = do
    unless (modelNamePrefix == "model") $
        pp logLevel $ "Portfolio level:" <+> pretty modelNamePrefix
    let
        parseStrategy_ s = maybe (userErr1 ("Not a valid strategy:" <+> pretty s))
                                 return
                                 (parseStrategy s)

        getConfig = do
            strategyQ'                  <- parseStrategy_ strategyQ
            strategyA'                  <- parseStrategy_ strategyA
            representations'            <- maybe (return strategyA')       parseStrategy_ representations
            representationsFinds'       <- maybe (return representations') parseStrategy_ representationsFinds
            representationsGivens'      <- maybe (return Sparse          ) parseStrategy_ representationsGivens
            representationsAuxiliaries' <- maybe (return representations') parseStrategy_ representationsAuxiliaries
            representationsQuantifieds' <- maybe (return representations') parseStrategy_ representationsQuantifieds
            representationsCuts'        <- maybe (return representations') parseStrategy_ representationsCuts

            case fst (viewAuto strategyQ') of
                Compact -> userErr1 "The Compact heuristic isn't supported for questions."
                _       -> return ()

            let
                parseCommaSeparated :: Read a => Doc -> String -> m (Maybe [a])
                parseCommaSeparated flag str =
                    if null str
                        then return Nothing
                        else do
                            let parts = splitOn "," str
                            let intParts = mapMaybe readMay parts
                            if length parts == length intParts
                                then return (Just intParts)
                                else userErr1 $ vcat [ "Cannot parse the value for" <+> flag
                                                     , "Expected a comma separated list of integers."
                                                     , "But got:" <+> pretty str
                                                     ]

            responsesList <- parseCommaSeparated "--responses" responses
            generateStreamlinersList <- parseCommaSeparated "--generate-streamliners" generateStreamliners

            responsesRepresentationList <- do
                if null responsesRepresentation
                    then return Nothing
                    else do
                        let parts =
                                [ case splitOn ":" pair of
                                    [nm, val] ->
                                        case readMay val of
                                            Just i -> Just (Name (stringToText nm), i)
                                            Nothing -> Nothing
                                    _ -> Nothing
                                | pair <- splitOn "," responsesRepresentation
                                ]
                        let partsJust = catMaybes parts
                        if length parts == length partsJust
                            then return (Just partsJust)
                            else userErr1 $ vcat [ "Cannot parse the value for --responses-representation."
                                                 , "Expected a comma separated list of variable name : integer pairs."
                                                 , "But got:" <+> pretty responsesRepresentation
                                                 ]

            trail <- if (followModel /= "")
                        then miTrailGeneralised . mInfo <$> readModelInfoFromFile followModel
                        else return []

            return Config.Config
                { Config.outputDirectory            = outputDirectory
                , Config.logLevel                   = logLevel
                , Config.verboseTrail               = verboseTrail
                , Config.rewritesTrail              = rewritesTrail
                , Config.logRuleFails               = logRuleFails
                , Config.logRuleSuccesses           = logRuleSuccesses
                , Config.logRuleAttempts            = logRuleAttempts
                , Config.logChoices                 = logChoices
                , Config.followTrail                = M.fromList trail
                , Config.strategyQ                  = strategyQ'
                , Config.strategyA                  = strategyA'
                , Config.representations            = representations'
                , Config.representationsFinds       = representationsFinds'
                , Config.representationsGivens      = representationsGivens'
                , Config.representationsAuxiliaries = representationsAuxiliaries'
                , Config.representationsQuantifieds = representationsQuantifieds'
                , Config.representationsCuts        = representationsCuts'
                , Config.channelling                = channelling
                , Config.representationLevels       = representationLevels
                , Config.limitModels                = if limitModels == Just 0 then Nothing else limitModels
                , Config.numberingStart             = numberingStart
                , Config.smartFilenames             = smartFilenames
                , Config.lineWidth                  = lineWidth
                , Config.responses                  = responsesList
                , Config.responsesRepresentation    = responsesRepresentationList
                , Config.generateStreamliners       = generateStreamlinersList
                , Config.estimateNumberOfModels     = estimateNumberOfModels
                }

    essenceM <- readModelFromFile essence
    liftIO $ hSetBuffering stdout LineBuffering
    liftIO $ maybe (return ()) setRandomSeed seed
    config <- getConfig
    runNameGen essenceM $ do
        modelWithStreamliners <-
            case Config.generateStreamliners config of
                Nothing -> return essenceM
                Just ix -> do
                    streamliners <- pure essenceM >>= resolveNames >>= typeCheckModel >>= streamlining
                    let chosen = [ streamliner | (i, streamliner) <- zip [1..] streamliners, i `elem` ix ]
                    return essenceM { mStatements = mStatements essenceM ++ [SuchThat [x | (_, (x, _)) <- chosen]] }
        outputModels portfolioSize modelHashesBefore modelNamePrefix config modelWithStreamliners
mainWithArgs_Modelling _ _ _ _ = bug "mainWithArgs_Modelling"

pp :: MonadIO m => LogLevel -> Doc -> m ()
pp LogNone = const $ return ()
pp _       = liftIO . putStrLn . renderNormal


savilerowScriptName :: FilePath
savilerowScriptName
    | os `elem` ["darwin", "linux"] = "savilerow"
    | os `elem` ["mingw32"] = "savilerow.bat"
    | otherwise = bug "Cannot detect operating system."


quoteMultiWord :: String -> String
quoteMultiWord s
    | ' ' `elem` s = "\"" ++ s ++ "\""
    | otherwise = s


savileRowNoParam ::
    (?typeCheckerMode :: TypeCheckerMode) =>
    UI ->
    (FilePath, Model) ->        -- model
    IO (Either
     [Doc]                      -- user error
     [ ( FilePath               -- model
       , FilePath               -- param
       , Maybe FilePath         -- solution, Nothing if solutionsInOneFile=True
       ) ])
savileRowNoParam ui@Solve{..} (modelPath, eprimeModel) = sh $ errExit False $ do
    pp logLevel $ hsep ["Savile Row:", pretty modelPath]
    let outBase = dropExtension modelPath
    srArgs <- liftIO $ srMkArgs ui outBase modelPath
    let tr = translateSolution eprimeModel def
    when (logLevel >= LogDebug) $ do
        liftIO $ putStrLn "Using the following options for Savile Row:"
        liftIO $ putStrLn $ "    savilerow " ++ unwords (map (quoteMultiWord . textToString) srArgs)
    (stdoutSR, solutions) <- partitionEithers <$> runHandle savilerowScriptName srArgs
                                (liftIO . srStdoutHandler
                                    (outBase, modelPath, "<no param file>", ui)
                                    tr (1::Int))
    srCleanUp outBase ui (stringToText $ unlines stdoutSR) solutions
savileRowNoParam _ _ = bug "savileRowNoParam"


savileRowWithParams ::
    (?typeCheckerMode :: TypeCheckerMode) =>
    UI ->
    (FilePath, Model) ->        -- model
    (FilePath, Model) ->        -- param
    IO (Either
     [Doc]                      -- user error
     [ ( FilePath               -- model
       , FilePath               -- param
       , Maybe FilePath         -- solution, Nothing if solutionsInOneFile=True
       ) ])
savileRowWithParams ui@Solve{..} (modelPath, eprimeModel) (paramPath, essenceParam) = sh $ errExit False $ do
    pp logLevel $ hsep ["Savile Row:", pretty modelPath, pretty paramPath]
    let outBase = dropExtension modelPath ++ "-" ++ dropDirs (dropExtension paramPath)
    let
        -- this is a bit tricky.
        -- we want to preserve user-erors, and not raise them as errors using IO.fail
        runTranslateParameter :: IO (Either [Doc] Model)
        runTranslateParameter = runUserErrorT $ ignoreLogs $ runNameGen () $
                                    translateParameter graphSolver eprimeModel essenceParam
    eprimeParam' <- liftIO runTranslateParameter
    case eprimeParam' of
        Left err -> return (Left err)
        Right eprimeParam -> do
            liftIO $ writeFile (outputDirectory </> outBase ++ ".eprime-param") (render lineWidth eprimeParam)
            srArgsBase <- liftIO $ srMkArgs ui outBase modelPath
            let srArgs = "-in-param"
                       : stringToText (outputDirectory </> outBase ++ ".eprime-param")
                       : srArgsBase
            let tr = translateSolution eprimeModel essenceParam
            when (logLevel >= LogDebug) $ do
                liftIO $ putStrLn "Using the following options for Savile Row:"
                liftIO $ putStrLn $ "    savilerow " ++ unwords (map (quoteMultiWord . textToString) srArgs)
            (stdoutSR, solutions) <- partitionEithers <$> runHandle savilerowScriptName srArgs
                                        (liftIO . srStdoutHandler
                                            (outBase, modelPath, paramPath, ui)
                                            tr (1::Int))
            srCleanUp outBase ui (stringToText $ unlines stdoutSR) solutions
savileRowWithParams _ _ _ = bug "savileRowWithParams"



solverExecutables :: [(String, String)]
solverExecutables =
    [ ( "minion"          , "minion" )
    , ( "gecode"          , "fzn-gecode" )
    , ( "chuffed"         , "fzn-chuffed" )
    , ( "cadical"         , "cadical" )
    , ( "kissat"          , "kissat" )
    , ( "glucose"         , "glucose" )
    , ( "glucose-syrup"   , "glucose-syrup" )
    , ( "lingeling"       , "lingeling" )
    , ( "plingeling"      , "plingeling" )
    , ( "treengeling"     , "treengeling" )
    , ( "minisat"         , "minisat" )
    , ( "bc_minisat_all"  , "bc_minisat_all_release" )
    , ( "nbc_minisat_all" , "nbc_minisat_all_release" )
    , ( "open-wbo"        , "open-wbo" )
    , ( "or-tools"        , "fzn-cp-sat" )
    , ( "coin-or"         , "minizinc" )
    , ( "cplex"           , "minizinc" )
    , ( "yices"           , "yices-smt2" )
    , ( "boolector"       , "boolector" )
    , ( "z3"              , "z3" )
    ]


smtSolvers :: [String]
smtSolvers = ["boolector", "yices", "z3"]

smtSolversSRFlag :: String -> String
smtSolversSRFlag "boolector" = "-boolector"
smtSolversSRFlag "yices" = "-yices2"
smtSolversSRFlag "z3" = "-z3"
smtSolversSRFlag _ = bug "smtSolversSRFlag"

smtSupportedLogics :: String -> [String]
smtSupportedLogics "boolector" = ["bv"]
smtSupportedLogics "yices" = ["bv", "lia", "idl"]
smtSupportedLogics "z3" = ["bv", "lia", "nia", "idl"]
smtSupportedLogics s = bug ("Unrecognised SMT solver:" <+> pretty s)


splitSolverName :: MonadUserError m => String -> m (String, String)
splitSolverName solver = do
    let

    (solverName, smtLogicName) <-
            case splitOn "-" solver of
                [solverName] | solverName `elem` smtSolvers -> return (solverName, "bv")
                [solverName , logic] | solverName `elem` smtSolvers -> do
                    unless (logic `elem` smtSupportedLogics solverName) $
                        userErr1 $ vcat [ "SMT logic not supported by Savile Row:" <+> pretty logic
                                        , "Supported logics:" <+> prettyList id "," (smtSupportedLogics solverName)
                                        ]
                    return (solverName, logic)
                _ -> return (solver, "") -- not an smt solver
    return (solverName, smtLogicName)


srMkArgs :: UI -> FilePath -> FilePath -> IO [Text]
srMkArgs Solve{..} outBase modelPath = do
    let genericOpts =
            [ "-in-eprime"      , stringToText $ outputDirectory </> modelPath
            , "-out-minion"     , stringToText $ outputDirectory </> outBase ++ ".eprime-minion"
            , "-out-sat"        , stringToText $ outputDirectory </> outBase ++ ".eprime-dimacs"
            , "-out-smt"        , stringToText $ outputDirectory </> outBase ++ ".eprime-smt"
            , "-out-aux"        , stringToText $ outputDirectory </> outBase ++ ".eprime-aux"
            , "-out-info"       , stringToText $ outputDirectory </> outBase ++ ".eprime-info"
            , "-out-minizinc"   , stringToText $ outputDirectory </> outBase ++ ".eprime.mzn"
            , "-run-solver"
            , "-S0"
            , "-solutions-to-stdout-one-line"
            ] ++
            [ "-cgroups" | cgroups ] ++
            ( if nbSolutions == "all"
                then ["-all-solutions"]
                else ["-num-solutions", stringToText nbSolutions]
            )
    (solverName, smtLogicName) <- splitSolverName solver
    solverSelection <- case solverName of
        "minion"            -> return [ "-minion" ]
        "gecode"            -> return [ "-gecode" ]
        "chuffed"           -> return [ "-chuffed"]
        "or-tools"          -> return [ "-or-tools"]
        "glucose"           -> return [ "-sat"
                                      , "-sat-family", "glucose"
                                      , "-satsolver-bin", "glucose"
                                      ]
        "glucose-syrup"     -> return [ "-sat"
                                      , "-sat-family", "glucose"
                                      , "-satsolver-bin", "glucose-syrup"
                                      ]
        "cadical"           -> return [ "-sat"
                                      , "-sat-family", "cadical"
                                      , "-satsolver-bin", "cadical"
                                      ]
        "kissat"            -> return [ "-sat"
                                      , "-sat-family", "cadical"
                                      , "-satsolver-bin", "kissat"
                                      ]
        "lingeling"         -> return [ "-sat"
                                      , "-sat-family", "lingeling"
                                      , "-satsolver-bin", "lingeling"
                                      ]
        "plingeling"        -> return [ "-sat"
                                      , "-sat-family", "lingeling"
                                      , "-satsolver-bin", "plingeling"
                                      ]
        "treengeling"       -> return [ "-sat"
                                      , "-sat-family", "lingeling"
                                      , "-satsolver-bin", "treengeling"
                                      ]
        "minisat"           -> return [ "-sat"
                                      , "-sat-family", "minisat"
                                      , "-satsolver-bin", "minisat"
                                      ]
        "bc_minisat_all"    -> return [ "-sat"
                                      , "-sat-family", "bc_minisat_all"
                                      , "-satsolver-bin", "bc_minisat_all_release"
                                      ]
        "nbc_minisat_all"   -> return [ "-sat"
                                      , "-sat-family", "nbc_minisat_all"
                                      , "-satsolver-bin", "nbc_minisat_all_release"
                                      ]
        "open-wbo"          -> return [ "-maxsat"
                                      , "-satsolver-bin", "open-wbo"
                                      ]
        "coin-or"           -> return [ "-minizinc"
                                      , "-solver-options", "--solver COIN-BC"
                                      ]
        "cplex"             -> do
            env <- getEnvironment
            case lookup "CPLEX_PATH" env of
                Nothing -> userErr1 $ vcat
                    [ "Set environment variable CPLEX_PATH. Something like:"
                    , "    CPLEX_PATH=/path/to/cplex/library conjure solve"
                    ]
                Just cplex_path ->
                    return [ "-minizinc"
                           , "-solver-options", stringToText ("--solver CPLEX --cplex-dll " ++ cplex_path)
                           ]
        _ | solverName `elem` smtSolvers
                            -> return [ "-smt"
                                      , "-smt-nested" -- alternative is -smt-flat
                                      , stringToText ("-smt-" ++ smtLogicName)
                                      , "-smtsolver-bin"
                                      , case lookup solverName solverExecutables of
                                          Nothing -> bug ("solverExecutables" <+> pretty solverName)
                                          Just ex -> stringToText ex
                                      , stringToText (smtSolversSRFlag solverName)
                                      ]
        _ -> userErr1 ("Unknown solver:" <+> pretty solver)

    return $ genericOpts
          ++ solverSelection
          ++ map stringToText (concatMap words savilerowOptions)
          ++ if null solverOptions
                    then []
                    else [ "-solver-options"
                         , stringToText (unwords (concatMap words solverOptions))
                         ]
srMkArgs _ _ _ = bug "srMkArgs"


srStdoutHandler ::
    (FilePath, FilePath, FilePath, UI) ->
    (Model -> NameGenM (IdentityT IO) Model) ->
    Int ->
    Handle ->
    IO [Either String (FilePath, FilePath, Maybe FilePath)]
srStdoutHandler
        args@(outBase , modelPath, paramPath , Solve{..})
        tr solutionNumber h = do
    eof <- hIsEOF h
    if eof
        then do
            hClose h
            return []
        else do
            line <- hGetLine h
            when (logLevel >= LogDebug) $ do
                pp logLevel ("SR:" <+> pretty line)
            case stripPrefix "Solution: " line of
                Nothing -> do
                    if isPrefixOf "Created output file for domain filtering" line
                        then pp logLevel $ hsep ["Running minion for domain filtering."]
                        else if isPrefixOf "Created output" line
                            then pp logLevel $ hsep ["Running solver:", pretty solver]
                            else return ()
                    fmap (Left line :)
                         (srStdoutHandler args tr solutionNumber h)
                Just solutionText -> do
                    eprimeSol  <- readModel ParserC.parseModel (Just id) ("<memory>", stringToText solutionText)
                    essenceSol <- ignoreLogs $ runNameGen () $ tr eprimeSol
                    case solutionsInOneFile of
                        False -> do
                            let mkFilename ext = outputDirectory </> outBase
                                                        ++ "-solution" ++ padLeft 6 '0' (show solutionNumber)
                                                        ++ ext
                            let filenameEprimeSol  = mkFilename ".eprime-solution"
                            let filenameEssenceSol = mkFilename ".solution"
                            writeModel lineWidth Plain (Just filenameEprimeSol) eprimeSol
                            writeModel lineWidth Plain (Just filenameEssenceSol) essenceSol
                            case outputFormat of
                                JSON -> writeModel lineWidth outputFormat (Just (filenameEssenceSol ++ ".json")) essenceSol
                                JSONStream -> writeModel 0 outputFormat (Just (filenameEssenceSol ++ ".json")) essenceSol
                                _ -> return ()
                            when (outputFormat == MiniZinc) $
                                writeModel lineWidth outputFormat (Just (filenameEssenceSol ++ ".minizinc")) essenceSol
                            fmap (Right (modelPath, paramPath, Just filenameEssenceSol) :)
                                 (srStdoutHandler args tr (solutionNumber+1) h)
                        True -> do
                            let mkFilename ext = outputDirectory </> outBase
                                                        ++ ext
                            let filenameEprimeSol  = mkFilename ".eprime-solutions"
                            let filenameEssenceSol = mkFilename ".solutions"
                            let filenameEssenceSolJSON = mkFilename ".solutions.json"
                            -- remove the solutions files before writing the first solution
                            if solutionNumber == 1
                                then do
                                    removeFileIfExists filenameEprimeSol
                                    removeFileIfExists filenameEssenceSol
                                    removeFileIfExists filenameEssenceSolJSON
                                    case outputFormat of
                                        JSON -> writeFile filenameEssenceSolJSON "[\n"
                                        _ -> return ()
                                else
                                    case outputFormat of
                                        JSON -> appendFile filenameEssenceSolJSON ",\n"
                                        _ -> return ()
                            appendFile filenameEprimeSol  ("$ Solution: " ++ padLeft 6 '0' (show solutionNumber) ++ "\n")
                            appendFile filenameEprimeSol  (render lineWidth eprimeSol  ++ "\n\n")
                            appendFile filenameEssenceSol ("$ Solution: " ++ padLeft 6 '0' (show solutionNumber) ++ "\n")
                            appendFile filenameEssenceSol (render lineWidth essenceSol ++ "\n\n")
                            when (outputFormat `elem` [JSON, JSONStream]) $ do
                                essenceSol' <- toSimpleJSON essenceSol
                                appendFile filenameEssenceSolJSON (render lineWidth essenceSol')
                                appendFile filenameEssenceSolJSON  ("\n")
                            fmap (Right (modelPath, paramPath, Nothing) :)
                                 (srStdoutHandler args tr (solutionNumber+1) h)
srStdoutHandler _ _ _ _ = bug "srStdoutHandler"


srCleanUp :: FilePath -> UI -> Text -> [sols] -> Sh (Either [Doc] [sols])
srCleanUp outBase Solve{..} stdoutSR solutions = do

    -- closing the array in the all solutions json file
    case outputFormat of
        JSON -> case solutionsInOneFile of
            False -> return ()
            True -> do
                let mkFilename ext = outputDirectory </> outBase ++ ext
                let filenameEssenceSolJSON = mkFilename ".solutions.json"
                case solutions of
                    [] -> liftIO $ writeFile  filenameEssenceSolJSON "[]\n"
                    _  -> liftIO $ appendFile filenameEssenceSolJSON "]\n"
        _ -> return ()

    stderrSR   <- lastStderr
    exitCodeSR <- lastExitCode
    let combinedSR = T.unlines [stdoutSR, stderrSR]
    if  | T.isInfixOf "Savile Row timed out." combinedSR ->
            return (Left ["Savile Row timed out."])
        | T.isInfixOf "where false" combinedSR ->
            return (Left [vcat [ "Invalid instance, a where statement evaluated to false."
                               , "(It can be an implicit where statement added by Conjure.)"
                               ]])
        | or [ T.isInfixOf "Exception in thread" combinedSR
             , T.isInfixOf "ERROR" combinedSR
             , T.isInfixOf "Sub-process exited with error code" combinedSR
             ] ->
             return (Left [vcat [ "Savile Row stdout:"    <+> pretty stdoutSR
                                , "Savile Row stderr:"    <+> pretty stderrSR
                                , "Savile Row exit-code:" <+> pretty exitCodeSR
                                ]])
        | exitCodeSR == 0 -> return (Right solutions)
        | otherwise ->
            return (Left [vcat [ "Savile Row stdout:"    <+> pretty stdoutSR
                               , "Savile Row stderr:"    <+> pretty stderrSR
                               , "Savile Row exit-code:" <+> pretty exitCodeSR
                               ]])
srCleanUp _ _ _ _ = bug "srCleanUp"


validateSolutionNoParam ::
    MonadIO m =>
    MonadLog m =>
    MonadFailDoc m =>
    EnumerateDomain m =>
    (?typeCheckerMode :: TypeCheckerMode) =>
    UI -> FilePath -> m ()
validateSolutionNoParam Solve{..} solutionPath = do
    pp logLevel $ hsep ["Validating solution:", pretty solutionPath]
    essenceM <- readModelFromFile essence
    solution <- readParamOrSolutionFromFile essenceM solutionPath
    [essenceM2, solution2] <- ignoreLogs $ runNameGen () $ resolveNamesMulti [essenceM, solution]
    failToUserError $ ignoreLogs $ runNameGen () $ validateSolution essenceM2 def solution2
validateSolutionNoParam _ _ = bug "validateSolutionNoParam"


validateSolutionWithParams ::
    MonadIO m =>
    MonadLog m =>
    MonadFailDoc m =>
    EnumerateDomain m =>
    (?typeCheckerMode :: TypeCheckerMode) =>
    UI -> FilePath -> FilePath -> m ()
validateSolutionWithParams Solve{..} solutionPath paramPath = do
    pp logLevel $ hsep ["Validating solution:", pretty paramPath, pretty solutionPath]
    essenceM <- readModelFromFile essence
    param    <- readParamOrSolutionFromFile essenceM paramPath
    solution <- readParamOrSolutionFromFile essenceM solutionPath
    [essenceM2, param2, solution2] <- ignoreLogs $ runNameGen () $ resolveNamesMulti [essenceM, param, solution]
    failToUserError $ ignoreLogs $ runNameGen () $ validateSolution essenceM2 param2 solution2
validateSolutionWithParams _ _ _ = bug "validateSolutionWithParams"


doIfNotCached
    :: (MonadIO m, Hashable h)
    => h                        -- thing to hash
    -> FilePath                 -- saved hashes file
    -> m a                      -- the result from cache
    -> m a                      -- the action
    -> m a                      -- the results and writing the new hashes in the file
doIfNotCached (show . hash -> h) savedHashesFile getResult act = do
    savedHashes <- liftIO $ readFileIfExists savedHashesFile
    let skip = Just h == savedHashes                -- skip if h was the hash in the file
    if skip
        then getResult
        else do
            res <- act
            liftIO $ writeFile savedHashesFile h
            return res


autoParallel :: [IO a] -> IO [a]
autoParallel = if numCapabilities > 1 then parallel else sequence
<|MERGE_RESOLUTION|>--- conflicted
+++ resolved
@@ -9,7 +9,7 @@
 import Conjure.UI.IO ( readModel, readModelFromFile, readModelFromStdin
                      , readModelInfoFromFile, readParamOrSolutionFromFile
                      , writeModel )
-import Conjure.UI.Model ( parseStrategy, outputModels, modelRepresentationsJSON, prologue )
+import Conjure.UI.Model ( parseStrategy, outputModels, modelRepresentationsJSON )
 import qualified Conjure.UI.Model as Config ( Config(..) )
 import Conjure.UI.TranslateParameter ( translateParameter )
 import Conjure.UI.TranslateSolution ( translateSolution )
@@ -80,141 +80,6 @@
     NameGen m =>
     (?typeCheckerMode :: TypeCheckerMode) =>
     UI -> m ()
-<<<<<<< HEAD
-mainWithArgs Modelling{..} = do
-    model <- readModelFromFile essence
-    liftIO $ hSetBuffering stdout LineBuffering
-    liftIO $ maybe (return ()) setRandomSeed seed
-    let
-        parseStrategy_ s = maybe (userErr1 ("Not a valid strategy:" <+> pretty s))
-                                 return
-                                 (parseStrategy s)
-
-    config <- do
-        strategyQ'                  <- parseStrategy_ strategyQ
-        strategyA'                  <- parseStrategy_ strategyA
-        representations'            <- maybe (return strategyA')       parseStrategy_ representations
-        representationsFinds'       <- maybe (return representations') parseStrategy_ representationsFinds
-        representationsGivens'      <- maybe (return Sparse          ) parseStrategy_ representationsGivens
-        representationsAuxiliaries' <- maybe (return representations') parseStrategy_ representationsAuxiliaries
-        representationsQuantifieds' <- maybe (return representations') parseStrategy_ representationsQuantifieds
-        representationsCuts'        <- maybe (return representations') parseStrategy_ representationsCuts
-
-        case fst (viewAuto strategyQ') of
-            Compact -> userErr1 "The Compact heuristic isn't supported for questions."
-            _       -> return ()
-
-        responsesList <- do
-            if null responses
-                then return Nothing
-                else do
-                    let parts = splitOn "," responses
-                    let intParts = mapMaybe readMay parts
-                    if length parts == length intParts
-                        then return (Just intParts)
-                        else userErr1 $ vcat [ "Cannot parse the value for --responses."
-                                             , "Expected a comma separated list of integers."
-                                             , "But got:" <+> pretty responses
-                                             ]
-        responsesRepresentationList <- do
-            if null responsesRepresentation
-                then return Nothing
-                else do
-                    let parts =
-                            [ case splitOn ":" pair of
-                                [nm, val] ->
-                                    case readMay val of
-                                        Just i -> Just (Name (stringToText nm), i)
-                                        Nothing -> Nothing
-                                _ -> Nothing
-                            | pair <- splitOn "," responsesRepresentation
-                            ]
-                    let partsJust = catMaybes parts
-                    if length parts == length partsJust
-                        then return (Just partsJust)
-                        else userErr1 $ vcat [ "Cannot parse the value for --responses-representation."
-                                             , "Expected a comma separated list of variable name : integer pairs."
-                                             , "But got:" <+> pretty responsesRepresentation
-                                             ]
-
-        unnamedSymmetryBreakingParsed <-
-        -- 1. Quick/Complete. Quick is x .<= p(x)
-        --                    Complete is x .<= y /\ y = p(x)
-        -- 2. Scope.          Consecutive
-        --                    AllPairs
-        --                    AllPermutations
-        -- 3. Independently/Altogether
-        -- in addition, we have
-        --      none
-        --      fast: Quick-Consecutive-Independently
-        --      full: Complete-AllPermutations-Altogether
-            case (unnamedSymmetryBreaking, splitOn "-" unnamedSymmetryBreaking) of
-                ("none", _)  -> return Nothing
-                ("fast", _)  -> return $ Just $ UnnamedSymmetryBreaking USBQuick USBConsecutive USBIndependently
-                ("full", _)  -> return $ Just $ UnnamedSymmetryBreaking USBComplete USBAllPermutations USBAltogether
-                (_, [a,b,c]) -> do
-                    a' <- case a of
-                        "Quick" -> return USBQuick
-                        "Complete" -> return USBComplete
-                        _ -> userErr1 $ vcat
-                            [ "Unrecognised value for the first component of --unnamed-symmetry-breaking"
-                            , "Expected one of: Quick / Complete"
-                            , "But got:" <+> pretty a
-                            ]
-                    b' <- case b of
-                        "Consecutive" -> return USBConsecutive
-                        "AllPairs" -> return USBAllPairs
-                        "AllPermutations" -> return USBAllPermutations
-                        _ -> userErr1 $ vcat
-                            [ "Unrecognised value for the second component of --unnamed-symmetry-breaking"
-                            , "Expected one of: Consecutive / AllPairs / AllPermutations"
-                            , "But got:" <+> pretty b
-                            ]
-                    c' <- case c of
-                        "Independently" -> return USBIndependently
-                        "Altogether" -> return USBAltogether
-                        _ -> userErr1 $ vcat
-                            [ "Unrecognised value for the third component of --unnamed-symmetry-breaking"
-                            , "Expected one of: Independently / Altogether"
-                            , "But got:" <+> pretty c
-                            ]
-                    return $ Just $ UnnamedSymmetryBreaking a' b' c'
-                _ -> userErr1 $ vcat
-                            [ "Unrecognised value for --unnamed-symmetry-breaking"
-                            , "Maybe try one of: none / fast / full"
-                            , "Got:" <+> pretty unnamedSymmetryBreaking
-                            ]
-
-        return Config.Config
-            { Config.outputDirectory            = outputDirectory
-            , Config.logLevel                   = logLevel
-            , Config.verboseTrail               = verboseTrail
-            , Config.rewritesTrail              = rewritesTrail
-            , Config.logRuleFails               = logRuleFails
-            , Config.logRuleSuccesses           = logRuleSuccesses
-            , Config.logRuleAttempts            = logRuleAttempts
-            , Config.logChoices                 = logChoices
-            , Config.strategyQ                  = strategyQ'
-            , Config.strategyA                  = strategyA'
-            , Config.representations            = representations'
-            , Config.representationsFinds       = representationsFinds'
-            , Config.representationsGivens      = representationsGivens'
-            , Config.representationsAuxiliaries = representationsAuxiliaries'
-            , Config.representationsQuantifieds = representationsQuantifieds'
-            , Config.representationsCuts        = representationsCuts'
-            , Config.channelling                = channelling
-            , Config.representationLevels       = representationLevels
-            , Config.unnamedSymmetryBreaking    = unnamedSymmetryBreakingParsed
-            , Config.limitModels                = if limitModels == Just 0 then Nothing else limitModels
-            , Config.numberingStart             = numberingStart
-            , Config.smartFilenames             = smartFilenames
-            , Config.lineWidth                  = lineWidth
-            , Config.responses                  = responsesList
-            , Config.responsesRepresentation    = responsesRepresentationList
-            , Config.estimateNumberOfModels     = estimateNumberOfModels
-            }
-    runNameGen model $ outputModels config model
-=======
 mainWithArgs LSP{} = liftIO $ startServer LSPConfig 
 mainWithArgs mode@Modelling{..} = do
     essenceM <- readModelFromFile essence
@@ -248,7 +113,6 @@
         (outputDirectory </> ".conjure-checksum")
         (pp logLevel "Using cached models.")
         (void $ mainWithArgs_Modelling "" mode Nothing S.empty)
->>>>>>> 2b9618fe
 mainWithArgs TranslateParameter{..} = do
     when (null eprime      ) $ userErr1 "Mandatory field --eprime"
     when (null essenceParam) $ userErr1 "Mandatory field --essence-param"
@@ -415,7 +279,7 @@
     when (solver `elem` ["bc_minisat_all", "nbc_minisat_all"] && nbSolutions /= "all") $
         userErr1 "The solvers bc_minisat_all and nbc_minisat_all only work with --number-of-solutions=all"
     essenceM_beforeNR <- readModelFromFile essence
-    essenceM <- prologue essenceM_beforeNR
+    essenceM <- resolveNames essenceM_beforeNR
     unless (null [ () | Objective{} <- mStatements essenceM ]) $ do -- this is an optimisation problem
         when (nbSolutions == "all" || nbSolutions /= "1") $
             userErr1 ("Not supported for optimisation problems: --number-of-solutions=" <> pretty nbSolutions)
@@ -856,6 +720,54 @@
                                                  , "But got:" <+> pretty responsesRepresentation
                                                  ]
 
+            unnamedSymmetryBreakingParsed <-
+            -- 1. Quick/Complete. Quick is x .<= p(x)
+            --                    Complete is x .<= y /\ y = p(x)
+            -- 2. Scope.          Consecutive
+            --                    AllPairs
+            --                    AllPermutations
+            -- 3. Independently/Altogether
+            -- in addition, we have
+            --      none
+            --      fast: Quick-Consecutive-Independently
+            --      full: Complete-AllPermutations-Altogether
+                case (unnamedSymmetryBreaking, splitOn "-" unnamedSymmetryBreaking) of
+                    ("none", _)  -> return Nothing
+                    ("fast", _)  -> return $ Just $ UnnamedSymmetryBreaking USBQuick USBConsecutive USBIndependently
+                    ("full", _)  -> return $ Just $ UnnamedSymmetryBreaking USBComplete USBAllPermutations USBAltogether
+                    (_, [a,b,c]) -> do
+                        a' <- case a of
+                            "Quick" -> return USBQuick
+                            "Complete" -> return USBComplete
+                            _ -> userErr1 $ vcat
+                                [ "Unrecognised value for the first component of --unnamed-symmetry-breaking"
+                                , "Expected one of: Quick / Complete"
+                                , "But got:" <+> pretty a
+                                ]
+                        b' <- case b of
+                            "Consecutive" -> return USBConsecutive
+                            "AllPairs" -> return USBAllPairs
+                            "AllPermutations" -> return USBAllPermutations
+                            _ -> userErr1 $ vcat
+                                [ "Unrecognised value for the second component of --unnamed-symmetry-breaking"
+                                , "Expected one of: Consecutive / AllPairs / AllPermutations"
+                                , "But got:" <+> pretty b
+                                ]
+                        c' <- case c of
+                            "Independently" -> return USBIndependently
+                            "Altogether" -> return USBAltogether
+                            _ -> userErr1 $ vcat
+                                [ "Unrecognised value for the third component of --unnamed-symmetry-breaking"
+                                , "Expected one of: Independently / Altogether"
+                                , "But got:" <+> pretty c
+                                ]
+                        return $ Just $ UnnamedSymmetryBreaking a' b' c'
+                    _ -> userErr1 $ vcat
+                                [ "Unrecognised value for --unnamed-symmetry-breaking"
+                                , "Maybe try one of: none / fast / full"
+                                , "Got:" <+> pretty unnamedSymmetryBreaking
+                                ]
+
             trail <- if (followModel /= "")
                         then miTrailGeneralised . mInfo <$> readModelInfoFromFile followModel
                         else return []
@@ -878,6 +790,7 @@
                 , Config.representationsAuxiliaries = representationsAuxiliaries'
                 , Config.representationsQuantifieds = representationsQuantifieds'
                 , Config.representationsCuts        = representationsCuts'
+                , Config.unnamedSymmetryBreaking    = unnamedSymmetryBreakingParsed
                 , Config.channelling                = channelling
                 , Config.representationLevels       = representationLevels
                 , Config.limitModels                = if limitModels == Just 0 then Nothing else limitModels
