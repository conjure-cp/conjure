{-# LANGUAGE RecordWildCards #-}
{-# LANGUAGE ViewPatterns #-}

module Conjure.UI.MainHelper ( mainWithArgs, savilerowScriptName ) where

import Conjure.Prelude
import Conjure.Bug
import Conjure.UserError
import Conjure.UI ( UI(..), OutputFormat(..) )
import Conjure.UI.IO ( readModel, readModelFromFile, readModelFromStdin
                     , readModelInfoFromFile, readParamOrSolutionFromFile
                     , writeModel )
import Conjure.UI.Model ( parseStrategy, outputModels, modelRepresentationsJSON )
import qualified Conjure.UI.Model as Config ( Config(..) )
import Conjure.UI.TranslateParameter ( translateParameter )
import Conjure.UI.TranslateSolution ( translateSolution )
import Conjure.UI.ValidateSolution ( validateSolution )
import Conjure.UI.TypeCheck ( typeCheckModel_StandAlone, typeCheckModel )
import Conjure.UI.Split ( outputSplittedModels, removeUnusedDecls )
import Conjure.UI.VarSymBreaking ( outputVarSymBreaking )
import Conjure.UI.ParameterGenerator ( parameterGenerator )
import Conjure.UI.NormaliseQuantified ( normaliseQuantifiedVariables )
import Conjure.UI.TypeScript ( tsDef )

import Conjure.Language.Name ( Name(..) )
import Conjure.Language.Definition ( Model(..), Statement(..), Declaration(..), FindOrGiven(..) )
import Conjure.Language.Type ( TypeCheckerMode(..) )
import Conjure.Language.Domain ( Domain(..), Range(..) )
import Conjure.Language.NameGen ( NameGenM, runNameGen )
import Conjure.Language.Pretty ( pretty, prettyList, renderNormal, render, prParens )
import qualified Conjure.Language.ParserC as ParserC ( parseModel )
import Conjure.Language.ModelDiff ( modelDiffIO )
import Conjure.Rules.Definition ( viewAuto, Strategy(..) )
import Conjure.Process.Enumerate ( EnumerateDomain )
import Conjure.Process.ModelStrengthening ( strengthenModel )
import Conjure.Process.Streamlining ( streamlining, streamliningToStdout )
import Conjure.Language.NameResolution ( resolveNames, resolveNamesMulti )
import Conjure.Language.ModelStats ( modelDeclarationsJSON )


-- base
import System.IO ( Handle, hSetBuffering, stdout, BufferMode(..) )
import System.Environment ( getEnvironment )
import System.Info ( os )
import GHC.Conc ( numCapabilities )
import GHC.IO.Handle ( hIsEOF, hClose, hGetLine )
import Data.Char ( isDigit )

-- containers
import qualified Data.Set as S

-- filepath
import System.FilePath ( splitFileName, takeBaseName, (<.>) )

-- system-filepath
import qualified Filesystem.Path as Sys ( FilePath )

-- directory
import System.Directory ( copyFile, findExecutable )

-- shelly
import Shelly ( runHandle, lastStderr, lastExitCode, errExit, Sh )

-- text
import qualified Data.Text as T ( unlines, isInfixOf )

-- parallel-io
import Control.Concurrent.ParallelIO.Global ( parallel, parallel_, stopGlobalPool )


mainWithArgs :: forall m .
    MonadIO m =>
    MonadLog m =>
    MonadFail m =>
    EnumerateDomain m =>
    (?typeCheckerMode :: TypeCheckerMode) =>
    UI -> m ()
mainWithArgs TSDEF{} = liftIO tsDef
<<<<<<< HEAD
mainWithArgs Modelling{..} = do
    let
        parseStrategy_ s = maybe (userErr1 ("Not a valid strategy:" <+> pretty s))
                                 return
                                 (parseStrategy s)

        getConfig = do
            strategyQ'                  <- parseStrategy_ strategyQ
            strategyA'                  <- parseStrategy_ strategyA
            representations'            <- maybe (return strategyA')       parseStrategy_ representations
            representationsFinds'       <- maybe (return representations') parseStrategy_ representationsFinds
            representationsGivens'      <- maybe (return Sparse          ) parseStrategy_ representationsGivens
            representationsAuxiliaries' <- maybe (return representations') parseStrategy_ representationsAuxiliaries
            representationsQuantifieds' <- maybe (return representations') parseStrategy_ representationsQuantifieds
            representationsCuts'        <- maybe (return representations') parseStrategy_ representationsCuts

            case fst (viewAuto strategyQ') of
                Compact -> userErr1 "The Compact heuristic isn't supported for questions."
                _       -> return ()

            let
                parseCommaSeparated :: Read a => Doc -> String -> m (Maybe [a])
                parseCommaSeparated flag str =
                    if null str
                        then return Nothing
                        else do
                            let parts = splitOn "," str
                            let intParts = mapMaybe readMay parts
                            if length parts == length intParts
                                then return (Just intParts)
                                else userErr1 $ vcat [ "Cannot parse the value for" <+> flag
                                                     , "Expected a comma separated list of integers."
                                                     , "But got:" <+> pretty str
                                                     ]

            responsesList <- parseCommaSeparated "--responses" responses
            generateStreamlinersList <- parseCommaSeparated "--generate-streamliners" generateStreamliners

            responsesRepresentationList <- do
                if null responsesRepresentation
                    then return Nothing
                    else do
                        let parts =
                                [ case splitOn ":" pair of
                                    [nm, val] ->
                                        case readMay val of
                                            Just i -> Just (Name (stringToText nm), i)
                                            Nothing -> Nothing
                                    _ -> Nothing
                                | pair <- splitOn "," responsesRepresentation
                                ]
                        let partsJust = catMaybes parts
                        if length parts == length partsJust
                            then return (Just partsJust)
                            else userErr1 $ vcat [ "Cannot parse the value for --responses-representation."
                                                 , "Expected a comma separated list of variable name : integer pairs."
                                                 , "But got:" <+> pretty responsesRepresentation
                                                 ]

            return Config.Config
                { Config.outputDirectory            = outputDirectory
                , Config.logLevel                   = logLevel
                , Config.verboseTrail               = verboseTrail
                , Config.rewritesTrail              = rewritesTrail
                , Config.logRuleFails               = logRuleFails
                , Config.logRuleSuccesses           = logRuleSuccesses
                , Config.logRuleAttempts            = logRuleAttempts
                , Config.logChoices                 = logChoices
                , Config.strategyQ                  = strategyQ'
                , Config.strategyA                  = strategyA'
                , Config.representations            = representations'
                , Config.representationsFinds       = representationsFinds'
                , Config.representationsGivens      = representationsGivens'
                , Config.representationsAuxiliaries = representationsAuxiliaries'
                , Config.representationsQuantifieds = representationsQuantifieds'
                , Config.representationsCuts        = representationsCuts'
                , Config.channelling                = channelling
                , Config.representationLevels       = representationLevels
                , Config.limitModels                = if limitModels == Just 0 then Nothing else limitModels
                , Config.numberingStart             = numberingStart
                , Config.smartFilenames             = smartFilenames
                , Config.lineWidth                  = lineWidth
                , Config.responses                  = responsesList
                , Config.responsesRepresentation    = responsesRepresentationList
                , Config.generateStreamliners       = generateStreamlinersList
                , Config.estimateNumberOfModels     = estimateNumberOfModels
                }

    essenceM <- readModelFromFile essence
    liftIO $ hSetBuffering stdout LineBuffering
    liftIO $ maybe (return ()) setRandomSeed seed
    let
        conjuring = do
            config <- getConfig
            runNameGen essenceM $ do
                modelWithStreamliners <-
                    case Config.generateStreamliners config of
                        Nothing -> return essenceM
                        Just ix -> do
                            streamliners <- pure essenceM >>= resolveNames >>= typeCheckModel >>= streamlining
                            let chosen = [ streamliner | (i, streamliner) <- zip [1..] streamliners, i `elem` ix ]
                            return essenceM { mStatements = mStatements essenceM ++ [SuchThat [x | (_, (x, _)) <- chosen]] }
                outputModels config modelWithStreamliners
    doIfNotCached          -- start the show!
        ( sort (mStatements essenceM)
        -- when the following flags change, invalidate hash
        -- nested tuples, because :(
        , ( numberingStart
          , smartFilenames
          , strategyQ
          , strategyA
          , responses
          )
        , ( representations
          , representationsFinds
          , representationsGivens
          , representationsAuxiliaries
          , representationsQuantifieds
          , representationsCuts
          )
        , ( channelling
          , representationLevels
          , seed
          , limitModels
          , limitTime
          , outputFormat
          )
        , generateStreamliners
        )
        (outputDirectory </> ".conjure-checksum")
        (pp logLevel "Using cached models.")
        conjuring

=======
mainWithArgs mode@Modelling{..} = void $ mainWithArgs_Modelling "" mode Nothing S.empty
>>>>>>> 8bdb4c07
mainWithArgs TranslateParameter{..} = do
    when (null eprime      ) $ userErr1 "Mandatory field --eprime"
    when (null essenceParam) $ userErr1 "Mandatory field --essence-param"
    let outputFilename = fromMaybe (dropExtension essenceParam ++ ".eprime-param") eprimeParam
    eprimeF <- readModelInfoFromFile eprime
    essenceParamF <- readParamOrSolutionFromFile essenceParam
    output <- runNameGen () $ translateParameter eprimeF essenceParamF
    writeModel lineWidth outputFormat (Just outputFilename) output
mainWithArgs TranslateSolution{..} = do
    when (null eprime        ) $ userErr1 "Mandatory field --eprime"
    when (null eprimeSolution) $ userErr1 "Mandatory field --eprime-solution"
    eprimeF <- readModelInfoFromFile eprime
    essenceParamF <- maybe (return def) readParamOrSolutionFromFile essenceParamO
    eprimeSolutionF <- readParamOrSolutionFromFile eprimeSolution
    output <- runNameGen () $ translateSolution eprimeF essenceParamF eprimeSolutionF
    let outputFilename = fromMaybe (dropExtension eprimeSolution ++ ".solution") essenceSolutionO
    writeModel lineWidth outputFormat (Just outputFilename) output
mainWithArgs ValidateSolution{..} = do
    when (null essence        ) $ userErr1 "Mandatory field --essence"
    when (null essenceSolution) $ userErr1 "Mandatory field --solution"
    essence2  <- readModelFromFile essence
    param2    <- maybe (return def) readParamOrSolutionFromFile essenceParamO
    solution2 <- readParamOrSolutionFromFile essenceSolution
    [essence3, param3, solution3] <- runNameGen () $ resolveNamesMulti [essence2, param2, solution2]
    runNameGen () $ validateSolution essence3 param3 solution3
mainWithArgs IDE{..} = do
    essence2 <-
        if null essence
            then readModelFromStdin
            else readModelFromFile essence
    void $ runNameGen () $ typeCheckModel_StandAlone essence2
    if
        | dumpDeclarations    -> liftIO $ putStrLn $ render lineWidth (modelDeclarationsJSON essence2)
        | dumpRepresentations -> do
            json <- runNameGen () $ modelRepresentationsJSON essence2
            liftIO $ putStrLn $ render lineWidth json
        | otherwise           -> writeModel lineWidth JSON Nothing essence2
mainWithArgs Pretty{..} = do
    model0 <- if or [ s `isSuffixOf` essence
                    | s <- [".param", ".eprime-param", ".solution", ".eprime.solution"] ]
                then do
                    liftIO $ putStrLn "Parsing as a parameter file"
                    readParamOrSolutionFromFile essence
                else readModelFromFile essence
    let model1 = model0
                    |> (if normaliseQuantified then normaliseQuantifiedVariables else id)
                    |> (if removeUnused then removeUnusedDecls else id)
    writeModel lineWidth outputFormat Nothing model1
mainWithArgs Diff{..} =
    join $ modelDiffIO
        <$> readModelFromFile file1
        <*> readModelFromFile file2
mainWithArgs TypeCheck{..} = do
    essenceF <- readModelFromFile essence
    void $ runNameGen () $ typeCheckModel_StandAlone essenceF
mainWithArgs Split{..} = do
    model <- readModelFromFile essence
    outputSplittedModels outputDirectory model
mainWithArgs SymmetryDetection{..} = do
    let jsonFilePath = if null json then essence ++ "-json" else json
    model <- readModelFromFile essence
    outputVarSymBreaking jsonFilePath model
mainWithArgs ParameterGenerator{..} = do
    when (null essenceOut) $ userErr1 "Mandatory field --essence-out"
    model <- readModelFromFile essence
    (output, classes) <- runNameGen () $ parameterGenerator minInt maxInt model
    writeModel lineWidth outputFormat (Just essenceOut) output
    let
        toIrace nm lb ub _ | lb == ub =
            pretty nm <+>
            "\"-" <> pretty nm <> " \" c" <+>
            prParens (pretty lb)
        toIrace nm lb ub (Just klass) =
            pretty nm <+>
            "\"-" <> pretty nm <> " \" " <> pretty klass <+>
            prettyList prParens "," [lb, ub]
        toIrace nm _ _ Nothing = bug ("Missing class for:" <+> pretty nm)

        essenceOutFileContents = render lineWidth $ vcat
            [ toIrace nm lb ub (lookup nm classes)
            | Declaration (FindOrGiven Given nm (DomainInt _ [RangeBounded lb ub])) <- mStatements output
            ]
    liftIO $ writeFile (essenceOut ++ ".irace") (essenceOutFileContents ++ "\n")
mainWithArgs ModelStrengthening{..} =
    readModelFromFile essence >>=
      strengthenModel logLevel logRuleSuccesses >>=
        writeModel lineWidth outputFormat (Just essenceOut)
mainWithArgs Streamlining{..} = runNameGen essence
    (readModelFromFile essence >>= resolveNames >>= typeCheckModel >>= streamliningToStdout)
mainWithArgs config@Solve{..} = do
    let executables = [ ( "minion"          , "minion" )
                      , ( "gecode"          , "fzn-gecode" )
                      , ( "chuffed"         , "fzn-chuffed" )
                      , ( "cadical"         , "cadical" )
                      , ( "glucose"         , "glucose" )
                      , ( "glucose-syrup"   , "glucose-syrup" )
                      , ( "lingeling"       , "lingeling" )
                      , ( "plingeling"      , "plingeling" )
                      , ( "treengeling"     , "treengeling" )
                      , ( "minisat"         , "minisat" )
                      , ( "bc_minisat_all"  , "bc_minisat_all_release" )
                      , ( "nbc_minisat_all" , "nbc_minisat_all_release" )
                      , ( "open-wbo"        , "open-wbo" )
                      , ( "coin-or"         , "minizinc" )
                      , ( "cplex"           , "minizinc" )
                      ]
    -- some sanity checks
    case lookup solver executables of
        Nothing -> userErr1 ("Unsupported solver:" <+> pretty solver)
        Just ex -> do
            fp <- liftIO $ findExecutable ex
            case fp of
                Nothing -> userErr1 ("Cannot find executable" <+> pretty ex <+> "(for solver" <+> pretty solver <> ")")
                Just _  -> return ()
    case solver of
        "cplex" -> do
            env <- liftIO getEnvironment
            case lookup "CPLEX_PATH" env of
                Nothing -> userErr1 $ vcat
                    [ "Set environment variable CPLEX_PATH. Something like:"
                    , "    CPLEX_PATH=/path/to/cplex/library conjure solve"
                    ]
                Just{} -> return ()
        _ -> return ()
    unless (nbSolutions == "all" || all isDigit nbSolutions) $
        userErr1 (vcat [ "The value for --number-of-solutions must either be a number or the string \"all\"."
                       , "Was given:" <+> pretty nbSolutions
                       ])
    when (solver `elem` ["bc_minisat_all", "nbc_minisat_all"] && nbSolutions /= "all") $
        userErr1 $ "The solvers bc_minisat_all and nbc_minisat_all only work with --number-of-solutions=all"
    essenceM <- readModelFromFile essence
    unless (null [ () | Objective{} <- mStatements essenceM ]) $ do -- this is an optimisation problem
        when (nbSolutions == "all" || nbSolutions /= "1") $
            userErr1 ("Not supported for optimisation problems: --number-of-solutions=" <> pretty nbSolutions)
    essenceParamsParsed <- forM essenceParams $ \ f -> do
        p <- readParamOrSolutionFromFile f
        return (f, p)
    let givens = [ nm | Declaration (FindOrGiven Given nm _) <- mStatements essenceM ]
              ++ [ nm | Declaration (GivenDomainDefnEnum nm) <- mStatements essenceM ]
    when (not (null givens) && null essenceParams) $
        userErr1 $ vcat
            [ "The problem specification is parameterised, but no *.param files are given."
            , "Parameters:" <+> prettyList id "," givens
            ]
    let isEmptyParam Model{mStatements=[]} = True
        isEmptyParam _ = False
        hasNonEmptyParams =
            null essenceParams ||                               -- either no params were given
            all (isEmptyParam . snd) essenceParamsParsed        -- or all those given were empty
    when (null givens && not hasNonEmptyParams) $
        userErr1 "The problem specification is _not_ parameterised, but *.param files are given."

    eprimes <-
        if not (null useExistingModels)
            then do
                pp logLevel "Using existing models."
                allEprimes <- getEprimes
                let missingModels = useExistingModels \\ allEprimes
                if null missingModels
                    then return useExistingModels
                    else userErr1 $ "Models not found:" <+> vcat (map pretty missingModels)
            else doIfNotCached          -- start the show!
                    ( sort (mStatements essenceM)
                    -- when the following flags change, invalidate hash
                    -- nested tuples, because :(
                    , ( numberingStart
                      , smartFilenames
                      , strategyQ
                      , strategyA
                      , responses
                      )
                    , ( representations
                      , representationsFinds
                      , representationsGivens
                      , representationsAuxiliaries
                      , representationsQuantifieds
                      , representationsCuts
                      )
                    , ( channelling
                      , representationLevels
                      , seed
                      , limitModels
                      , limitTime
                      , outputFormat
                      )
                    , generateStreamliners
                    )
                    (outputDirectory </> ".conjure-checksum")
                    (pp logLevel "Using cached models." >> getEprimes)
                    conjuring

    eprimesParsed <- forM eprimes $ \ f -> do
        p <- readModelInfoFromFile (outputDirectory </> f)
        return (f, p)

    msolutions <- liftIO $ savileRows eprimesParsed essenceParamsParsed
    case msolutions of
        Left msg        -> userErr msg
        Right []        -> pp logLevel "No solutions found."
        Right solutions -> do
            when validateSolutionsOpt $ liftIO $ validating solutions
            when copySolutions $ do
                -- clean-up: move the solutions next to the essence file.
                -- our intention is that a user intending to just solve something
                -- should never have to look into outputDirectory.
                let
                    copySolution :: MonadIO m => FilePath -> FilePath -> m ()
                    copySolution old new = do
                        pp logLevel ("Copying solution to:" <+> pretty new)
                        liftIO (copyFile old new)
                let (essenceDir0, essenceFilename) = splitFileName essence
                let essenceDir = if essenceDir0 == "./" then "" else essenceDir0
                let essenceBasename = takeBaseName essenceFilename
                when (length eprimes == 1) $
                    if null essenceParams
                        then do
                            let solutions' = [ solution
                                             | (_, _, Just solution) <- solutions ]
                            case solutions' of
                                [solution] ->
                                    copySolution solution (essenceDir
                                                            </> intercalate "-" [ essenceBasename
                                                                                ]
                                                            <.> ".solution")
                                _ -> forM_ (zip allNats solutions') $ \ (i, solution) ->
                                    copySolution solution (essenceDir
                                                            </> intercalate "-" [ essenceBasename
                                                                                , padLeft 6 '0' (show i)
                                                                                ]
                                                            <.> ".solution")
                        else forM_ essenceParams $ \ essenceParam -> do
                            let (_paramDir, paramFilename) = splitFileName essenceParam
                            let paramBasename = takeBaseName paramFilename
                            let solutions' = [ solution
                                             | (_, essenceParam', Just solution) <- solutions
                                             , essenceParam == essenceParam' ]
                            case solutions' of
                                [solution] ->
                                    copySolution solution (essenceDir
                                                            </> intercalate "-" [ essenceBasename
                                                                                , paramBasename
                                                                                ]
                                                            <.> ".solution")
                                _ -> forM_ (zip allNats solutions') $ \ (i, solution) ->
                                    copySolution solution (essenceDir
                                                            </> intercalate "-" [ essenceBasename
                                                                                , paramBasename
                                                                                , padLeft 6 '0' (show i)
                                                                                ]
                                                            <.> ".solution")

    liftIO stopGlobalPool

    where
        conjuring :: m [FilePath]
        conjuring = do
            pp logLevel $ "Generating models for" <+> pretty essence
            liftIO $ removeDirectoryIfExists outputDirectory
            let modelling = let savedChoices = def
                                estimateNumberOfModels = False
                            in  Modelling{..}                   -- construct a Modelling UI, copying all relevant fields
                                                                -- from the given Solve UI
            n <- mainWithArgs_Modelling "" modelling Nothing S.empty
            eprimes <- getEprimes
            when (null eprimes) $ bug "Failed to generate models."
            pp logLevel $ "Generated" <+> pretty (S.size n) <+> " models:" <+> prettyList id "," eprimes
            pp logLevel $ "Saved under:" <+> pretty outputDirectory
            return eprimes

        getEprimes :: m [FilePath]
        getEprimes = sort . filter (".eprime" `isSuffixOf`) <$> liftIO (getDirectoryContents outputDirectory)

        combineResults :: [Either e [a]] -> Either e [a]
        combineResults = fmap concat . sequence

        savileRows
            :: [(FilePath, Model)]      -- models
            -> [(FilePath, Model)]      -- params
            -> IO (Either [Doc] [(FilePath, FilePath, Maybe FilePath)])
        savileRows eprimes params = fmap combineResults $
            if null params
                then autoParallel [ savileRowNoParam config m
                                  | m <- eprimes
                                  ]
                else autoParallel [ savileRowWithParams config m p
                                  | m <- eprimes
                                  , p <- params
                                  ]

        validating :: [(FilePath, FilePath, Maybe FilePath)] -> IO ()
        validating solutions =
            if null essenceParams
                then autoParallel_ [ validateSolutionNoParam config sol
                                   | (_, _, Just sol) <- solutions ]
                else autoParallel_ [ validateSolutionWithParams config sol p
                                   | (_, p, Just sol) <- solutions ]


mainWithArgs_Modelling :: forall m .
    MonadIO m =>
    MonadLog m =>
    MonadFail m =>
    EnumerateDomain m =>
    (?typeCheckerMode :: TypeCheckerMode) =>
    String ->                   -- modelNamePrefix
    UI ->
    Maybe Int ->                -- portfolioSize for the recursive call
    S.Set Int ->                -- modelHashesBefore
    m (S.Set Int)
mainWithArgs_Modelling _ mode@Modelling{..} _ modelHashesBefore | Just portfolioSize <- portfolio = do
    pp logLevel $ "Running in portfolio mode, aiming to generate up to" <+> pretty portfolioSize <+> "models."
    let
        go modelsSoFar [] = do
            pp logLevel $ "Done, no more levels, generated" <+> pretty (S.size modelsSoFar) <+> "models."
            return modelsSoFar
        go modelsSoFar (l:ls) = do
            let nbModelsNeeded = portfolioSize - S.size modelsSoFar
            if nbModelsNeeded <= 0
                then return modelsSoFar
                else do
                    modelsSoFar' <- l (Just portfolioSize) modelsSoFar
                    go modelsSoFar' ls

    go modelHashesBefore
        [ mainWithArgs_Modelling "01_compact"
            mode { portfolio = Nothing
                 , strategyA = "c"
                 , representations = Just "c"
                 , representationsFinds = Just "c"
                 , representationsGivens = Just "c"
                 , representationsAuxiliaries = Just "c"
                 , representationsQuantifieds = Just "c"
                 , representationsCuts = Just "c"
                 , channelling = False
                 , representationLevels = True
                 , smartFilenames = True
                 }
        , mainWithArgs_Modelling "02_sparse"
            mode { portfolio = Nothing
                 , strategyA = "s"
                 , representations = Just "s"
                 , representationsFinds = Just "s"
                 , representationsGivens = Just "s"
                 , representationsAuxiliaries = Just "s"
                 , representationsQuantifieds = Just "s"
                 , representationsCuts = Just "s"
                 , channelling = False
                 , representationLevels = True
                 , smartFilenames = True
                 }
        , mainWithArgs_Modelling "03_nochPrunedLevels"
            mode { portfolio = Nothing
                 , strategyA = "x"
                 , representations = Just "x"
                 , representationsFinds = Just "x"
                 , representationsGivens = Just "s"
                 , representationsAuxiliaries = Just "c"
                 , representationsQuantifieds = Just "c"
                 , representationsCuts = Just "c"
                 , channelling = False
                 , representationLevels = True
                 , smartFilenames = True
                 }
        , mainWithArgs_Modelling "04_nochAllLevels"
            mode { portfolio = Nothing
                 , strategyA = "x"
                 , representations = Just "x"
                 , representationsFinds = Just "x"
                 , representationsGivens = Just "s"
                 , representationsAuxiliaries = Just "c"
                 , representationsQuantifieds = Just "c"
                 , representationsCuts = Just "c"
                 , channelling = False
                 , representationLevels = False
                 , smartFilenames = True
                 }
        , mainWithArgs_Modelling "05_chPrunedLevels"
            mode { portfolio = Nothing
                 , strategyA = "x"
                 , representations = Just "x"
                 , representationsFinds = Just "x"
                 , representationsGivens = Just "s"
                 , representationsAuxiliaries = Just "c"
                 , representationsQuantifieds = Just "c"
                 , representationsCuts = Just "c"
                 , channelling = True
                 , representationLevels = True
                 , smartFilenames = True
                 }
        , mainWithArgs_Modelling "06_chAllLevels"
            mode { portfolio = Nothing
                 , strategyA = "x"
                 , representations = Just "x"
                 , representationsFinds = Just "x"
                 , representationsGivens = Just "s"
                 , representationsAuxiliaries = Just "c"
                 , representationsQuantifieds = Just "c"
                 , representationsCuts = Just "c"
                 , channelling = True
                 , representationLevels = False
                 , smartFilenames = True
                 }
        , mainWithArgs_Modelling "07_fullPrunedLevels"
            mode { portfolio = Nothing
                 , strategyA = "x"
                 , representations = Just "x"
                 , representationsFinds = Just "x"
                 , representationsGivens = Just "s"
                 , representationsAuxiliaries = Just "x"
                 , representationsQuantifieds = Just "x"
                 , representationsCuts = Just "x"
                 , channelling = True
                 , representationLevels = True
                 , smartFilenames = True
                 }
        , mainWithArgs_Modelling "08_fullAllLevels"
            mode { portfolio = Nothing
                 , strategyA = "x"
                 , representations = Just "x"
                 , representationsFinds = Just "x"
                 , representationsGivens = Just "s"
                 , representationsAuxiliaries = Just "x"
                 , representationsQuantifieds = Just "x"
                 , representationsCuts = Just "x"
                 , channelling = True
                 , representationLevels = False
                 , smartFilenames = True
                 }
        , mainWithArgs_Modelling "09_fullParamsPrunedLevels"
            mode { portfolio = Nothing
                 , strategyA = "x"
                 , representations = Just "x"
                 , representationsFinds = Just "x"
                 , representationsGivens = Just "x"
                 , representationsAuxiliaries = Just "x"
                 , representationsQuantifieds = Just "x"
                 , representationsCuts = Just "x"
                 , channelling = True
                 , representationLevels = True
                 , smartFilenames = True
                 }
        , mainWithArgs_Modelling "10_fullParamsAllLevels"
            mode { portfolio = Nothing
                 , strategyA = "x"
                 , representations = Just "x"
                 , representationsFinds = Just "x"
                 , representationsGivens = Just "x"
                 , representationsAuxiliaries = Just "x"
                 , representationsQuantifieds = Just "x"
                 , representationsCuts = Just "x"
                 , channelling = True
                 , representationLevels = False
                 , smartFilenames = True
                 }
        ]
mainWithArgs_Modelling "" mode portfolioSize modelHashesBefore =
    mainWithArgs_Modelling "model" mode portfolioSize modelHashesBefore
mainWithArgs_Modelling modelNamePrefix Modelling{..} portfolioSize modelHashesBefore = do
    pp logLevel $ "Portfolio level:" <+> pretty modelNamePrefix
    let
        parseStrategy_ s = maybe (userErr1 ("Not a valid strategy:" <+> pretty s))
                                 return
                                 (parseStrategy s)

        getConfig = do
            strategyQ'                  <- parseStrategy_ strategyQ
            strategyA'                  <- parseStrategy_ strategyA
            representations'            <- maybe (return strategyA')       parseStrategy_ representations
            representationsFinds'       <- maybe (return representations') parseStrategy_ representationsFinds
            representationsGivens'      <- maybe (return Sparse          ) parseStrategy_ representationsGivens
            representationsAuxiliaries' <- maybe (return representations') parseStrategy_ representationsAuxiliaries
            representationsQuantifieds' <- maybe (return representations') parseStrategy_ representationsQuantifieds
            representationsCuts'        <- maybe (return representations') parseStrategy_ representationsCuts

            case fst (viewAuto strategyQ') of
                Compact -> userErr1 "The Compact heuristic isn't supported for questions."
                _       -> return ()

            let
                parseCommaSeparated :: Read a => Doc -> String -> m (Maybe [a])
                parseCommaSeparated flag str =
                    if null str
                        then return Nothing
                        else do
                            let parts = splitOn "," str
                            let intParts = mapMaybe readMay parts
                            if length parts == length intParts
                                then return (Just intParts)
                                else userErr1 $ vcat [ "Cannot parse the value for" <+> flag
                                                     , "Expected a comma separated list of integers."
                                                     , "But got:" <+> pretty str
                                                     ]

            responsesList <- parseCommaSeparated "--responses" responses

            responsesRepresentationList <- do
                if null responsesRepresentation
                    then return Nothing
                    else do
                        let parts =
                                [ case splitOn ":" pair of
                                    [nm, val] ->
                                        case readMay val of
                                            Just i -> Just (Name (stringToText nm), i)
                                            Nothing -> Nothing
                                    _ -> Nothing
                                | pair <- splitOn "," responsesRepresentation
                                ]
                        let partsJust = catMaybes parts
                        if length parts == length partsJust
                            then return (Just partsJust)
                            else userErr1 $ vcat [ "Cannot parse the value for --responses-representation."
                                                 , "Expected a comma separated list of variable name : integer pairs."
                                                 , "But got:" <+> pretty responsesRepresentation
                                                 ]

            return Config.Config
                { Config.outputDirectory            = outputDirectory
                , Config.logLevel                   = logLevel
                , Config.verboseTrail               = verboseTrail
                , Config.rewritesTrail              = rewritesTrail
                , Config.logRuleFails               = logRuleFails
                , Config.logRuleSuccesses           = logRuleSuccesses
                , Config.logRuleAttempts            = logRuleAttempts
                , Config.logChoices                 = logChoices
                , Config.strategyQ                  = strategyQ'
                , Config.strategyA                  = strategyA'
                , Config.representations            = representations'
                , Config.representationsFinds       = representationsFinds'
                , Config.representationsGivens      = representationsGivens'
                , Config.representationsAuxiliaries = representationsAuxiliaries'
                , Config.representationsQuantifieds = representationsQuantifieds'
                , Config.representationsCuts        = representationsCuts'
                , Config.channelling                = channelling
                , Config.representationLevels       = representationLevels
                , Config.limitModels                = if limitModels == Just 0 then Nothing else limitModels
                , Config.numberingStart             = numberingStart
                , Config.smartFilenames             = smartFilenames
                , Config.lineWidth                  = lineWidth
                , Config.responses                  = responsesList
                , Config.responsesRepresentation    = responsesRepresentationList
                , Config.estimateNumberOfModels     = estimateNumberOfModels
                }

    essenceM <- readModelFromFile essence
    liftIO $ hSetBuffering stdout LineBuffering
    liftIO $ maybe (return ()) setRandomSeed seed
    let
        conjuring = do
            config <- getConfig
            runNameGen essenceM $ outputModels portfolioSize modelHashesBefore modelNamePrefix config essenceM

    doIfNotCached          -- start the show!
        ( sort (mStatements essenceM)
        , modelNamePrefix
        -- when the following flags change, invalidate hash
        -- nested tuples, because :(
        , ( numberingStart
          , smartFilenames
          , strategyQ
          , strategyA
          , responses
          )
        , ( representations
          , representationsFinds
          , representationsGivens
          , representationsAuxiliaries
          , representationsQuantifieds
          , representationsCuts
          )
        , ( channelling
          , representationLevels
          , seed
          , limitModels
          , limitTime
          , outputFormat
          )
        )
        (outputDirectory </> ".conjure-checksum")
        (pp logLevel "Using cached models." >> return S.empty) -- TODO
        conjuring
mainWithArgs_Modelling _ _ _ _ = bug "mainWithArgs_Modelling"

pp :: MonadIO m => LogLevel -> Doc -> m ()
pp LogNone = const $ return ()
pp _       = liftIO . putStrLn . renderNormal


savilerowScriptName :: Sys.FilePath
savilerowScriptName
    | os `elem` ["darwin", "linux"] = "savilerow"
    | os `elem` ["mingw32"] = "savilerow.bat"
    | otherwise = bug "Cannot detect operating system."


quoteMultiWord :: String -> String
quoteMultiWord s
    | ' ' `elem` s = "\"" ++ s ++ "\""
    | otherwise = s


savileRowNoParam ::
    (?typeCheckerMode :: TypeCheckerMode) =>
    UI ->
    (FilePath, Model) ->        -- model
    IO (Either
     [Doc]                      -- user error
     [ ( FilePath               -- model
       , FilePath               -- param
       , Maybe FilePath         -- solution, Nothing if solutionsInOneFile=True
       ) ])
savileRowNoParam ui@Solve{..} (modelPath, eprimeModel) = sh $ errExit False $ do
    pp logLevel $ hsep ["Savile Row:", pretty modelPath]
    let outBase = dropExtension modelPath
    srArgs <- liftIO $ srMkArgs ui outBase modelPath
    let tr = translateSolution eprimeModel def
    when (logLevel >= LogDebug) $ do
        liftIO $ putStrLn "Using the following options for Savile Row:"
        liftIO $ putStrLn $ "    savilerow " ++ unwords (map (quoteMultiWord . textToString) srArgs)
    (stdoutSR, solutions) <- partitionEithers <$> runHandle savilerowScriptName srArgs
                                (liftIO . srStdoutHandler
                                    (outBase, modelPath, "<no param file>", ui)
                                    tr (1::Int))
    srCleanUp (stringToText $ unlines stdoutSR) solutions
savileRowNoParam _ _ = bug "savileRowNoParam"


savileRowWithParams ::
    (?typeCheckerMode :: TypeCheckerMode) =>
    UI ->
    (FilePath, Model) ->        -- model
    (FilePath, Model) ->        -- param
    IO (Either
     [Doc]                      -- user error
     [ ( FilePath               -- model
       , FilePath               -- param
       , Maybe FilePath         -- solution, Nothing if solutionsInOneFile=True
       ) ])
savileRowWithParams ui@Solve{..} (modelPath, eprimeModel) (paramPath, essenceParam) = sh $ errExit False $ do
    pp logLevel $ hsep ["Savile Row:", pretty modelPath, pretty paramPath]
    let outBase = dropExtension modelPath ++ "-" ++ dropDirs (dropExtension paramPath)
    let
        -- this is a bit tricky.
        -- we want to preserve user-erors, and not raise them as errors using IO.fail
        runTranslateParameter :: IO (Either [Doc] Model)
        runTranslateParameter = runUserErrorT $ ignoreLogs $ runNameGen () $
                                    translateParameter eprimeModel essenceParam
    eprimeParam' <- liftIO runTranslateParameter
    case eprimeParam' of
        Left err -> return (Left err)
        Right eprimeParam -> do
            liftIO $ writeFile (outputDirectory </> outBase ++ ".eprime-param") (render lineWidth eprimeParam)
            srArgsBase <- liftIO $ srMkArgs ui outBase modelPath
            let srArgs = "-in-param"
                       : stringToText (outputDirectory </> outBase ++ ".eprime-param")
                       : srArgsBase
            let tr = translateSolution eprimeModel essenceParam
            when (logLevel >= LogDebug) $ do
                liftIO $ putStrLn "Using the following options for Savile Row:"
                liftIO $ putStrLn $ "    savilerow " ++ unwords (map (quoteMultiWord . textToString) srArgs)
            (stdoutSR, solutions) <- partitionEithers <$> runHandle savilerowScriptName srArgs
                                        (liftIO . srStdoutHandler
                                            (outBase, modelPath, paramPath, ui)
                                            tr (1::Int))
            srCleanUp (stringToText $ unlines stdoutSR) solutions
savileRowWithParams _ _ _ = bug "savileRowWithParams"


srMkArgs :: UI -> FilePath -> FilePath -> IO [Text]
srMkArgs Solve{..} outBase modelPath = do
    let genericOpts =
            [ "-in-eprime"      , stringToText $ outputDirectory </> modelPath
            , "-out-minion"     , stringToText $ outputDirectory </> outBase ++ ".eprime-minion"
            , "-out-sat"        , stringToText $ outputDirectory </> outBase ++ ".eprime-dimacs"
            , "-out-aux"        , stringToText $ outputDirectory </> outBase ++ ".eprime-aux"
            , "-out-info"       , stringToText $ outputDirectory </> outBase ++ ".eprime-info"
            , "-out-minizinc"   , stringToText $ outputDirectory </> outBase ++ ".eprime.mzn"
            , "-run-solver"
            , "-S0"
            , "-solutions-to-stdout-one-line"
            ] ++
            [ "-cgroups" | cgroups ] ++
            ( if nbSolutions == "all"
                then ["-all-solutions"]
                else ["-num-solutions", stringToText nbSolutions]
            )

    solverSelection <- case solver of
        "minion"            -> return [ "-minion" ]
        "gecode"            -> return [ "-gecode" ]
        "chuffed"           -> return [ "-chuffed"]
        "glucose"           -> return [ "-sat"
                                      , "-sat-family", "glucose"
                                      , "-satsolver-bin", "glucose"
                                      ]
        "glucose-syrup"     -> return [ "-sat"
                                      , "-sat-family", "glucose"
                                      , "-satsolver-bin", "glucose-syrup"
                                      ]
        "cadical"           -> return [ "-sat"
                                      , "-sat-family", "lingeling"
                                      , "-satsolver-bin", "cadical"
                                      ]
        "lingeling"         -> return [ "-sat"
                                      , "-sat-family", "lingeling"
                                      , "-satsolver-bin", "lingeling"
                                      ]
        "plingeling"        -> return [ "-sat"
                                      , "-sat-family", "lingeling"
                                      , "-satsolver-bin", "plingeling"
                                      ]
        "treengeling"       -> return [ "-sat"
                                      , "-sat-family", "lingeling"
                                      , "-satsolver-bin", "treengeling"
                                      ]
        "minisat"           -> return [ "-sat"
                                      , "-sat-family", "minisat"
                                      , "-satsolver-bin", "minisat"
                                      ]
        "bc_minisat_all"    -> return [ "-sat"
                                      , "-sat-family", "bc_minisat_all"
                                      , "-satsolver-bin", "bc_minisat_all_release"
                                      ]
        "nbc_minisat_all"   -> return [ "-sat"
                                      , "-sat-family", "nbc_minisat_all"
                                      , "-satsolver-bin", "nbc_minisat_all_release"
                                      ]
        "open-wbo"          -> return [ "-maxsat"
                                      , "-satsolver-bin", "open-wbo"
                                      ]
        "coin-or"           -> return [ "-minizinc"
                                      , "-solver-options", "--solver COIN-BC"
                                      ]
        "cplex"             -> do
            env <- getEnvironment
            case lookup "CPLEX_PATH" env of
                Nothing -> userErr1 $ vcat
                    [ "Set environment variable CPLEX_PATH. Something like:"
                    , "    CPLEX_PATH=/path/to/cplex/library conjure solve"
                    ]
                Just cplex_path ->
                    return [ "-minizinc"
                           , "-solver-options", stringToText ("--solver CPLEX --cplex-dll " ++ cplex_path)
                           ]
        _ -> userErr1 ("Unknown solver:" <+> pretty solver)

    return $ genericOpts
          ++ solverSelection
          ++ map stringToText (concatMap words savilerowOptions)
          ++ if null solverOptions
                    then []
                    else [ "-solver-options"
                         , stringToText (unwords (concatMap words solverOptions))
                         ]
srMkArgs _ _ _ = bug "srMkArgs"


srStdoutHandler ::
    (FilePath, FilePath, FilePath, UI) ->
    (Model -> NameGenM (IdentityT IO) Model) ->
    Int ->
    Handle ->
    IO [Either String (FilePath, FilePath, Maybe FilePath)]
srStdoutHandler
        args@(outBase , modelPath, paramPath , Solve{..})
        tr solutionNumber h = do
    eof <- hIsEOF h
    if eof
        then do
            hClose h
            return []
        else do
            line <- hGetLine h
            case stripPrefix "Solution: " line of
                Nothing -> do
                    if isPrefixOf "Created output file for domain filtering" line
                        then pp logLevel $ hsep ["Running minion for domain filtering."]
                        else if isPrefixOf "Created output" line
                            then pp logLevel $ hsep ["Running solver:", pretty solver]
                            else return ()
                    fmap (Left line :)
                         (srStdoutHandler args tr solutionNumber h)
                Just solutionText -> do
                    eprimeSol  <- readModel ParserC.parseModel (Just id) ("<memory>", stringToText solutionText)
                    essenceSol <- ignoreLogs $ runNameGen () $ tr eprimeSol
                    case solutionsInOneFile of
                        False -> do
                            let mkFilename ext = outputDirectory </> outBase
                                                        ++ "-solution" ++ padLeft 6 '0' (show solutionNumber)
                                                        ++ ext
                            let filenameEprimeSol  = mkFilename ".eprime-solution"
                            let filenameEssenceSol = mkFilename ".solution"
                            writeModel lineWidth Plain (Just filenameEprimeSol) eprimeSol
                            writeModel lineWidth Plain (Just filenameEssenceSol) essenceSol
                            when (outputFormat == JSON) $
                                writeModel lineWidth JSON (Just (filenameEssenceSol ++ ".json")) essenceSol
                            fmap (Right (modelPath, paramPath, Just filenameEssenceSol) :)
                                 (srStdoutHandler args tr (solutionNumber+1) h)
                        True -> do
                            let mkFilename ext = outputDirectory </> outBase
                                                        ++ ext
                            let filenameEprimeSol  = mkFilename ".eprime-solutions"
                            let filenameEssenceSol = mkFilename ".solutions"
                            -- remove the solutions files before writing the first solution
                            when (solutionNumber == 1) $ do
                                removeFileIfExists filenameEprimeSol
                                removeFileIfExists filenameEssenceSol
                            appendFile filenameEprimeSol  ("$ Solution: " ++ padLeft 6 '0' (show solutionNumber))
                            appendFile filenameEprimeSol  ("\n" ++ render lineWidth eprimeSol  ++ "\n\n")
                            appendFile filenameEssenceSol ("$ Solution: " ++ padLeft 6 '0' (show solutionNumber))
                            appendFile filenameEssenceSol ("\n" ++ render lineWidth essenceSol ++ "\n\n")
                            fmap (Right (modelPath, paramPath, Nothing) :)
                                 (srStdoutHandler args tr (solutionNumber+1) h)
srStdoutHandler _ _ _ _ = bug "srStdoutHandler"


srCleanUp :: Text -> sols -> Sh (Either [Doc] sols)
srCleanUp stdoutSR solutions = do
    stderrSR   <- lastStderr
    exitCodeSR <- lastExitCode
    let combinedSR = T.unlines [stdoutSR, stderrSR]
    if  | T.isInfixOf "Savile Row timed out." combinedSR ->
            return (Left ["Savile Row timed out."])
        | T.isInfixOf "where false" combinedSR ->
            return (Left [vcat [ "Invalid instance, a where statement evaluated to false."
                               , "(It can be an implicit where statement added by Conjure.)"
                               ]])
        | or [ T.isInfixOf "Exception in thread" combinedSR
             , T.isInfixOf "ERROR" combinedSR
             , T.isInfixOf "Sub-process exited with error code" combinedSR
             ] ->
             return (Left [vcat [ "Savile Row stdout:"    <+> pretty stdoutSR
                                , "Savile Row stderr:"    <+> pretty stderrSR
                                , "Savile Row exit-code:" <+> pretty exitCodeSR
                                ]])
        | exitCodeSR == 0 -> return (Right solutions)
        | otherwise ->
            return (Left [vcat [ "Savile Row stdout:"    <+> pretty stdoutSR
                               , "Savile Row stderr:"    <+> pretty stderrSR
                               , "Savile Row exit-code:" <+> pretty exitCodeSR
                               ]])


validateSolutionNoParam ::
    (?typeCheckerMode :: TypeCheckerMode) =>
    UI -> FilePath -> IO ()
validateSolutionNoParam Solve{..} solutionPath = do
    pp logLevel $ hsep ["Validating solution:", pretty solutionPath]
    essenceM <- readModelFromFile essence
    solution <- readParamOrSolutionFromFile solutionPath
    [essenceM2, solution2] <- ignoreLogs $ runNameGen () $ resolveNamesMulti [essenceM, solution]
    failToUserError $ ignoreLogs $ runNameGen () $ validateSolution essenceM2 def solution2
validateSolutionNoParam _ _ = bug "validateSolutionNoParam"


validateSolutionWithParams ::
    (?typeCheckerMode :: TypeCheckerMode) =>
    UI -> FilePath -> FilePath -> IO ()
validateSolutionWithParams Solve{..} solutionPath paramPath = do
    pp logLevel $ hsep ["Validating solution:", pretty paramPath, pretty solutionPath]
    essenceM <- readModelFromFile essence
    param    <- readParamOrSolutionFromFile paramPath
    solution <- readParamOrSolutionFromFile solutionPath
    [essenceM2, param2, solution2] <- ignoreLogs $ runNameGen () $ resolveNamesMulti [essenceM, param, solution]
    failToUserError $ ignoreLogs $ runNameGen () $ validateSolution essenceM2 param2 solution2
validateSolutionWithParams _ _ _ = bug "validateSolutionWithParams"


doIfNotCached
    :: (MonadIO m, Hashable h)
    => h                        -- thing to hash
    -> FilePath                 -- saved hashes file
    -> m a                      -- the result from cache
    -> m a                      -- the action
    -> m a                      -- the results and writing the new hashes in the file
doIfNotCached (show . hash -> h) savedHashesFile getResult act = do
    savedHashes <- liftIO $ readFileIfExists savedHashesFile
    let skip = Just h == savedHashes                -- skip if h was the hash in the file
    if skip
        then getResult
        else do
            res <- act
            liftIO $ writeFile savedHashesFile h
            return res


autoParallel :: [IO a] -> IO [a]
autoParallel = if numCapabilities > 1 then parallel else sequence


autoParallel_ :: [IO ()] -> IO ()
autoParallel_ = if numCapabilities > 1 then parallel_ else sequence_
<|MERGE_RESOLUTION|>--- conflicted
+++ resolved
@@ -76,143 +76,7 @@
     (?typeCheckerMode :: TypeCheckerMode) =>
     UI -> m ()
 mainWithArgs TSDEF{} = liftIO tsDef
-<<<<<<< HEAD
-mainWithArgs Modelling{..} = do
-    let
-        parseStrategy_ s = maybe (userErr1 ("Not a valid strategy:" <+> pretty s))
-                                 return
-                                 (parseStrategy s)
-
-        getConfig = do
-            strategyQ'                  <- parseStrategy_ strategyQ
-            strategyA'                  <- parseStrategy_ strategyA
-            representations'            <- maybe (return strategyA')       parseStrategy_ representations
-            representationsFinds'       <- maybe (return representations') parseStrategy_ representationsFinds
-            representationsGivens'      <- maybe (return Sparse          ) parseStrategy_ representationsGivens
-            representationsAuxiliaries' <- maybe (return representations') parseStrategy_ representationsAuxiliaries
-            representationsQuantifieds' <- maybe (return representations') parseStrategy_ representationsQuantifieds
-            representationsCuts'        <- maybe (return representations') parseStrategy_ representationsCuts
-
-            case fst (viewAuto strategyQ') of
-                Compact -> userErr1 "The Compact heuristic isn't supported for questions."
-                _       -> return ()
-
-            let
-                parseCommaSeparated :: Read a => Doc -> String -> m (Maybe [a])
-                parseCommaSeparated flag str =
-                    if null str
-                        then return Nothing
-                        else do
-                            let parts = splitOn "," str
-                            let intParts = mapMaybe readMay parts
-                            if length parts == length intParts
-                                then return (Just intParts)
-                                else userErr1 $ vcat [ "Cannot parse the value for" <+> flag
-                                                     , "Expected a comma separated list of integers."
-                                                     , "But got:" <+> pretty str
-                                                     ]
-
-            responsesList <- parseCommaSeparated "--responses" responses
-            generateStreamlinersList <- parseCommaSeparated "--generate-streamliners" generateStreamliners
-
-            responsesRepresentationList <- do
-                if null responsesRepresentation
-                    then return Nothing
-                    else do
-                        let parts =
-                                [ case splitOn ":" pair of
-                                    [nm, val] ->
-                                        case readMay val of
-                                            Just i -> Just (Name (stringToText nm), i)
-                                            Nothing -> Nothing
-                                    _ -> Nothing
-                                | pair <- splitOn "," responsesRepresentation
-                                ]
-                        let partsJust = catMaybes parts
-                        if length parts == length partsJust
-                            then return (Just partsJust)
-                            else userErr1 $ vcat [ "Cannot parse the value for --responses-representation."
-                                                 , "Expected a comma separated list of variable name : integer pairs."
-                                                 , "But got:" <+> pretty responsesRepresentation
-                                                 ]
-
-            return Config.Config
-                { Config.outputDirectory            = outputDirectory
-                , Config.logLevel                   = logLevel
-                , Config.verboseTrail               = verboseTrail
-                , Config.rewritesTrail              = rewritesTrail
-                , Config.logRuleFails               = logRuleFails
-                , Config.logRuleSuccesses           = logRuleSuccesses
-                , Config.logRuleAttempts            = logRuleAttempts
-                , Config.logChoices                 = logChoices
-                , Config.strategyQ                  = strategyQ'
-                , Config.strategyA                  = strategyA'
-                , Config.representations            = representations'
-                , Config.representationsFinds       = representationsFinds'
-                , Config.representationsGivens      = representationsGivens'
-                , Config.representationsAuxiliaries = representationsAuxiliaries'
-                , Config.representationsQuantifieds = representationsQuantifieds'
-                , Config.representationsCuts        = representationsCuts'
-                , Config.channelling                = channelling
-                , Config.representationLevels       = representationLevels
-                , Config.limitModels                = if limitModels == Just 0 then Nothing else limitModels
-                , Config.numberingStart             = numberingStart
-                , Config.smartFilenames             = smartFilenames
-                , Config.lineWidth                  = lineWidth
-                , Config.responses                  = responsesList
-                , Config.responsesRepresentation    = responsesRepresentationList
-                , Config.generateStreamliners       = generateStreamlinersList
-                , Config.estimateNumberOfModels     = estimateNumberOfModels
-                }
-
-    essenceM <- readModelFromFile essence
-    liftIO $ hSetBuffering stdout LineBuffering
-    liftIO $ maybe (return ()) setRandomSeed seed
-    let
-        conjuring = do
-            config <- getConfig
-            runNameGen essenceM $ do
-                modelWithStreamliners <-
-                    case Config.generateStreamliners config of
-                        Nothing -> return essenceM
-                        Just ix -> do
-                            streamliners <- pure essenceM >>= resolveNames >>= typeCheckModel >>= streamlining
-                            let chosen = [ streamliner | (i, streamliner) <- zip [1..] streamliners, i `elem` ix ]
-                            return essenceM { mStatements = mStatements essenceM ++ [SuchThat [x | (_, (x, _)) <- chosen]] }
-                outputModels config modelWithStreamliners
-    doIfNotCached          -- start the show!
-        ( sort (mStatements essenceM)
-        -- when the following flags change, invalidate hash
-        -- nested tuples, because :(
-        , ( numberingStart
-          , smartFilenames
-          , strategyQ
-          , strategyA
-          , responses
-          )
-        , ( representations
-          , representationsFinds
-          , representationsGivens
-          , representationsAuxiliaries
-          , representationsQuantifieds
-          , representationsCuts
-          )
-        , ( channelling
-          , representationLevels
-          , seed
-          , limitModels
-          , limitTime
-          , outputFormat
-          )
-        , generateStreamliners
-        )
-        (outputDirectory </> ".conjure-checksum")
-        (pp logLevel "Using cached models.")
-        conjuring
-
-=======
 mainWithArgs mode@Modelling{..} = void $ mainWithArgs_Modelling "" mode Nothing S.empty
->>>>>>> 8bdb4c07
 mainWithArgs TranslateParameter{..} = do
     when (null eprime      ) $ userErr1 "Mandatory field --eprime"
     when (null essenceParam) $ userErr1 "Mandatory field --essence-param"
@@ -671,7 +535,7 @@
 mainWithArgs_Modelling "" mode portfolioSize modelHashesBefore =
     mainWithArgs_Modelling "model" mode portfolioSize modelHashesBefore
 mainWithArgs_Modelling modelNamePrefix Modelling{..} portfolioSize modelHashesBefore = do
-    pp logLevel $ "Portfolio level:" <+> pretty modelNamePrefix
+
     let
         parseStrategy_ s = maybe (userErr1 ("Not a valid strategy:" <+> pretty s))
                                  return
@@ -707,6 +571,7 @@
                                                      ]
 
             responsesList <- parseCommaSeparated "--responses" responses
+            generateStreamlinersList <- parseCommaSeparated "--generate-streamliners" generateStreamliners
 
             responsesRepresentationList <- do
                 if null responsesRepresentation
@@ -754,6 +619,7 @@
                 , Config.lineWidth                  = lineWidth
                 , Config.responses                  = responsesList
                 , Config.responsesRepresentation    = responsesRepresentationList
+                , Config.generateStreamliners       = generateStreamlinersList
                 , Config.estimateNumberOfModels     = estimateNumberOfModels
                 }
 
@@ -763,11 +629,17 @@
     let
         conjuring = do
             config <- getConfig
-            runNameGen essenceM $ outputModels portfolioSize modelHashesBefore modelNamePrefix config essenceM
-
+            runNameGen essenceM $ do
+                modelWithStreamliners <-
+                    case Config.generateStreamliners config of
+                        Nothing -> return essenceM
+                        Just ix -> do
+                            streamliners <- pure essenceM >>= resolveNames >>= typeCheckModel >>= streamlining
+                            let chosen = [ streamliner | (i, streamliner) <- zip [1..] streamliners, i `elem` ix ]
+                            return essenceM { mStatements = mStatements essenceM ++ [SuchThat [x | (_, (x, _)) <- chosen]] }
+                outputModels config modelWithStreamliners
     doIfNotCached          -- start the show!
         ( sort (mStatements essenceM)
-        , modelNamePrefix
         -- when the following flags change, invalidate hash
         -- nested tuples, because :(
         , ( numberingStart
@@ -790,9 +662,10 @@
           , limitTime
           , outputFormat
           )
+        , generateStreamliners
         )
         (outputDirectory </> ".conjure-checksum")
-        (pp logLevel "Using cached models." >> return S.empty) -- TODO
+        (pp logLevel "Using cached models.")
         conjuring
 mainWithArgs_Modelling _ _ _ _ = bug "mainWithArgs_Modelling"
 
