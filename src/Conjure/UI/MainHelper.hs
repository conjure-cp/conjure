--- conflicted
+++ resolved
@@ -506,13 +506,10 @@
         "chuffed"           -> [ "-chuffed"]
         "glucose"           -> [ "-sat"
                                , "-sat-family", "glucose"
-<<<<<<< HEAD
-=======
                                , "-satsolver-bin", "glucose"
                                ]
         "glucose-syrup"     -> [ "-sat"
                                , "-sat-family", "glucose"
->>>>>>> d72ddae6
                                , "-satsolver-bin", "glucose-syrup"
                                ]
         "lingeling"         -> [ "-sat"
