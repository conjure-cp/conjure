{-# LANGUAGE RecordWildCards #-}
{-# LANGUAGE ViewPatterns #-}

module Conjure.UI.MainHelper ( mainWithArgs, savilerowScriptName ) where

import Conjure.Prelude
import Conjure.Bug
import Conjure.UserError
import Conjure.UI ( UI(..), OutputFormat(..) )
import Conjure.UI.IO ( readModel, readModelFromFile, readModelFromStdin
                     , readModelInfoFromFile, readParamOrSolutionFromFile
                     , writeModel )
import Conjure.UI.Model ( parseStrategy, outputModels, modelRepresentationsJSON )
import qualified Conjure.UI.Model as Config ( Config(..) )
import Conjure.UI.TranslateParameter ( translateParameter )
import Conjure.UI.TranslateSolution ( translateSolution )
import Conjure.UI.ValidateSolution ( validateSolution )
import Conjure.UI.TypeCheck ( typeCheckModel_StandAlone )
import Conjure.UI.Split ( outputSplittedModels, removeUnusedDecls )
import Conjure.UI.VarSymBreaking ( outputVarSymBreaking )
import Conjure.UI.ParameterGenerator ( parameterGenerator )
import Conjure.UI.NormaliseQuantified ( normaliseQuantifiedVariables )
import Conjure.UI.TypeScript ( tsDef )

import Conjure.Language.Name ( Name(..) )
import Conjure.Language.Definition ( Model(..), ModelInfo(..), Statement(..), Declaration(..), FindOrGiven(..) )
import Conjure.Language.Type ( TypeCheckerMode(..) )
import Conjure.Language.Domain ( Domain(..), Range(..) )
import Conjure.Language.NameGen ( NameGenM, runNameGen )
import Conjure.Language.Pretty ( pretty, prettyList, renderNormal, render, prParens )
import qualified Conjure.Language.ParserC as ParserC ( parseModel )
import Conjure.Language.ModelDiff ( modelDiffIO )
import Conjure.Rules.Definition ( viewAuto, Strategy(..) )
import Conjure.Process.Enumerate ( EnumerateDomain )
<<<<<<< HEAD
import Conjure.Process.ModelStrengthening ( strengthenModel )
import Conjure.Process.Features ( calculateFeatures )
=======
import Conjure.Process.Boost ( boost )
>>>>>>> 4960319a
import Conjure.Language.NameResolution ( resolveNamesMulti )
import Conjure.Language.ModelStats ( modelDeclarationsJSON )
import Conjure.Language.AdHoc ( toSimpleJSON )

-- base
import System.IO ( Handle, hSetBuffering, stdout, BufferMode(..), hPutStrLn, stderr )
import System.Environment ( getEnvironment )
import System.Info ( os )
import GHC.Conc ( numCapabilities )
import GHC.IO.Handle ( hIsEOF, hClose, hGetLine )
import Data.Char ( isDigit )

import qualified Data.Set as S                  -- containers
import qualified Data.HashMap.Strict as M       -- unordered-containers

-- filepath
import System.FilePath ( splitFileName, takeBaseName, (<.>) )

-- system-filepath
import qualified Filesystem.Path as Sys ( FilePath )

-- directory
import System.Directory ( copyFile, findExecutable )

-- shelly
import Shelly ( runHandle, lastStderr, lastExitCode, errExit, Sh )

-- text
import qualified Data.Text as T ( unlines, isInfixOf )

-- parallel-io
import Control.Concurrent.ParallelIO.Global ( parallel, parallel_, stopGlobalPool )


mainWithArgs :: forall m .
    MonadIO m =>
    MonadLog m =>
    MonadFail m =>
    EnumerateDomain m =>
    (?typeCheckerMode :: TypeCheckerMode) =>
    UI -> m ()
mainWithArgs TSDEF{} = liftIO tsDef
mainWithArgs mode@Modelling{..} = do
    essenceM <- readModelFromFile essence
    doIfNotCached          -- start the show!
        ( sort (mStatements essenceM)
        , portfolio
        -- when the following flags change, invalidate hash
        -- nested tuples, because :(
        , ( numberingStart
          , smartFilenames
          , strategyQ
          , strategyA
          , responses
          )
        , ( representations
          , representationsFinds
          , representationsGivens
          , representationsAuxiliaries
          , representationsQuantifieds
          , representationsCuts
          )
        , ( channelling
          , representationLevels
          , seed
          , limitModels
          , limitTime
          , outputFormat
          )
        )
        (outputDirectory </> ".conjure-checksum")
        (pp logLevel "Using cached models.")
        (void $ mainWithArgs_Modelling "" mode Nothing S.empty)
mainWithArgs TranslateParameter{..} = do
    when (null eprime      ) $ userErr1 "Mandatory field --eprime"
    when (null essenceParam) $ userErr1 "Mandatory field --essence-param"
    let outputFilename = fromMaybe (dropExtension essenceParam ++ ".eprime-param") eprimeParam
    eprimeF <- readModelInfoFromFile eprime
    essenceParamF <- readParamOrSolutionFromFile essenceParam
    output <- runNameGen () $ translateParameter False eprimeF essenceParamF
    writeModel lineWidth outputFormat (Just outputFilename) output
mainWithArgs TranslateSolution{..} = do
    when (null eprime        ) $ userErr1 "Mandatory field --eprime"
    when (null eprimeSolution) $ userErr1 "Mandatory field --eprime-solution"
    eprimeF <- readModelInfoFromFile eprime
    essenceParamF <- maybe (return def) readParamOrSolutionFromFile essenceParamO
    eprimeSolutionF <- readParamOrSolutionFromFile eprimeSolution
    output <- runNameGen () $ translateSolution eprimeF essenceParamF eprimeSolutionF
    let outputFilename = fromMaybe (dropExtension eprimeSolution ++ ".solution") essenceSolutionO
    writeModel lineWidth outputFormat (Just outputFilename) output
mainWithArgs ValidateSolution{..} = do
    when (null essence        ) $ userErr1 "Mandatory field --essence"
    when (null essenceSolution) $ userErr1 "Mandatory field --solution"
    essence2  <- readModelFromFile essence
    param2    <- maybe (return def) readParamOrSolutionFromFile essenceParamO
    solution2 <- readParamOrSolutionFromFile essenceSolution
    [essence3, param3, solution3] <- runNameGen () $ resolveNamesMulti [essence2, param2, solution2]
    runNameGen () $ validateSolution essence3 param3 solution3
mainWithArgs IDE{..} = do
    essence2 <-
        if null essence
            then readModelFromStdin
            else readModelFromFile essence
    void $ runNameGen () $ typeCheckModel_StandAlone essence2
    if
        | dumpDeclarations    -> liftIO $ putStrLn $ render lineWidth (modelDeclarationsJSON essence2)
        | dumpRepresentations -> do
            json <- runNameGen () $ modelRepresentationsJSON essence2
            liftIO $ putStrLn $ render lineWidth json
        | otherwise           -> writeModel lineWidth ASTJSON Nothing essence2
mainWithArgs Pretty{..} = do
    model0 <- if or [ s `isSuffixOf` essence
                    | s <- [".param", ".eprime-param", ".solution", ".eprime.solution"] ]
                then do
                    liftIO $ hPutStrLn stderr "Parsing as a parameter file"
                    readParamOrSolutionFromFile essence
                else readModelFromFile essence
    let model1 = model0
                    |> (if normaliseQuantified then normaliseQuantifiedVariables else id)
                    |> (if removeUnused then removeUnusedDecls else id)
    writeModel lineWidth outputFormat Nothing model1
mainWithArgs Diff{..} =
    join $ modelDiffIO
        <$> readModelFromFile file1
        <*> readModelFromFile file2
mainWithArgs TypeCheck{..} = do
    essenceF <- readModelFromFile essence
    void $ runNameGen () $ typeCheckModel_StandAlone essenceF
mainWithArgs Split{..} = do
    model <- readModelFromFile essence
    outputSplittedModels outputDirectory model
mainWithArgs SymmetryDetection{..} = do
    let jsonFilePath = if null json then essence ++ "-json" else json
    model <- readModelFromFile essence
    outputVarSymBreaking jsonFilePath model
mainWithArgs ParameterGenerator{..} = do
    model <- readModelFromFile essence
    ((genModel, repairModel), classes) <- runNameGen () $ parameterGenerator minInt maxInt model

    let genModelOut = dropExtension essence ++ "-instanceGenerator.essence"
    writeModel lineWidth outputFormat (Just genModelOut) genModel

    let repairModelOut = dropExtension essence ++ "-instanceRepair.essence"
    writeModel lineWidth outputFormat (Just repairModelOut) repairModel

    let
        toIrace nm lb ub _ | lb == ub =
            pretty nm <+>
            "\"-" <> pretty nm <> " \" c" <+>
            prParens (pretty lb)
        toIrace nm lb ub (Just klass) =
            pretty nm <+>
            "\"-" <> pretty nm <> " \" " <> pretty klass <+>
            prettyList prParens "," [lb, ub]
        toIrace nm _ _ Nothing = bug ("Missing class for:" <+> pretty nm)

        essenceOutFileContents = render lineWidth $ vcat
            [ toIrace nm lb ub (lookup nm classes)
            | Declaration (FindOrGiven Given nm (DomainInt _ [RangeBounded lb ub])) <- mStatements genModel
            ]
    liftIO $ writeFile (genModelOut ++ ".irace") (essenceOutFileContents ++ "\n")
<<<<<<< HEAD
mainWithArgs Features{..} = do
    essence1 <- readModelFromFile essence
    param1 <- readParamOrSolutionFromFile param
    [essence2, param2] <- ignoreLogs $ runNameGen () $ resolveNamesMulti [essence1, param1]
    void $ runNameGen () $ calculateFeatures essence2 param2
mainWithArgs ModelStrengthening{..} =
    readModelFromFile essence >>=
      strengthenModel logLevel logRuleSuccesses >>=
        writeModel lineWidth outputFormat (Just essenceOut)
=======
mainWithArgs Boost{..} = do
    model <- readModelFromFile essence
    runNameGen model $ do
        boosted <- boost logLevel logRuleSuccesses model
        writeModel lineWidth outputFormat Nothing boosted
>>>>>>> 4960319a
mainWithArgs config@Solve{..} = do
    -- some sanity checks
    (solverName, _smtLogicName) <- splitSolverName solver
    case lookup solverName solverExecutables of
        Nothing -> userErr1 ("Unsupported solver:" <+> pretty solver)
        Just ex -> do
            fp <- liftIO $ findExecutable ex
            case fp of
                Nothing -> userErr1 ("Cannot find executable" <+> pretty ex <+> "(for solver" <+> pretty solver <> ")")
                Just _  -> return ()
    case solver of
        "cplex" -> do
            env <- liftIO getEnvironment
            case lookup "CPLEX_PATH" env of
                Nothing -> userErr1 $ vcat
                    [ "Set environment variable CPLEX_PATH. Something like:"
                    , "    CPLEX_PATH=/path/to/cplex/library conjure solve"
                    ]
                Just{} -> return ()
        _ -> return ()
    unless (nbSolutions == "all" || all isDigit nbSolutions) $
        userErr1 (vcat [ "The value for --number-of-solutions must either be a number or the string \"all\"."
                       , "Was given:" <+> pretty nbSolutions
                       ])
    when (solver `elem` ["bc_minisat_all", "nbc_minisat_all"] && nbSolutions /= "all") $
        userErr1 $ "The solvers bc_minisat_all and nbc_minisat_all only work with --number-of-solutions=all"
    essenceM <- readModelFromFile essence
    unless (null [ () | Objective{} <- mStatements essenceM ]) $ do -- this is an optimisation problem
        when (nbSolutions == "all" || nbSolutions /= "1") $
            userErr1 ("Not supported for optimisation problems: --number-of-solutions=" <> pretty nbSolutions)
    essenceParamsParsed <- forM essenceParams $ \ f -> do
        p <- readParamOrSolutionFromFile f
        return (f, p)
    let givens = [ nm | Declaration (FindOrGiven Given nm _) <- mStatements essenceM ]
              ++ [ nm | Declaration (GivenDomainDefnEnum nm) <- mStatements essenceM ]
    when (not (null givens) && null essenceParams) $
        userErr1 $ vcat
            [ "The problem specification is parameterised, but no *.param files are given."
            , "Parameters:" <+> prettyList id "," givens
            ]
    let isEmptyParam Model{mStatements=[]} = True
        isEmptyParam _ = False
        hasNonEmptyParams =
            null essenceParams ||                               -- either no params were given
            all (isEmptyParam . snd) essenceParamsParsed        -- or all those given were empty
    when (null givens && not hasNonEmptyParams) $
        userErr1 "The problem specification is _not_ parameterised, but *.param files are given."

    eprimes <-
        if not (null useExistingModels)
            then do
                pp logLevel "Using existing models."
                allEprimes <- getEprimes
                let missingModels = useExistingModels \\ allEprimes
                if null missingModels
                    then return useExistingModels
                    else userErr1 $ "Models not found:" <+> vcat (map pretty missingModels)
            else doIfNotCached          -- start the show!
                    ( sort (mStatements essenceM)
                    , portfolio
                    -- when the following flags change, invalidate hash
                    -- nested tuples, because :(
                    , ( numberingStart
                      , smartFilenames
                      , strategyQ
                      , strategyA
                      , responses
                      )
                    , ( representations
                      , representationsFinds
                      , representationsGivens
                      , representationsAuxiliaries
                      , representationsQuantifieds
                      , representationsCuts
                      )
                    , ( channelling
                      , representationLevels
                      , seed
                      , limitModels
                      , limitTime
                      , outputFormat
                      )
                    )
                    (outputDirectory </> ".conjure-checksum")
                    (pp logLevel "Using cached models." >> getEprimes)
                    conjuring

    eprimesParsed <- forM eprimes $ \ f -> do
        p <- readModelInfoFromFile (outputDirectory </> f)
        return (f, p)

    msolutions <- liftIO $ savileRows eprimesParsed essenceParamsParsed
    case msolutions of
        Left msg        -> userErr msg
        Right []        -> pp logLevel "No solutions found."
        Right solutions -> do
            when validateSolutionsOpt $ liftIO $ validating solutions
            when copySolutions $ do
                -- clean-up: move the solutions next to the essence file.
                -- our intention is that a user intending to just solve something
                -- should never have to look into outputDirectory.
                let
                    copySolution :: MonadIO m => FilePath -> FilePath -> m ()
                    copySolution old new = do
                        pp logLevel ("Copying solution to:" <+> pretty new)
                        liftIO (copyFile old new)
                let (essenceDir0, essenceFilename) = splitFileName essence
                let essenceDir = if essenceDir0 == "./" then "" else essenceDir0
                let essenceBasename = takeBaseName essenceFilename
                when (length eprimes == 1) $
                    if null essenceParams
                        then do
                            let solutions' = [ solution
                                             | (_, _, Just solution) <- solutions ]
                            case solutions' of
                                [solution] ->
                                    copySolution solution (essenceDir
                                                            </> intercalate "-" [ essenceBasename
                                                                                ]
                                                            <.> ".solution")
                                _ -> forM_ (zip allNats solutions') $ \ (i, solution) ->
                                    copySolution solution (essenceDir
                                                            </> intercalate "-" [ essenceBasename
                                                                                , padLeft 6 '0' (show i)
                                                                                ]
                                                            <.> ".solution")
                        else forM_ essenceParams $ \ essenceParam -> do
                            let (_paramDir, paramFilename) = splitFileName essenceParam
                            let paramBasename = takeBaseName paramFilename
                            let solutions' = [ solution
                                             | (_, essenceParam', Just solution) <- solutions
                                             , essenceParam == essenceParam' ]
                            case solutions' of
                                [solution] ->
                                    copySolution solution (essenceDir
                                                            </> intercalate "-" [ essenceBasename
                                                                                , paramBasename
                                                                                ]
                                                            <.> ".solution")
                                _ -> forM_ (zip allNats solutions') $ \ (i, solution) ->
                                    copySolution solution (essenceDir
                                                            </> intercalate "-" [ essenceBasename
                                                                                , paramBasename
                                                                                , padLeft 6 '0' (show i)
                                                                                ]
                                                            <.> ".solution")

    liftIO stopGlobalPool

    where
        conjuring :: m [FilePath]
        conjuring = do
            pp logLevel $ "Generating models for" <+> pretty essence
            -- remove old eprime files
            liftIO $ getAllFilesWithSuffix ".eprime" outputDirectory >>= mapM_ removeFileIfExists
            let modelling = let savedChoices = def
                                estimateNumberOfModels = False
                            in  Modelling{..}                   -- construct a Modelling UI, copying all relevant fields
                                                                -- from the given Solve UI
            n <- mainWithArgs_Modelling "" modelling Nothing S.empty
            eprimes <- getEprimes
            when (null eprimes) $ bug "Failed to generate models."
            if (S.size n == 1)
                then pp logLevel $ "Generated models:" <+> prettyList id "," eprimes
                else pp logLevel $ "Generated" <+> pretty (S.size n) <+> "models:" <+> prettyList id "," eprimes
            pp logLevel $ "Saved under:" <+> pretty outputDirectory
            return eprimes

        getEprimes :: m [FilePath]
        getEprimes = sort . filter (".eprime" `isSuffixOf`) <$> liftIO (getDirectoryContents outputDirectory)

        combineResults :: [Either e [a]] -> Either e [a]
        combineResults = fmap concat . sequence

        savileRows
            :: [(FilePath, Model)]      -- models
            -> [(FilePath, Model)]      -- params
            -> IO (Either [Doc] [(FilePath, FilePath, Maybe FilePath)])
        savileRows eprimes params = fmap combineResults $
            if null params
                then autoParallel [ savileRowNoParam config m
                                  | m <- eprimes
                                  ]
                else autoParallel [ savileRowWithParams config m p
                                  | m <- eprimes
                                  , p <- params
                                  ]

        validating :: [(FilePath, FilePath, Maybe FilePath)] -> IO ()
        validating solutions =
            if null essenceParams
                then autoParallel_ [ validateSolutionNoParam config sol
                                   | (_, _, Just sol) <- solutions ]
                else autoParallel_ [ validateSolutionWithParams config sol p
                                   | (_, p, Just sol) <- solutions ]


mainWithArgs_Modelling :: forall m .
    MonadIO m =>
    MonadLog m =>
    MonadFail m =>
    EnumerateDomain m =>
    (?typeCheckerMode :: TypeCheckerMode) =>
    String ->                   -- modelNamePrefix
    UI ->
    Maybe Int ->                -- portfolioSize for the recursive call
    S.Set Int ->                -- modelHashesBefore
    m (S.Set Int)
mainWithArgs_Modelling _ mode@Modelling{..} _ modelHashesBefore | Just portfolioSize <- portfolio = do
    pp logLevel $ "Running in portfolio mode, aiming to generate" <+> pretty portfolioSize <+> "models."
    let
        go modelsSoFar [] = do
            pp logLevel $ "Done, no more levels, generated" <+> pretty (S.size modelsSoFar) <+> "models."
            return modelsSoFar
        go modelsSoFar (l:ls) = do
            let nbModelsNeeded = portfolioSize - S.size modelsSoFar
            if nbModelsNeeded <= 0
                then return modelsSoFar
                else do
                    modelsSoFar' <- l (Just portfolioSize) modelsSoFar
                    go modelsSoFar' ls

    go modelHashesBefore
        [ mainWithArgs_Modelling "01_compact"
            mode { portfolio = Nothing
                 , strategyA = "c"
                 , representations = Just "c"
                 , representationsFinds = Just "c"
                 , representationsGivens = Just "s"
                 , representationsAuxiliaries = Just "c"
                 , representationsQuantifieds = Just "c"
                 , representationsCuts = Just "c"
                 , channelling = False
                 , representationLevels = True
                 , smartFilenames = True
                 }
        , mainWithArgs_Modelling "02_compact"
            mode { portfolio = Nothing
                 , strategyA = "c"
                 , representations = Just "c"
                 , representationsFinds = Just "c"
                 , representationsGivens = Just "c"
                 , representationsAuxiliaries = Just "c"
                 , representationsQuantifieds = Just "c"
                 , representationsCuts = Just "c"
                 , channelling = False
                 , representationLevels = True
                 , smartFilenames = True
                 }
        , mainWithArgs_Modelling "03_sparse"
            mode { portfolio = Nothing
                 , strategyA = "s"
                 , representations = Just "s"
                 , representationsFinds = Just "s"
                 , representationsGivens = Just "s"
                 , representationsAuxiliaries = Just "s"
                 , representationsQuantifieds = Just "s"
                 , representationsCuts = Just "s"
                 , channelling = False
                 , representationLevels = True
                 , smartFilenames = True
                 }
        , mainWithArgs_Modelling "04_nochPrunedLevels"
            mode { portfolio = Nothing
                 , strategyA = "x"
                 , representations = Just "x"
                 , representationsFinds = Just "x"
                 , representationsGivens = Just "s"
                 , representationsAuxiliaries = Just "c"
                 , representationsQuantifieds = Just "c"
                 , representationsCuts = Just "c"
                 , channelling = False
                 , representationLevels = True
                 , smartFilenames = True
                 }
        , mainWithArgs_Modelling "05_nochAllLevels"
            mode { portfolio = Nothing
                 , strategyA = "x"
                 , representations = Just "x"
                 , representationsFinds = Just "x"
                 , representationsGivens = Just "s"
                 , representationsAuxiliaries = Just "c"
                 , representationsQuantifieds = Just "c"
                 , representationsCuts = Just "c"
                 , channelling = False
                 , representationLevels = False
                 , smartFilenames = True
                 }
        , mainWithArgs_Modelling "06_chPrunedLevels"
            mode { portfolio = Nothing
                 , strategyA = "x"
                 , representations = Just "x"
                 , representationsFinds = Just "x"
                 , representationsGivens = Just "s"
                 , representationsAuxiliaries = Just "c"
                 , representationsQuantifieds = Just "c"
                 , representationsCuts = Just "c"
                 , channelling = True
                 , representationLevels = True
                 , smartFilenames = True
                 }
        , mainWithArgs_Modelling "07_chAllLevels"
            mode { portfolio = Nothing
                 , strategyA = "x"
                 , representations = Just "x"
                 , representationsFinds = Just "x"
                 , representationsGivens = Just "s"
                 , representationsAuxiliaries = Just "c"
                 , representationsQuantifieds = Just "c"
                 , representationsCuts = Just "c"
                 , channelling = True
                 , representationLevels = False
                 , smartFilenames = True
                 }
        , mainWithArgs_Modelling "08_fullPrunedLevels"
            mode { portfolio = Nothing
                 , strategyA = "x"
                 , representations = Just "x"
                 , representationsFinds = Just "x"
                 , representationsGivens = Just "s"
                 , representationsAuxiliaries = Just "x"
                 , representationsQuantifieds = Just "x"
                 , representationsCuts = Just "x"
                 , channelling = True
                 , representationLevels = True
                 , smartFilenames = True
                 }
        , mainWithArgs_Modelling "09_fullAllLevels"
            mode { portfolio = Nothing
                 , strategyA = "x"
                 , representations = Just "x"
                 , representationsFinds = Just "x"
                 , representationsGivens = Just "s"
                 , representationsAuxiliaries = Just "x"
                 , representationsQuantifieds = Just "x"
                 , representationsCuts = Just "x"
                 , channelling = True
                 , representationLevels = False
                 , smartFilenames = True
                 }
        , mainWithArgs_Modelling "10_fullParamsPrunedLevels"
            mode { portfolio = Nothing
                 , strategyA = "x"
                 , representations = Just "x"
                 , representationsFinds = Just "x"
                 , representationsGivens = Just "x"
                 , representationsAuxiliaries = Just "x"
                 , representationsQuantifieds = Just "x"
                 , representationsCuts = Just "x"
                 , channelling = True
                 , representationLevels = True
                 , smartFilenames = True
                 }
        , mainWithArgs_Modelling "11_fullParamsAllLevels"
            mode { portfolio = Nothing
                 , strategyA = "x"
                 , representations = Just "x"
                 , representationsFinds = Just "x"
                 , representationsGivens = Just "x"
                 , representationsAuxiliaries = Just "x"
                 , representationsQuantifieds = Just "x"
                 , representationsCuts = Just "x"
                 , channelling = True
                 , representationLevels = False
                 , smartFilenames = True
                 }
        ]
mainWithArgs_Modelling "" mode portfolioSize modelHashesBefore =
    mainWithArgs_Modelling "model" mode portfolioSize modelHashesBefore
mainWithArgs_Modelling modelNamePrefix mode@Modelling{..} portfolioSize modelHashesBefore | strategyA == "c" && channelling == True =
    mainWithArgs_Modelling modelNamePrefix mode{channelling=False} portfolioSize modelHashesBefore
mainWithArgs_Modelling modelNamePrefix Modelling{..} portfolioSize modelHashesBefore = do
    unless (modelNamePrefix == "model") $
        pp logLevel $ "Portfolio level:" <+> pretty modelNamePrefix
    let
        parseStrategy_ s = maybe (userErr1 ("Not a valid strategy:" <+> pretty s))
                                 return
                                 (parseStrategy s)

        getConfig = do
            strategyQ'                  <- parseStrategy_ strategyQ
            strategyA'                  <- parseStrategy_ strategyA
            representations'            <- maybe (return strategyA')       parseStrategy_ representations
            representationsFinds'       <- maybe (return representations') parseStrategy_ representationsFinds
            representationsGivens'      <- maybe (return Sparse          ) parseStrategy_ representationsGivens
            representationsAuxiliaries' <- maybe (return representations') parseStrategy_ representationsAuxiliaries
            representationsQuantifieds' <- maybe (return representations') parseStrategy_ representationsQuantifieds
            representationsCuts'        <- maybe (return representations') parseStrategy_ representationsCuts

            case fst (viewAuto strategyQ') of
                Compact -> userErr1 "The Compact heuristic isn't supported for questions."
                _       -> return ()

            let
                parseCommaSeparated :: Read a => Doc -> String -> m (Maybe [a])
                parseCommaSeparated flag str =
                    if null str
                        then return Nothing
                        else do
                            let parts = splitOn "," str
                            let intParts = mapMaybe readMay parts
                            if length parts == length intParts
                                then return (Just intParts)
                                else userErr1 $ vcat [ "Cannot parse the value for" <+> flag
                                                     , "Expected a comma separated list of integers."
                                                     , "But got:" <+> pretty str
                                                     ]

            responsesList <- parseCommaSeparated "--responses" responses

            responsesRepresentationList <- do
                if null responsesRepresentation
                    then return Nothing
                    else do
                        let parts =
                                [ case splitOn ":" pair of
                                    [nm, val] ->
                                        case readMay val of
                                            Just i -> Just (Name (stringToText nm), i)
                                            Nothing -> Nothing
                                    _ -> Nothing
                                | pair <- splitOn "," responsesRepresentation
                                ]
                        let partsJust = catMaybes parts
                        if length parts == length partsJust
                            then return (Just partsJust)
                            else userErr1 $ vcat [ "Cannot parse the value for --responses-representation."
                                                 , "Expected a comma separated list of variable name : integer pairs."
                                                 , "But got:" <+> pretty responsesRepresentation
                                                 ]

            trail <- if (followModel /= "")
                        then miTrailGeneralised . mInfo <$> readModelInfoFromFile followModel
                        else return []

            return Config.Config
                { Config.outputDirectory            = outputDirectory
                , Config.logLevel                   = logLevel
                , Config.verboseTrail               = verboseTrail
                , Config.rewritesTrail              = rewritesTrail
                , Config.logRuleFails               = logRuleFails
                , Config.logRuleSuccesses           = logRuleSuccesses
                , Config.logRuleAttempts            = logRuleAttempts
                , Config.logChoices                 = logChoices
                , Config.followTrail                = M.fromList trail
                , Config.strategyQ                  = strategyQ'
                , Config.strategyA                  = strategyA'
                , Config.representations            = representations'
                , Config.representationsFinds       = representationsFinds'
                , Config.representationsGivens      = representationsGivens'
                , Config.representationsAuxiliaries = representationsAuxiliaries'
                , Config.representationsQuantifieds = representationsQuantifieds'
                , Config.representationsCuts        = representationsCuts'
                , Config.channelling                = channelling
                , Config.representationLevels       = representationLevels
                , Config.limitModels                = if limitModels == Just 0 then Nothing else limitModels
                , Config.numberingStart             = numberingStart
                , Config.smartFilenames             = smartFilenames
                , Config.lineWidth                  = lineWidth
                , Config.responses                  = responsesList
                , Config.responsesRepresentation    = responsesRepresentationList
                , Config.estimateNumberOfModels     = estimateNumberOfModels
                }

    essenceM <- readModelFromFile essence
    liftIO $ hSetBuffering stdout LineBuffering
    liftIO $ maybe (return ()) setRandomSeed seed
    let
        conjuring = do
            config <- getConfig
            runNameGen essenceM $ outputModels portfolioSize modelHashesBefore modelNamePrefix config essenceM
    conjuring
mainWithArgs_Modelling _ _ _ _ = bug "mainWithArgs_Modelling"

pp :: MonadIO m => LogLevel -> Doc -> m ()
pp LogNone = const $ return ()
pp _       = liftIO . putStrLn . renderNormal


savilerowScriptName :: Sys.FilePath
savilerowScriptName
    | os `elem` ["darwin", "linux"] = "savilerow"
    | os `elem` ["mingw32"] = "savilerow.bat"
    | otherwise = bug "Cannot detect operating system."


quoteMultiWord :: String -> String
quoteMultiWord s
    | ' ' `elem` s = "\"" ++ s ++ "\""
    | otherwise = s


savileRowNoParam ::
    (?typeCheckerMode :: TypeCheckerMode) =>
    UI ->
    (FilePath, Model) ->        -- model
    IO (Either
     [Doc]                      -- user error
     [ ( FilePath               -- model
       , FilePath               -- param
       , Maybe FilePath         -- solution, Nothing if solutionsInOneFile=True
       ) ])
savileRowNoParam ui@Solve{..} (modelPath, eprimeModel) = sh $ errExit False $ do
    pp logLevel $ hsep ["Savile Row:", pretty modelPath]
    let outBase = dropExtension modelPath
    srArgs <- liftIO $ srMkArgs ui outBase modelPath
    let tr = translateSolution eprimeModel def
    when (logLevel >= LogDebug) $ do
        liftIO $ putStrLn "Using the following options for Savile Row:"
        liftIO $ putStrLn $ "    savilerow " ++ unwords (map (quoteMultiWord . textToString) srArgs)
    (stdoutSR, solutions) <- partitionEithers <$> runHandle savilerowScriptName srArgs
                                (liftIO . srStdoutHandler
                                    (outBase, modelPath, "<no param file>", ui)
                                    tr (1::Int))
    srCleanUp (stringToText $ unlines stdoutSR) solutions
savileRowNoParam _ _ = bug "savileRowNoParam"


savileRowWithParams ::
    (?typeCheckerMode :: TypeCheckerMode) =>
    UI ->
    (FilePath, Model) ->        -- model
    (FilePath, Model) ->        -- param
    IO (Either
     [Doc]                      -- user error
     [ ( FilePath               -- model
       , FilePath               -- param
       , Maybe FilePath         -- solution, Nothing if solutionsInOneFile=True
       ) ])
savileRowWithParams ui@Solve{..} (modelPath, eprimeModel) (paramPath, essenceParam) = sh $ errExit False $ do
    pp logLevel $ hsep ["Savile Row:", pretty modelPath, pretty paramPath]
    let outBase = dropExtension modelPath ++ "-" ++ dropDirs (dropExtension paramPath)
    let
        -- this is a bit tricky.
        -- we want to preserve user-erors, and not raise them as errors using IO.fail
        runTranslateParameter :: IO (Either [Doc] Model)
        runTranslateParameter = runUserErrorT $ ignoreLogs $ runNameGen () $
                                    translateParameter graphSolver eprimeModel essenceParam
    eprimeParam' <- liftIO runTranslateParameter
    case eprimeParam' of
        Left err -> return (Left err)
        Right eprimeParam -> do
            liftIO $ writeFile (outputDirectory </> outBase ++ ".eprime-param") (render lineWidth eprimeParam)
            srArgsBase <- liftIO $ srMkArgs ui outBase modelPath
            let srArgs = "-in-param"
                       : stringToText (outputDirectory </> outBase ++ ".eprime-param")
                       : srArgsBase
            let tr = translateSolution eprimeModel essenceParam
            when (logLevel >= LogDebug) $ do
                liftIO $ putStrLn "Using the following options for Savile Row:"
                liftIO $ putStrLn $ "    savilerow " ++ unwords (map (quoteMultiWord . textToString) srArgs)
            (stdoutSR, solutions) <- partitionEithers <$> runHandle savilerowScriptName srArgs
                                        (liftIO . srStdoutHandler
                                            (outBase, modelPath, paramPath, ui)
                                            tr (1::Int))
            srCleanUp (stringToText $ unlines stdoutSR) solutions
savileRowWithParams _ _ _ = bug "savileRowWithParams"



solverExecutables :: [(String, String)]
solverExecutables =
    [ ( "minion"          , "minion" )
    , ( "gecode"          , "fzn-gecode" )
    , ( "chuffed"         , "fzn-chuffed" )
    , ( "cadical"         , "cadical" )
    , ( "kissat"          , "kissat" )
    , ( "glucose"         , "glucose" )
    , ( "glucose-syrup"   , "glucose-syrup" )
    , ( "lingeling"       , "lingeling" )
    , ( "plingeling"      , "plingeling" )
    , ( "treengeling"     , "treengeling" )
    , ( "minisat"         , "minisat" )
    , ( "bc_minisat_all"  , "bc_minisat_all_release" )
    , ( "nbc_minisat_all" , "nbc_minisat_all_release" )
    , ( "open-wbo"        , "open-wbo" )
    , ( "coin-or"         , "minizinc" )
    , ( "cplex"           , "minizinc" )
    , ( "yices"           , "yices-smt2" )
    , ( "boolector"       , "boolector" )
    , ( "z3"              , "z3" )
    ]


smtSolvers :: [String]
smtSolvers = ["boolector", "yices", "z3"]

smtSupportedLogics :: String -> [String]
smtSupportedLogics "boolector" = ["bv"]
smtSupportedLogics "yices" = ["bv", "lia", "idl"]
smtSupportedLogics "z3" = ["bv", "lia", "nia", "idl"]
smtSupportedLogics s = bug ("Unrecognised SMT solver:" <+> pretty s)


splitSolverName :: MonadUserError m => String -> m (String, String)
splitSolverName solver = do
    let

    (solverName, smtLogicName) <-
            case splitOn "-" solver of
                [solverName] | solverName `elem` smtSolvers -> return (solverName, "bv")
                [solverName , logic] | solverName `elem` smtSolvers -> do
                    unless (logic `elem` smtSupportedLogics solverName) $
                        userErr1 $ vcat [ "SMT logic not supported by Savile Row:" <+> pretty logic
                                        , "Supported logics:" <+> prettyList id "," (smtSupportedLogics solverName)
                                        ]
                    return (solverName, logic)
                _ -> return (solver, "") -- not an smt solver
    return (solverName, smtLogicName)


srMkArgs :: UI -> FilePath -> FilePath -> IO [Text]
srMkArgs Solve{..} outBase modelPath = do
    let genericOpts =
            [ "-in-eprime"      , stringToText $ outputDirectory </> modelPath
            , "-out-minion"     , stringToText $ outputDirectory </> outBase ++ ".eprime-minion"
            , "-out-sat"        , stringToText $ outputDirectory </> outBase ++ ".eprime-dimacs"
            , "-out-smt"        , stringToText $ outputDirectory </> outBase ++ ".eprime-smt"
            , "-out-aux"        , stringToText $ outputDirectory </> outBase ++ ".eprime-aux"
            , "-out-info"       , stringToText $ outputDirectory </> outBase ++ ".eprime-info"
            , "-out-minizinc"   , stringToText $ outputDirectory </> outBase ++ ".eprime.mzn"
            , "-run-solver"
            , "-S0"
            , "-solutions-to-stdout-one-line"
            ] ++
            [ "-cgroups" | cgroups ] ++
            ( if nbSolutions == "all"
                then ["-all-solutions"]
                else ["-num-solutions", stringToText nbSolutions]
            )
    (solverName, smtLogicName) <- splitSolverName solver
    solverSelection <- case solverName of
        "minion"            -> return [ "-minion" ]
        "gecode"            -> return [ "-gecode" ]
        "chuffed"           -> return [ "-chuffed"]
        "glucose"           -> return [ "-sat"
                                      , "-sat-family", "glucose"
                                      , "-satsolver-bin", "glucose"
                                      ]
        "glucose-syrup"     -> return [ "-sat"
                                      , "-sat-family", "glucose"
                                      , "-satsolver-bin", "glucose-syrup"
                                      ]
        "cadical"           -> return [ "-sat"
                                      , "-sat-family", "cadical"
                                      , "-satsolver-bin", "cadical"
                                      ]
        "kissat"            -> return [ "-sat"
                                      , "-sat-family", "cadical"
                                      , "-satsolver-bin", "kissat"
                                      ]
        "lingeling"         -> return [ "-sat"
                                      , "-sat-family", "lingeling"
                                      , "-satsolver-bin", "lingeling"
                                      ]
        "plingeling"        -> return [ "-sat"
                                      , "-sat-family", "lingeling"
                                      , "-satsolver-bin", "plingeling"
                                      ]
        "treengeling"       -> return [ "-sat"
                                      , "-sat-family", "lingeling"
                                      , "-satsolver-bin", "treengeling"
                                      ]
        "minisat"           -> return [ "-sat"
                                      , "-sat-family", "minisat"
                                      , "-satsolver-bin", "minisat"
                                      ]
        "bc_minisat_all"    -> return [ "-sat"
                                      , "-sat-family", "bc_minisat_all"
                                      , "-satsolver-bin", "bc_minisat_all_release"
                                      ]
        "nbc_minisat_all"   -> return [ "-sat"
                                      , "-sat-family", "nbc_minisat_all"
                                      , "-satsolver-bin", "nbc_minisat_all_release"
                                      ]
        "open-wbo"          -> return [ "-maxsat"
                                      , "-satsolver-bin", "open-wbo"
                                      ]
        "coin-or"           -> return [ "-minizinc"
                                      , "-solver-options", "--solver COIN-BC"
                                      ]
        "cplex"             -> do
            env <- getEnvironment
            case lookup "CPLEX_PATH" env of
                Nothing -> userErr1 $ vcat
                    [ "Set environment variable CPLEX_PATH. Something like:"
                    , "    CPLEX_PATH=/path/to/cplex/library conjure solve"
                    ]
                Just cplex_path ->
                    return [ "-minizinc"
                           , "-solver-options", stringToText ("--solver CPLEX --cplex-dll " ++ cplex_path)
                           ]
        _ | solverName `elem` smtSolvers
                            -> return [ "-smt"
                                      , "-smt-nested" -- alternative is -smt-flat
                                      , stringToText ("-smt-" ++ smtLogicName)
                                      , "-smtsolver-bin"
                                      , case lookup solverName solverExecutables of
                                          Nothing -> bug ("solverExecutables" <+> pretty solverName)
                                          Just ex -> stringToText ex
                                      ]
        _ -> userErr1 ("Unknown solver:" <+> pretty solver)

    return $ genericOpts
          ++ solverSelection
          ++ map stringToText (concatMap words savilerowOptions)
          ++ if null solverOptions
                    then []
                    else [ "-solver-options"
                         , stringToText (unwords (concatMap words solverOptions))
                         ]
srMkArgs _ _ _ = bug "srMkArgs"


srStdoutHandler ::
    (FilePath, FilePath, FilePath, UI) ->
    (Model -> NameGenM (IdentityT IO) Model) ->
    Int ->
    Handle ->
    IO [Either String (FilePath, FilePath, Maybe FilePath)]
srStdoutHandler
        args@(outBase , modelPath, paramPath , Solve{..})
        tr solutionNumber h = do
    eof <- hIsEOF h
    if eof
        then do
            hClose h
            return []
        else do
            line <- hGetLine h
            when (logLevel >= LogDebug) $ do
                pp logLevel ("SR:" <+> pretty line)
            case stripPrefix "Solution: " line of
                Nothing -> do
                    if isPrefixOf "Created output file for domain filtering" line
                        then pp logLevel $ hsep ["Running minion for domain filtering."]
                        else if isPrefixOf "Created output" line
                            then pp logLevel $ hsep ["Running solver:", pretty solver]
                            else return ()
                    fmap (Left line :)
                         (srStdoutHandler args tr solutionNumber h)
                Just solutionText -> do
                    eprimeSol  <- readModel ParserC.parseModel (Just id) ("<memory>", stringToText solutionText)
                    essenceSol <- ignoreLogs $ runNameGen () $ tr eprimeSol
                    case solutionsInOneFile of
                        False -> do
                            let mkFilename ext = outputDirectory </> outBase
                                                        ++ "-solution" ++ padLeft 6 '0' (show solutionNumber)
                                                        ++ ext
                            let filenameEprimeSol  = mkFilename ".eprime-solution"
                            let filenameEssenceSol = mkFilename ".solution"
                            writeModel lineWidth Plain (Just filenameEprimeSol) eprimeSol
                            writeModel lineWidth Plain (Just filenameEssenceSol) essenceSol
                            when (outputFormat == JSON) $
                                writeModel lineWidth JSON (Just (filenameEssenceSol ++ ".json")) essenceSol
                            fmap (Right (modelPath, paramPath, Just filenameEssenceSol) :)
                                 (srStdoutHandler args tr (solutionNumber+1) h)
                        True -> do
                            let mkFilename ext = outputDirectory </> outBase
                                                        ++ ext
                            let filenameEprimeSol  = mkFilename ".eprime-solutions"
                            let filenameEssenceSol = mkFilename ".solutions"
                            let filenameEssenceSolJSON = mkFilename ".solutions.json"
                            -- remove the solutions files before writing the first solution
                            when (solutionNumber == 1) $ do
                                removeFileIfExists filenameEprimeSol
                                removeFileIfExists filenameEssenceSol
                                removeFileIfExists filenameEssenceSolJSON
                            appendFile filenameEprimeSol  ("$ Solution: " ++ padLeft 6 '0' (show solutionNumber) ++ "\n")
                            appendFile filenameEprimeSol  (render lineWidth eprimeSol  ++ "\n\n")
                            appendFile filenameEssenceSol ("$ Solution: " ++ padLeft 6 '0' (show solutionNumber) ++ "\n")
                            appendFile filenameEssenceSol (render lineWidth essenceSol ++ "\n\n")
                            when (outputFormat == JSON) $ do
                                essenceSol' <- toSimpleJSON essenceSol
                                appendFile filenameEssenceSolJSON (render lineWidth essenceSol')
                                appendFile filenameEssenceSolJSON  ("\n")
                            fmap (Right (modelPath, paramPath, Nothing) :)
                                 (srStdoutHandler args tr (solutionNumber+1) h)
srStdoutHandler _ _ _ _ = bug "srStdoutHandler"


srCleanUp :: Text -> sols -> Sh (Either [Doc] sols)
srCleanUp stdoutSR solutions = do
    stderrSR   <- lastStderr
    exitCodeSR <- lastExitCode
    let combinedSR = T.unlines [stdoutSR, stderrSR]
    if  | T.isInfixOf "Savile Row timed out." combinedSR ->
            return (Left ["Savile Row timed out."])
        | T.isInfixOf "where false" combinedSR ->
            return (Left [vcat [ "Invalid instance, a where statement evaluated to false."
                               , "(It can be an implicit where statement added by Conjure.)"
                               ]])
        | or [ T.isInfixOf "Exception in thread" combinedSR
             , T.isInfixOf "ERROR" combinedSR
             , T.isInfixOf "Sub-process exited with error code" combinedSR
             ] ->
             return (Left [vcat [ "Savile Row stdout:"    <+> pretty stdoutSR
                                , "Savile Row stderr:"    <+> pretty stderrSR
                                , "Savile Row exit-code:" <+> pretty exitCodeSR
                                ]])
        | exitCodeSR == 0 -> return (Right solutions)
        | otherwise ->
            return (Left [vcat [ "Savile Row stdout:"    <+> pretty stdoutSR
                               , "Savile Row stderr:"    <+> pretty stderrSR
                               , "Savile Row exit-code:" <+> pretty exitCodeSR
                               ]])


validateSolutionNoParam ::
    (?typeCheckerMode :: TypeCheckerMode) =>
    UI -> FilePath -> IO ()
validateSolutionNoParam Solve{..} solutionPath = do
    pp logLevel $ hsep ["Validating solution:", pretty solutionPath]
    essenceM <- readModelFromFile essence
    solution <- readParamOrSolutionFromFile solutionPath
    [essenceM2, solution2] <- ignoreLogs $ runNameGen () $ resolveNamesMulti [essenceM, solution]
    failToUserError $ ignoreLogs $ runNameGen () $ validateSolution essenceM2 def solution2
validateSolutionNoParam _ _ = bug "validateSolutionNoParam"


validateSolutionWithParams ::
    (?typeCheckerMode :: TypeCheckerMode) =>
    UI -> FilePath -> FilePath -> IO ()
validateSolutionWithParams Solve{..} solutionPath paramPath = do
    pp logLevel $ hsep ["Validating solution:", pretty paramPath, pretty solutionPath]
    essenceM <- readModelFromFile essence
    param    <- readParamOrSolutionFromFile paramPath
    solution <- readParamOrSolutionFromFile solutionPath
    [essenceM2, param2, solution2] <- ignoreLogs $ runNameGen () $ resolveNamesMulti [essenceM, param, solution]
    failToUserError $ ignoreLogs $ runNameGen () $ validateSolution essenceM2 param2 solution2
validateSolutionWithParams _ _ _ = bug "validateSolutionWithParams"


doIfNotCached
    :: (MonadIO m, Hashable h)
    => h                        -- thing to hash
    -> FilePath                 -- saved hashes file
    -> m a                      -- the result from cache
    -> m a                      -- the action
    -> m a                      -- the results and writing the new hashes in the file
doIfNotCached (show . hash -> h) savedHashesFile getResult act = do
    savedHashes <- liftIO $ readFileIfExists savedHashesFile
    let skip = Just h == savedHashes                -- skip if h was the hash in the file
    if skip
        then getResult
        else do
            res <- act
            liftIO $ writeFile savedHashesFile h
            return res


autoParallel :: [IO a] -> IO [a]
autoParallel = if numCapabilities > 1 then parallel else sequence


autoParallel_ :: [IO ()] -> IO ()
autoParallel_ = if numCapabilities > 1 then parallel_ else sequence_
<|MERGE_RESOLUTION|>--- conflicted
+++ resolved
@@ -32,12 +32,8 @@
 import Conjure.Language.ModelDiff ( modelDiffIO )
 import Conjure.Rules.Definition ( viewAuto, Strategy(..) )
 import Conjure.Process.Enumerate ( EnumerateDomain )
-<<<<<<< HEAD
-import Conjure.Process.ModelStrengthening ( strengthenModel )
+import Conjure.Process.Boost ( boost )
 import Conjure.Process.Features ( calculateFeatures )
-=======
-import Conjure.Process.Boost ( boost )
->>>>>>> 4960319a
 import Conjure.Language.NameResolution ( resolveNamesMulti )
 import Conjure.Language.ModelStats ( modelDeclarationsJSON )
 import Conjure.Language.AdHoc ( toSimpleJSON )
@@ -199,23 +195,16 @@
             | Declaration (FindOrGiven Given nm (DomainInt _ [RangeBounded lb ub])) <- mStatements genModel
             ]
     liftIO $ writeFile (genModelOut ++ ".irace") (essenceOutFileContents ++ "\n")
-<<<<<<< HEAD
 mainWithArgs Features{..} = do
     essence1 <- readModelFromFile essence
     param1 <- readParamOrSolutionFromFile param
     [essence2, param2] <- ignoreLogs $ runNameGen () $ resolveNamesMulti [essence1, param1]
     void $ runNameGen () $ calculateFeatures essence2 param2
-mainWithArgs ModelStrengthening{..} =
-    readModelFromFile essence >>=
-      strengthenModel logLevel logRuleSuccesses >>=
-        writeModel lineWidth outputFormat (Just essenceOut)
-=======
 mainWithArgs Boost{..} = do
     model <- readModelFromFile essence
     runNameGen model $ do
         boosted <- boost logLevel logRuleSuccesses model
         writeModel lineWidth outputFormat Nothing boosted
->>>>>>> 4960319a
 mainWithArgs config@Solve{..} = do
     -- some sanity checks
     (solverName, _smtLogicName) <- splitSolverName solver
