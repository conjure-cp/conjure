{-# LANGUAGE RecordWildCards #-}

module Conjure.UI.MainHelper ( mainWithArgs, savilerowScriptName ) where

import Conjure.Prelude
import Conjure.Bug
import Conjure.UserError
import Conjure.UI ( UI(..), OutputFormat(..) )
import Conjure.UI.IO ( readModel, readModelFromFile, readModelFromStdin
                     , readModelInfoFromFile, readParamOrSolutionFromFile
                     , writeModel )
import Conjure.UI.Model ( parseStrategy, outputModels, modelRepresentationsJSON )
import qualified Conjure.UI.Model as Config ( Config(..) )
import Conjure.UI.TranslateParameter ( translateParameter )
import Conjure.UI.TranslateSolution ( translateSolution )
import Conjure.UI.ValidateSolution ( validateSolution )
import Conjure.UI.TypeCheck ( typeCheckModel_StandAlone, typeCheckModel )
import Conjure.UI.Split ( outputSplittedModels, removeUnusedDecls )
import Conjure.UI.VarSymBreaking ( outputVarSymBreaking )
import Conjure.UI.ParameterGenerator ( parameterGenerator )
import Conjure.UI.NormaliseQuantified ( normaliseQuantifiedVariables )
import Conjure.UI.TypeScript ( tsDef )

import Conjure.Language.Name ( Name(..) )
import Conjure.Language.Definition ( Model(..), ModelInfo(..), Statement(..), Declaration(..), FindOrGiven(..) )
import Conjure.Language.Type ( TypeCheckerMode(..) )
import Conjure.Language.Domain ( Domain(..), Range(..) )
import Conjure.Language.NameGen ( NameGenM, runNameGen )
import Conjure.Language.Pretty ( pretty, prettyList, renderNormal, render, prParens )
import qualified Conjure.Language.ParserC as ParserC ( parseModel )
import Conjure.Language.ModelDiff ( modelDiffIO )
import Conjure.Rules.Definition ( viewAuto, Strategy(..) )
import Conjure.Process.Enumerate ( EnumerateDomain )
<<<<<<< HEAD
import Conjure.Process.ModelStrengthening ( strengthenModel )
import Conjure.Process.Streamlining ( streamlining, streamliningToStdout )
import Conjure.Language.NameResolution ( resolveNames, resolveNamesMulti )
import Conjure.Process.Features ( calculateFeatures )
=======
import Conjure.Process.Boost ( boost )
import Conjure.Language.NameResolution ( resolveNamesMulti )
>>>>>>> 6008fb16
import Conjure.Language.ModelStats ( modelDeclarationsJSON )
import Conjure.Language.AdHoc ( toSimpleJSON )


-- base
import System.IO ( Handle, hSetBuffering, stdout, BufferMode(..), hPutStrLn, stderr )
import System.Environment ( getEnvironment )
import System.Info ( os )
import GHC.Conc ( numCapabilities )
import GHC.IO.Handle ( hIsEOF, hClose, hGetLine )
import Data.Char ( isDigit )

import qualified Data.Set as S                  -- containers
import qualified Data.HashMap.Strict as M       -- unordered-containers

-- filepath
import System.FilePath ( splitFileName, takeBaseName, (<.>) )

-- system-filepath
import qualified Filesystem.Path as Sys ( FilePath )

-- directory
import System.Directory ( copyFile, findExecutable )

-- shelly
import Shelly ( runHandle, lastStderr, lastExitCode, errExit, Sh )

-- text
import qualified Data.Text as T ( unlines, isInfixOf )

-- parallel-io
import Control.Concurrent.ParallelIO.Global ( parallel, parallel_, stopGlobalPool )


mainWithArgs :: forall m .
    MonadIO m =>
    MonadLog m =>
    MonadFail m =>
    EnumerateDomain m =>
    (?typeCheckerMode :: TypeCheckerMode) =>
    UI -> m ()
mainWithArgs TSDEF{} = liftIO tsDef
mainWithArgs mode@Modelling{..} = do
    essenceM <- readModelFromFile essence
    doIfNotCached          -- start the show!
        ( sort (mStatements essenceM)
        , portfolio
        -- when the following flags change, invalidate hash
        -- nested tuples, because :(
        , ( numberingStart
          , smartFilenames
          , strategyQ
          , strategyA
          , responses
          )
        , ( representations
          , representationsFinds
          , representationsGivens
          , representationsAuxiliaries
          , representationsQuantifieds
          , representationsCuts
          )
        , ( channelling
          , representationLevels
          , seed
          , limitModels
          , limitTime
          , outputFormat
          )
        , generateStreamliners
        )
        (outputDirectory </> ".conjure-checksum")
        (pp logLevel "Using cached models.")
        (void $ mainWithArgs_Modelling "" mode Nothing S.empty)
mainWithArgs TranslateParameter{..} = do
    when (null eprime      ) $ userErr1 "Mandatory field --eprime"
    when (null essenceParam) $ userErr1 "Mandatory field --essence-param"
    let outputFilename = fromMaybe (dropExtension essenceParam ++ ".eprime-param") eprimeParam
    eprimeF <- readModelInfoFromFile eprime
    essenceParamF <- readParamOrSolutionFromFile essenceParam
    output <- runNameGen () $ translateParameter False eprimeF essenceParamF
    writeModel lineWidth outputFormat (Just outputFilename) output
mainWithArgs TranslateSolution{..} = do
    when (null eprime        ) $ userErr1 "Mandatory field --eprime"
    when (null eprimeSolution) $ userErr1 "Mandatory field --eprime-solution"
    eprimeF <- readModelInfoFromFile eprime
    essenceParamF <- maybe (return def) readParamOrSolutionFromFile essenceParamO
    eprimeSolutionF <- readParamOrSolutionFromFile eprimeSolution
    output <- runNameGen () $ translateSolution eprimeF essenceParamF eprimeSolutionF
    let outputFilename = fromMaybe (dropExtension eprimeSolution ++ ".solution") essenceSolutionO
    writeModel lineWidth outputFormat (Just outputFilename) output
mainWithArgs ValidateSolution{..} = do
    when (null essence        ) $ userErr1 "Mandatory field --essence"
    when (null essenceSolution) $ userErr1 "Mandatory field --solution"
    essence2  <- readModelFromFile essence
    param2    <- maybe (return def) readParamOrSolutionFromFile essenceParamO
    solution2 <- readParamOrSolutionFromFile essenceSolution
    [essence3, param3, solution3] <- runNameGen () $ resolveNamesMulti [essence2, param2, solution2]
    runNameGen () $ validateSolution essence3 param3 solution3
mainWithArgs IDE{..} = do
    essence2 <-
        if null essence
            then readModelFromStdin
            else readModelFromFile essence
    void $ runNameGen () $ typeCheckModel_StandAlone essence2
    if
        | dumpDeclarations    -> liftIO $ putStrLn $ render lineWidth (modelDeclarationsJSON essence2)
        | dumpRepresentations -> do
            json <- runNameGen () $ modelRepresentationsJSON essence2
            liftIO $ putStrLn $ render lineWidth json
        | otherwise           -> writeModel lineWidth ASTJSON Nothing essence2
mainWithArgs Pretty{..} = do
    model0 <- if or [ s `isSuffixOf` essence
                    | s <- [".param", ".eprime-param", ".solution", ".eprime.solution"] ]
                then do
                    liftIO $ hPutStrLn stderr "Parsing as a parameter file"
                    readParamOrSolutionFromFile essence
                else readModelFromFile essence
    let model1 = model0
                    |> (if normaliseQuantified then normaliseQuantifiedVariables else id)
                    |> (if removeUnused then removeUnusedDecls else id)
    writeModel lineWidth outputFormat Nothing model1
mainWithArgs Diff{..} =
    join $ modelDiffIO
        <$> readModelFromFile file1
        <*> readModelFromFile file2
mainWithArgs TypeCheck{..} = do
    essenceF <- readModelFromFile essence
    void $ runNameGen () $ typeCheckModel_StandAlone essenceF
mainWithArgs Split{..} = do
    model <- readModelFromFile essence
    outputSplittedModels outputDirectory model
mainWithArgs SymmetryDetection{..} = do
    let jsonFilePath = if null json then essence ++ "-json" else json
    model <- readModelFromFile essence
    outputVarSymBreaking jsonFilePath model
mainWithArgs ParameterGenerator{..} = do
    model <- readModelFromFile essence
    ((genModel, repairModel), classes) <- runNameGen () $ parameterGenerator minInt maxInt model

    let genModelOut = dropExtension essence ++ "-instanceGenerator.essence"
    writeModel lineWidth outputFormat (Just genModelOut) genModel

    let repairModelOut = dropExtension essence ++ "-instanceRepair.essence"
    writeModel lineWidth outputFormat (Just repairModelOut) repairModel

    let
        toIrace nm lb ub _ | lb == ub =
            pretty nm <+>
            "\"-" <> pretty nm <> " \" c" <+>
            prParens (pretty lb)
        toIrace nm lb ub (Just klass) =
            pretty nm <+>
            "\"-" <> pretty nm <> " \" " <> pretty klass <+>
            prettyList prParens "," [lb, ub]
        toIrace nm _ _ Nothing = bug ("Missing class for:" <+> pretty nm)

        essenceOutFileContents = render lineWidth $ vcat
            [ toIrace nm lb ub (lookup nm classes)
            | Declaration (FindOrGiven Given nm (DomainInt _ [RangeBounded lb ub])) <- mStatements genModel
            ]
    liftIO $ writeFile (genModelOut ++ ".irace") (essenceOutFileContents ++ "\n")
<<<<<<< HEAD
mainWithArgs Features{..} = do
    essence1 <- readModelFromFile essence
    param1 <- readParamOrSolutionFromFile param
    [essence2, param2] <- ignoreLogs $ runNameGen () $ resolveNamesMulti [essence1, param1]
    calculateFeatures essence2 param2
mainWithArgs ModelStrengthening{..} =
    readModelFromFile essence >>=
      strengthenModel logLevel logRuleSuccesses >>=
        writeModel lineWidth outputFormat (Just essenceOut)
mainWithArgs Streamlining{..} = runNameGen essence
    (readModelFromFile essence >>= resolveNames >>= typeCheckModel >>= streamliningToStdout)
=======
mainWithArgs AutoIG{..} | generatorToIrace = do
    model <- readModelFromFile essence
    let
        toIrace nm lb ub | lb == ub =
            pretty nm <+>
            "\"-" <> pretty nm <> " \" c" <+>
            prParens (pretty lb)
        toIrace nm lb ub =
            pretty nm <+>
            "\"-" <> pretty nm <> " \" i" <+>
            prettyList prParens "," [lb, ub]
    let (iraceStmts, errors) = mconcat
            [ case st of
                Declaration (FindOrGiven Given nm domain) ->
                    case domain of
                        DomainInt _ [RangeBounded lb ub] -> ([toIrace nm lb ub], [])
                        _ -> ([], ["Unsupported domain for given" <+> pretty nm <> ":" <+> pretty domain])
                _ -> ([], [])
            | st <- mStatements model
            ]
    if null errors
        then do
            let essenceOutFileContents = render lineWidth $ vcat iraceStmts
            liftIO $ writeFile outputFilepath (essenceOutFileContents ++ "\n")
        else
            userErr errors
mainWithArgs AutoIG{..} | removeAux = do
    model <- readModelFromFile essence
    let stmts' = [ case st of
                    Declaration (FindOrGiven _ nm _) | "Aux" `isPrefixOf` show (pretty nm) -> Nothing
                                                     | otherwise -> Just st
                    Declaration (Letting nm _) | "Aux" `isPrefixOf` show (pretty nm) -> Nothing
                                               | otherwise -> Just st
                    _ -> Just st
                 | st <- mStatements model
                 ]
    writeModel lineWidth outputFormat (Just outputFilepath) model {mStatements = catMaybes stmts'}
mainWithArgs AutoIG{..} = userErr1 "You must pass one of --generator-to-irace or --remove-aux to this command."
mainWithArgs Boost{..} = do
    model <- readModelFromFile essence
    runNameGen model $ do
        boosted <- boost logLevel logRuleSuccesses model
        writeModel lineWidth outputFormat Nothing boosted
>>>>>>> 6008fb16
mainWithArgs config@Solve{..} = do
    -- some sanity checks
    (solverName, _smtLogicName) <- splitSolverName solver
    case lookup solverName solverExecutables of
        Nothing -> userErr1 ("Unsupported solver:" <+> pretty solver)
        Just ex -> do
            fp <- liftIO $ findExecutable ex
            case fp of
                Nothing -> userErr1 ("Cannot find executable" <+> pretty ex <+> "(for solver" <+> pretty solver <> ")")
                Just _  -> return ()
    case solver of
        "cplex" -> do
            env <- liftIO getEnvironment
            case lookup "CPLEX_PATH" env of
                Nothing -> userErr1 $ vcat
                    [ "Set environment variable CPLEX_PATH. Something like:"
                    , "    CPLEX_PATH=/path/to/cplex/library conjure solve"
                    ]
                Just{} -> return ()
        _ -> return ()
    unless (nbSolutions == "all" || all isDigit nbSolutions) $
        userErr1 (vcat [ "The value for --number-of-solutions must either be a number or the string \"all\"."
                       , "Was given:" <+> pretty nbSolutions
                       ])
    when (solver `elem` ["bc_minisat_all", "nbc_minisat_all"] && nbSolutions /= "all") $
        userErr1 $ "The solvers bc_minisat_all and nbc_minisat_all only work with --number-of-solutions=all"
    essenceM <- readModelFromFile essence
    unless (null [ () | Objective{} <- mStatements essenceM ]) $ do -- this is an optimisation problem
        when (nbSolutions == "all" || nbSolutions /= "1") $
            userErr1 ("Not supported for optimisation problems: --number-of-solutions=" <> pretty nbSolutions)
    essenceParamsParsed <- forM essenceParams $ \ f -> do
        p <- readParamOrSolutionFromFile f
        return (f, p)
    let givens = [ nm | Declaration (FindOrGiven Given nm _) <- mStatements essenceM ]
              ++ [ nm | Declaration (GivenDomainDefnEnum nm) <- mStatements essenceM ]
    when (not (null givens) && null essenceParams) $
        userErr1 $ vcat
            [ "The problem specification is parameterised, but no *.param files are given."
            , "Parameters:" <+> prettyList id "," givens
            ]
    let isEmptyParam Model{mStatements=[]} = True
        isEmptyParam _ = False
        hasNonEmptyParams =
            null essenceParams ||                               -- either no params were given
            all (isEmptyParam . snd) essenceParamsParsed        -- or all those given were empty
    when (null givens && not hasNonEmptyParams) $
        userErr1 "The problem specification is _not_ parameterised, but *.param files are given."

    eprimes <-
        if not (null useExistingModels)
            then do
                pp logLevel "Using existing models."
                allEprimes <- getEprimes
                let missingModels = useExistingModels \\ allEprimes
                if null missingModels
                    then return useExistingModels
                    else userErr1 $ "Models not found:" <+> vcat (map pretty missingModels)
            else doIfNotCached          -- start the show!
                    ( sort (mStatements essenceM)
                    , portfolio
                    -- when the following flags change, invalidate hash
                    -- nested tuples, because :(
                    , ( numberingStart
                      , smartFilenames
                      , strategyQ
                      , strategyA
                      , responses
                      )
                    , ( representations
                      , representationsFinds
                      , representationsGivens
                      , representationsAuxiliaries
                      , representationsQuantifieds
                      , representationsCuts
                      )
                    , ( channelling
                      , representationLevels
                      , seed
                      , limitModels
                      , limitTime
                      , outputFormat
                      )
                    , generateStreamliners
                    )
                    (outputDirectory </> ".conjure-checksum")
                    (pp logLevel "Using cached models." >> getEprimes)
                    conjuring

    eprimesParsed <- forM eprimes $ \ f -> do
        p <- readModelInfoFromFile (outputDirectory </> f)
        return (f, p)

    msolutions <- liftIO $ savileRows eprimesParsed essenceParamsParsed
    case msolutions of
        Left msg        -> userErr msg
        Right []        -> pp logLevel "No solutions found."
        Right solutions -> do
            when validateSolutionsOpt $ liftIO $ validating solutions
            when copySolutions $ do
                -- clean-up: move the solutions next to the essence file.
                -- our intention is that a user intending to just solve something
                -- should never have to look into outputDirectory.
                let
                    copySolution :: MonadIO m => FilePath -> FilePath -> m ()
                    copySolution old new = do
                        pp logLevel ("Copying solution to:" <+> pretty new)
                        liftIO (copyFile old new)
                let (essenceDir0, essenceFilename) = splitFileName essence
                let essenceDir = if essenceDir0 == "./" then "" else essenceDir0
                let essenceBasename = takeBaseName essenceFilename
                when (length eprimes == 1) $
                    if null essenceParams
                        then do
                            let solutions' = [ solution
                                             | (_, _, Just solution) <- solutions ]
                            case solutions' of
                                [solution] ->
                                    copySolution solution (essenceDir
                                                            </> intercalate "-" [ essenceBasename
                                                                                ]
                                                            <.> ".solution")
                                _ -> forM_ (zip allNats solutions') $ \ (i, solution) ->
                                    copySolution solution (essenceDir
                                                            </> intercalate "-" [ essenceBasename
                                                                                , padLeft 6 '0' (show i)
                                                                                ]
                                                            <.> ".solution")
                        else forM_ essenceParams $ \ essenceParam -> do
                            let (_paramDir, paramFilename) = splitFileName essenceParam
                            let paramBasename = takeBaseName paramFilename
                            let solutions' = [ solution
                                             | (_, essenceParam', Just solution) <- solutions
                                             , essenceParam == essenceParam' ]
                            case solutions' of
                                [solution] ->
                                    copySolution solution (essenceDir
                                                            </> intercalate "-" [ essenceBasename
                                                                                , paramBasename
                                                                                ]
                                                            <.> ".solution")
                                _ -> forM_ (zip allNats solutions') $ \ (i, solution) ->
                                    copySolution solution (essenceDir
                                                            </> intercalate "-" [ essenceBasename
                                                                                , paramBasename
                                                                                , padLeft 6 '0' (show i)
                                                                                ]
                                                            <.> ".solution")

    liftIO stopGlobalPool

    where
        conjuring :: m [FilePath]
        conjuring = do
            pp logLevel $ "Generating models for" <+> pretty essence
            -- remove old eprime files
            liftIO $ getAllFilesWithSuffix ".eprime" outputDirectory >>= mapM_ removeFileIfExists
            let modelling = let savedChoices = def
                                estimateNumberOfModels = False
                            in  Modelling{..}                   -- construct a Modelling UI, copying all relevant fields
                                                                -- from the given Solve UI
            n <- mainWithArgs_Modelling "" modelling Nothing S.empty
            eprimes <- getEprimes
            when (null eprimes) $ bug "Failed to generate models."
            if (S.size n == 1)
                then pp logLevel $ "Generated models:" <+> prettyList id "," eprimes
                else pp logLevel $ "Generated" <+> pretty (S.size n) <+> "models:" <+> prettyList id "," eprimes
            pp logLevel $ "Saved under:" <+> pretty outputDirectory
            return eprimes

        getEprimes :: m [FilePath]
        getEprimes = sort . filter (".eprime" `isSuffixOf`) <$> liftIO (getDirectoryContents outputDirectory)

        combineResults :: [Either e [a]] -> Either e [a]
        combineResults = fmap concat . sequence

        savileRows
            :: [(FilePath, Model)]      -- models
            -> [(FilePath, Model)]      -- params
            -> IO (Either [Doc] [(FilePath, FilePath, Maybe FilePath)])
        savileRows eprimes params = fmap combineResults $
            if null params
                then autoParallel [ savileRowNoParam config m
                                  | m <- eprimes
                                  ]
                else autoParallel [ savileRowWithParams config m p
                                  | m <- eprimes
                                  , p <- params
                                  ]

        validating :: [(FilePath, FilePath, Maybe FilePath)] -> IO ()
        validating solutions =
            if null essenceParams
                then autoParallel_ [ validateSolutionNoParam config sol
                                   | (_, _, Just sol) <- solutions ]
                else autoParallel_ [ validateSolutionWithParams config sol p
                                   | (_, p, Just sol) <- solutions ]


mainWithArgs_Modelling :: forall m .
    MonadIO m =>
    MonadLog m =>
    MonadFail m =>
    EnumerateDomain m =>
    (?typeCheckerMode :: TypeCheckerMode) =>
    String ->                   -- modelNamePrefix
    UI ->
    Maybe Int ->                -- portfolioSize for the recursive call
    S.Set Int ->                -- modelHashesBefore
    m (S.Set Int)
mainWithArgs_Modelling _ mode@Modelling{..} _ modelHashesBefore | Just portfolioSize <- portfolio = do
    pp logLevel $ "Running in portfolio mode, aiming to generate" <+> pretty portfolioSize <+> "models."
    let
        go modelsSoFar [] = do
            pp logLevel $ "Done, no more levels, generated" <+> pretty (S.size modelsSoFar) <+> "models."
            return modelsSoFar
        go modelsSoFar (l:ls) = do
            let nbModelsNeeded = portfolioSize - S.size modelsSoFar
            if nbModelsNeeded <= 0
                then return modelsSoFar
                else do
                    modelsSoFar' <- l (Just portfolioSize) modelsSoFar
                    go modelsSoFar' ls

    go modelHashesBefore
        [ mainWithArgs_Modelling "01_compact"
            mode { portfolio = Nothing
                 , strategyA = "c"
                 , representations = Just "c"
                 , representationsFinds = Just "c"
                 , representationsGivens = Just "s"
                 , representationsAuxiliaries = Just "c"
                 , representationsQuantifieds = Just "c"
                 , representationsCuts = Just "c"
                 , channelling = False
                 , representationLevels = True
                 , smartFilenames = True
                 }
        , mainWithArgs_Modelling "02_compact"
            mode { portfolio = Nothing
                 , strategyA = "c"
                 , representations = Just "c"
                 , representationsFinds = Just "c"
                 , representationsGivens = Just "c"
                 , representationsAuxiliaries = Just "c"
                 , representationsQuantifieds = Just "c"
                 , representationsCuts = Just "c"
                 , channelling = False
                 , representationLevels = True
                 , smartFilenames = True
                 }
        , mainWithArgs_Modelling "03_sparse"
            mode { portfolio = Nothing
                 , strategyA = "s"
                 , representations = Just "s"
                 , representationsFinds = Just "s"
                 , representationsGivens = Just "s"
                 , representationsAuxiliaries = Just "s"
                 , representationsQuantifieds = Just "s"
                 , representationsCuts = Just "s"
                 , channelling = False
                 , representationLevels = True
                 , smartFilenames = True
                 }
        , mainWithArgs_Modelling "04_nochPrunedLevels"
            mode { portfolio = Nothing
                 , strategyA = "x"
                 , representations = Just "x"
                 , representationsFinds = Just "x"
                 , representationsGivens = Just "s"
                 , representationsAuxiliaries = Just "c"
                 , representationsQuantifieds = Just "c"
                 , representationsCuts = Just "c"
                 , channelling = False
                 , representationLevels = True
                 , smartFilenames = True
                 }
        , mainWithArgs_Modelling "05_nochAllLevels"
            mode { portfolio = Nothing
                 , strategyA = "x"
                 , representations = Just "x"
                 , representationsFinds = Just "x"
                 , representationsGivens = Just "s"
                 , representationsAuxiliaries = Just "c"
                 , representationsQuantifieds = Just "c"
                 , representationsCuts = Just "c"
                 , channelling = False
                 , representationLevels = False
                 , smartFilenames = True
                 }
        , mainWithArgs_Modelling "06_chPrunedLevels"
            mode { portfolio = Nothing
                 , strategyA = "x"
                 , representations = Just "x"
                 , representationsFinds = Just "x"
                 , representationsGivens = Just "s"
                 , representationsAuxiliaries = Just "c"
                 , representationsQuantifieds = Just "c"
                 , representationsCuts = Just "c"
                 , channelling = True
                 , representationLevels = True
                 , smartFilenames = True
                 }
        , mainWithArgs_Modelling "07_chAllLevels"
            mode { portfolio = Nothing
                 , strategyA = "x"
                 , representations = Just "x"
                 , representationsFinds = Just "x"
                 , representationsGivens = Just "s"
                 , representationsAuxiliaries = Just "c"
                 , representationsQuantifieds = Just "c"
                 , representationsCuts = Just "c"
                 , channelling = True
                 , representationLevels = False
                 , smartFilenames = True
                 }
        , mainWithArgs_Modelling "08_fullPrunedLevels"
            mode { portfolio = Nothing
                 , strategyA = "x"
                 , representations = Just "x"
                 , representationsFinds = Just "x"
                 , representationsGivens = Just "s"
                 , representationsAuxiliaries = Just "x"
                 , representationsQuantifieds = Just "x"
                 , representationsCuts = Just "x"
                 , channelling = True
                 , representationLevels = True
                 , smartFilenames = True
                 }
        , mainWithArgs_Modelling "09_fullAllLevels"
            mode { portfolio = Nothing
                 , strategyA = "x"
                 , representations = Just "x"
                 , representationsFinds = Just "x"
                 , representationsGivens = Just "s"
                 , representationsAuxiliaries = Just "x"
                 , representationsQuantifieds = Just "x"
                 , representationsCuts = Just "x"
                 , channelling = True
                 , representationLevels = False
                 , smartFilenames = True
                 }
        , mainWithArgs_Modelling "10_fullParamsPrunedLevels"
            mode { portfolio = Nothing
                 , strategyA = "x"
                 , representations = Just "x"
                 , representationsFinds = Just "x"
                 , representationsGivens = Just "x"
                 , representationsAuxiliaries = Just "x"
                 , representationsQuantifieds = Just "x"
                 , representationsCuts = Just "x"
                 , channelling = True
                 , representationLevels = True
                 , smartFilenames = True
                 }
        , mainWithArgs_Modelling "11_fullParamsAllLevels"
            mode { portfolio = Nothing
                 , strategyA = "x"
                 , representations = Just "x"
                 , representationsFinds = Just "x"
                 , representationsGivens = Just "x"
                 , representationsAuxiliaries = Just "x"
                 , representationsQuantifieds = Just "x"
                 , representationsCuts = Just "x"
                 , channelling = True
                 , representationLevels = False
                 , smartFilenames = True
                 }
        ]
mainWithArgs_Modelling "" mode portfolioSize modelHashesBefore =
    mainWithArgs_Modelling "model" mode portfolioSize modelHashesBefore
mainWithArgs_Modelling modelNamePrefix mode@Modelling{..} portfolioSize modelHashesBefore | strategyA == "c" && channelling == True =
    mainWithArgs_Modelling modelNamePrefix mode{channelling=False} portfolioSize modelHashesBefore
mainWithArgs_Modelling modelNamePrefix Modelling{..} portfolioSize modelHashesBefore = do
    unless (modelNamePrefix == "model") $
        pp logLevel $ "Portfolio level:" <+> pretty modelNamePrefix
    let
        parseStrategy_ s = maybe (userErr1 ("Not a valid strategy:" <+> pretty s))
                                 return
                                 (parseStrategy s)

        getConfig = do
            strategyQ'                  <- parseStrategy_ strategyQ
            strategyA'                  <- parseStrategy_ strategyA
            representations'            <- maybe (return strategyA')       parseStrategy_ representations
            representationsFinds'       <- maybe (return representations') parseStrategy_ representationsFinds
            representationsGivens'      <- maybe (return Sparse          ) parseStrategy_ representationsGivens
            representationsAuxiliaries' <- maybe (return representations') parseStrategy_ representationsAuxiliaries
            representationsQuantifieds' <- maybe (return representations') parseStrategy_ representationsQuantifieds
            representationsCuts'        <- maybe (return representations') parseStrategy_ representationsCuts

            case fst (viewAuto strategyQ') of
                Compact -> userErr1 "The Compact heuristic isn't supported for questions."
                _       -> return ()

            let
                parseCommaSeparated :: Read a => Doc -> String -> m (Maybe [a])
                parseCommaSeparated flag str =
                    if null str
                        then return Nothing
                        else do
                            let parts = splitOn "," str
                            let intParts = mapMaybe readMay parts
                            if length parts == length intParts
                                then return (Just intParts)
                                else userErr1 $ vcat [ "Cannot parse the value for" <+> flag
                                                     , "Expected a comma separated list of integers."
                                                     , "But got:" <+> pretty str
                                                     ]

            responsesList <- parseCommaSeparated "--responses" responses
            generateStreamlinersList <- parseCommaSeparated "--generate-streamliners" generateStreamliners

            responsesRepresentationList <- do
                if null responsesRepresentation
                    then return Nothing
                    else do
                        let parts =
                                [ case splitOn ":" pair of
                                    [nm, val] ->
                                        case readMay val of
                                            Just i -> Just (Name (stringToText nm), i)
                                            Nothing -> Nothing
                                    _ -> Nothing
                                | pair <- splitOn "," responsesRepresentation
                                ]
                        let partsJust = catMaybes parts
                        if length parts == length partsJust
                            then return (Just partsJust)
                            else userErr1 $ vcat [ "Cannot parse the value for --responses-representation."
                                                 , "Expected a comma separated list of variable name : integer pairs."
                                                 , "But got:" <+> pretty responsesRepresentation
                                                 ]

            trail <- if (followModel /= "")
                        then miTrailGeneralised . mInfo <$> readModelInfoFromFile followModel
                        else return []

            return Config.Config
                { Config.outputDirectory            = outputDirectory
                , Config.logLevel                   = logLevel
                , Config.verboseTrail               = verboseTrail
                , Config.rewritesTrail              = rewritesTrail
                , Config.logRuleFails               = logRuleFails
                , Config.logRuleSuccesses           = logRuleSuccesses
                , Config.logRuleAttempts            = logRuleAttempts
                , Config.logChoices                 = logChoices
                , Config.followTrail                = M.fromList trail
                , Config.strategyQ                  = strategyQ'
                , Config.strategyA                  = strategyA'
                , Config.representations            = representations'
                , Config.representationsFinds       = representationsFinds'
                , Config.representationsGivens      = representationsGivens'
                , Config.representationsAuxiliaries = representationsAuxiliaries'
                , Config.representationsQuantifieds = representationsQuantifieds'
                , Config.representationsCuts        = representationsCuts'
                , Config.channelling                = channelling
                , Config.representationLevels       = representationLevels
                , Config.limitModels                = if limitModels == Just 0 then Nothing else limitModels
                , Config.numberingStart             = numberingStart
                , Config.smartFilenames             = smartFilenames
                , Config.lineWidth                  = lineWidth
                , Config.responses                  = responsesList
                , Config.responsesRepresentation    = responsesRepresentationList
                , Config.generateStreamliners       = generateStreamlinersList
                , Config.estimateNumberOfModels     = estimateNumberOfModels
                }

    essenceM <- readModelFromFile essence
    liftIO $ hSetBuffering stdout LineBuffering
    liftIO $ maybe (return ()) setRandomSeed seed
    config <- getConfig
    runNameGen essenceM $ do
        modelWithStreamliners <-
            case Config.generateStreamliners config of
                Nothing -> return essenceM
                Just ix -> do
                    streamliners <- pure essenceM >>= resolveNames >>= typeCheckModel >>= streamlining
                    let chosen = [ streamliner | (i, streamliner) <- zip [1..] streamliners, i `elem` ix ]
                    return essenceM { mStatements = mStatements essenceM ++ [SuchThat [x | (_, (x, _)) <- chosen]] }
        outputModels portfolioSize modelHashesBefore modelNamePrefix config modelWithStreamliners
mainWithArgs_Modelling _ _ _ _ = bug "mainWithArgs_Modelling"

pp :: MonadIO m => LogLevel -> Doc -> m ()
pp LogNone = const $ return ()
pp _       = liftIO . putStrLn . renderNormal


savilerowScriptName :: Sys.FilePath
savilerowScriptName
    | os `elem` ["darwin", "linux"] = "savilerow"
    | os `elem` ["mingw32"] = "savilerow.bat"
    | otherwise = bug "Cannot detect operating system."


quoteMultiWord :: String -> String
quoteMultiWord s
    | ' ' `elem` s = "\"" ++ s ++ "\""
    | otherwise = s


savileRowNoParam ::
    (?typeCheckerMode :: TypeCheckerMode) =>
    UI ->
    (FilePath, Model) ->        -- model
    IO (Either
     [Doc]                      -- user error
     [ ( FilePath               -- model
       , FilePath               -- param
       , Maybe FilePath         -- solution, Nothing if solutionsInOneFile=True
       ) ])
savileRowNoParam ui@Solve{..} (modelPath, eprimeModel) = sh $ errExit False $ do
    pp logLevel $ hsep ["Savile Row:", pretty modelPath]
    let outBase = dropExtension modelPath
    srArgs <- liftIO $ srMkArgs ui outBase modelPath
    let tr = translateSolution eprimeModel def
    when (logLevel >= LogDebug) $ do
        liftIO $ putStrLn "Using the following options for Savile Row:"
        liftIO $ putStrLn $ "    savilerow " ++ unwords (map (quoteMultiWord . textToString) srArgs)
    (stdoutSR, solutions) <- partitionEithers <$> runHandle savilerowScriptName srArgs
                                (liftIO . srStdoutHandler
                                    (outBase, modelPath, "<no param file>", ui)
                                    tr (1::Int))
    srCleanUp (stringToText $ unlines stdoutSR) solutions
savileRowNoParam _ _ = bug "savileRowNoParam"


savileRowWithParams ::
    (?typeCheckerMode :: TypeCheckerMode) =>
    UI ->
    (FilePath, Model) ->        -- model
    (FilePath, Model) ->        -- param
    IO (Either
     [Doc]                      -- user error
     [ ( FilePath               -- model
       , FilePath               -- param
       , Maybe FilePath         -- solution, Nothing if solutionsInOneFile=True
       ) ])
savileRowWithParams ui@Solve{..} (modelPath, eprimeModel) (paramPath, essenceParam) = sh $ errExit False $ do
    pp logLevel $ hsep ["Savile Row:", pretty modelPath, pretty paramPath]
    let outBase = dropExtension modelPath ++ "-" ++ dropDirs (dropExtension paramPath)
    let
        -- this is a bit tricky.
        -- we want to preserve user-erors, and not raise them as errors using IO.fail
        runTranslateParameter :: IO (Either [Doc] Model)
        runTranslateParameter = runUserErrorT $ ignoreLogs $ runNameGen () $
                                    translateParameter graphSolver eprimeModel essenceParam
    eprimeParam' <- liftIO runTranslateParameter
    case eprimeParam' of
        Left err -> return (Left err)
        Right eprimeParam -> do
            liftIO $ writeFile (outputDirectory </> outBase ++ ".eprime-param") (render lineWidth eprimeParam)
            srArgsBase <- liftIO $ srMkArgs ui outBase modelPath
            let srArgs = "-in-param"
                       : stringToText (outputDirectory </> outBase ++ ".eprime-param")
                       : srArgsBase
            let tr = translateSolution eprimeModel essenceParam
            when (logLevel >= LogDebug) $ do
                liftIO $ putStrLn "Using the following options for Savile Row:"
                liftIO $ putStrLn $ "    savilerow " ++ unwords (map (quoteMultiWord . textToString) srArgs)
            (stdoutSR, solutions) <- partitionEithers <$> runHandle savilerowScriptName srArgs
                                        (liftIO . srStdoutHandler
                                            (outBase, modelPath, paramPath, ui)
                                            tr (1::Int))
            srCleanUp (stringToText $ unlines stdoutSR) solutions
savileRowWithParams _ _ _ = bug "savileRowWithParams"



solverExecutables :: [(String, String)]
solverExecutables =
    [ ( "minion"          , "minion" )
    , ( "gecode"          , "fzn-gecode" )
    , ( "chuffed"         , "fzn-chuffed" )
    , ( "cadical"         , "cadical" )
    , ( "kissat"          , "kissat" )
    , ( "glucose"         , "glucose" )
    , ( "glucose-syrup"   , "glucose-syrup" )
    , ( "lingeling"       , "lingeling" )
    , ( "plingeling"      , "plingeling" )
    , ( "treengeling"     , "treengeling" )
    , ( "minisat"         , "minisat" )
    , ( "bc_minisat_all"  , "bc_minisat_all_release" )
    , ( "nbc_minisat_all" , "nbc_minisat_all_release" )
    , ( "open-wbo"        , "open-wbo" )
    , ( "coin-or"         , "minizinc" )
    , ( "cplex"           , "minizinc" )
    , ( "yices"           , "yices-smt2" )
    , ( "boolector"       , "boolector" )
    , ( "z3"              , "z3" )
    ]


smtSolvers :: [String]
smtSolvers = ["boolector", "yices", "z3"]

smtSupportedLogics :: String -> [String]
smtSupportedLogics "boolector" = ["bv"]
smtSupportedLogics "yices" = ["bv", "lia", "idl"]
smtSupportedLogics "z3" = ["bv", "lia", "nia", "idl"]
smtSupportedLogics s = bug ("Unrecognised SMT solver:" <+> pretty s)


splitSolverName :: MonadUserError m => String -> m (String, String)
splitSolverName solver = do
    let

    (solverName, smtLogicName) <-
            case splitOn "-" solver of
                [solverName] | solverName `elem` smtSolvers -> return (solverName, "bv")
                [solverName , logic] | solverName `elem` smtSolvers -> do
                    unless (logic `elem` smtSupportedLogics solverName) $
                        userErr1 $ vcat [ "SMT logic not supported by Savile Row:" <+> pretty logic
                                        , "Supported logics:" <+> prettyList id "," (smtSupportedLogics solverName)
                                        ]
                    return (solverName, logic)
                _ -> return (solver, "") -- not an smt solver
    return (solverName, smtLogicName)


srMkArgs :: UI -> FilePath -> FilePath -> IO [Text]
srMkArgs Solve{..} outBase modelPath = do
    let genericOpts =
            [ "-in-eprime"      , stringToText $ outputDirectory </> modelPath
            , "-out-minion"     , stringToText $ outputDirectory </> outBase ++ ".eprime-minion"
            , "-out-sat"        , stringToText $ outputDirectory </> outBase ++ ".eprime-dimacs"
            , "-out-smt"        , stringToText $ outputDirectory </> outBase ++ ".eprime-smt"
            , "-out-aux"        , stringToText $ outputDirectory </> outBase ++ ".eprime-aux"
            , "-out-info"       , stringToText $ outputDirectory </> outBase ++ ".eprime-info"
            , "-out-minizinc"   , stringToText $ outputDirectory </> outBase ++ ".eprime.mzn"
            , "-run-solver"
            , "-S0"
            , "-solutions-to-stdout-one-line"
            ] ++
            [ "-cgroups" | cgroups ] ++
            ( if nbSolutions == "all"
                then ["-all-solutions"]
                else ["-num-solutions", stringToText nbSolutions]
            )
    (solverName, smtLogicName) <- splitSolverName solver
    solverSelection <- case solverName of
        "minion"            -> return [ "-minion" ]
        "gecode"            -> return [ "-gecode" ]
        "chuffed"           -> return [ "-chuffed"]
        "glucose"           -> return [ "-sat"
                                      , "-sat-family", "glucose"
                                      , "-satsolver-bin", "glucose"
                                      ]
        "glucose-syrup"     -> return [ "-sat"
                                      , "-sat-family", "glucose"
                                      , "-satsolver-bin", "glucose-syrup"
                                      ]
        "cadical"           -> return [ "-sat"
                                      , "-sat-family", "cadical"
                                      , "-satsolver-bin", "cadical"
                                      ]
        "kissat"            -> return [ "-sat"
                                      , "-sat-family", "cadical"
                                      , "-satsolver-bin", "kissat"
                                      ]
        "lingeling"         -> return [ "-sat"
                                      , "-sat-family", "lingeling"
                                      , "-satsolver-bin", "lingeling"
                                      ]
        "plingeling"        -> return [ "-sat"
                                      , "-sat-family", "lingeling"
                                      , "-satsolver-bin", "plingeling"
                                      ]
        "treengeling"       -> return [ "-sat"
                                      , "-sat-family", "lingeling"
                                      , "-satsolver-bin", "treengeling"
                                      ]
        "minisat"           -> return [ "-sat"
                                      , "-sat-family", "minisat"
                                      , "-satsolver-bin", "minisat"
                                      ]
        "bc_minisat_all"    -> return [ "-sat"
                                      , "-sat-family", "bc_minisat_all"
                                      , "-satsolver-bin", "bc_minisat_all_release"
                                      ]
        "nbc_minisat_all"   -> return [ "-sat"
                                      , "-sat-family", "nbc_minisat_all"
                                      , "-satsolver-bin", "nbc_minisat_all_release"
                                      ]
        "open-wbo"          -> return [ "-maxsat"
                                      , "-satsolver-bin", "open-wbo"
                                      ]
        "coin-or"           -> return [ "-minizinc"
                                      , "-solver-options", "--solver COIN-BC"
                                      ]
        "cplex"             -> do
            env <- getEnvironment
            case lookup "CPLEX_PATH" env of
                Nothing -> userErr1 $ vcat
                    [ "Set environment variable CPLEX_PATH. Something like:"
                    , "    CPLEX_PATH=/path/to/cplex/library conjure solve"
                    ]
                Just cplex_path ->
                    return [ "-minizinc"
                           , "-solver-options", stringToText ("--solver CPLEX --cplex-dll " ++ cplex_path)
                           ]
        _ | solverName `elem` smtSolvers
                            -> return [ "-smt"
                                      , "-smt-nested" -- alternative is -smt-flat
                                      , stringToText ("-smt-" ++ smtLogicName)
                                      , "-smtsolver-bin"
                                      , case lookup solverName solverExecutables of
                                          Nothing -> bug ("solverExecutables" <+> pretty solverName)
                                          Just ex -> stringToText ex
                                      ]
        _ -> userErr1 ("Unknown solver:" <+> pretty solver)

    return $ genericOpts
          ++ solverSelection
          ++ map stringToText (concatMap words savilerowOptions)
          ++ if null solverOptions
                    then []
                    else [ "-solver-options"
                         , stringToText (unwords (concatMap words solverOptions))
                         ]
srMkArgs _ _ _ = bug "srMkArgs"


srStdoutHandler ::
    (FilePath, FilePath, FilePath, UI) ->
    (Model -> NameGenM (IdentityT IO) Model) ->
    Int ->
    Handle ->
    IO [Either String (FilePath, FilePath, Maybe FilePath)]
srStdoutHandler
        args@(outBase , modelPath, paramPath , Solve{..})
        tr solutionNumber h = do
    eof <- hIsEOF h
    if eof
        then do
            hClose h
            return []
        else do
            line <- hGetLine h
            when (logLevel >= LogDebug) $ do
                pp logLevel ("SR:" <+> pretty line)
            case stripPrefix "Solution: " line of
                Nothing -> do
                    if isPrefixOf "Created output file for domain filtering" line
                        then pp logLevel $ hsep ["Running minion for domain filtering."]
                        else if isPrefixOf "Created output" line
                            then pp logLevel $ hsep ["Running solver:", pretty solver]
                            else return ()
                    fmap (Left line :)
                         (srStdoutHandler args tr solutionNumber h)
                Just solutionText -> do
                    eprimeSol  <- readModel ParserC.parseModel (Just id) ("<memory>", stringToText solutionText)
                    essenceSol <- ignoreLogs $ runNameGen () $ tr eprimeSol
                    case solutionsInOneFile of
                        False -> do
                            let mkFilename ext = outputDirectory </> outBase
                                                        ++ "-solution" ++ padLeft 6 '0' (show solutionNumber)
                                                        ++ ext
                            let filenameEprimeSol  = mkFilename ".eprime-solution"
                            let filenameEssenceSol = mkFilename ".solution"
                            writeModel lineWidth Plain (Just filenameEprimeSol) eprimeSol
                            writeModel lineWidth Plain (Just filenameEssenceSol) essenceSol
                            when (outputFormat == JSON) $
                                writeModel lineWidth JSON (Just (filenameEssenceSol ++ ".json")) essenceSol
                            when (outputFormat == MiniZinc) $
                                writeModel lineWidth MiniZinc (Just (filenameEssenceSol ++ ".minizinc")) essenceSol
                            fmap (Right (modelPath, paramPath, Just filenameEssenceSol) :)
                                 (srStdoutHandler args tr (solutionNumber+1) h)
                        True -> do
                            let mkFilename ext = outputDirectory </> outBase
                                                        ++ ext
                            let filenameEprimeSol  = mkFilename ".eprime-solutions"
                            let filenameEssenceSol = mkFilename ".solutions"
                            let filenameEssenceSolJSON = mkFilename ".solutions.json"
                            -- remove the solutions files before writing the first solution
                            when (solutionNumber == 1) $ do
                                removeFileIfExists filenameEprimeSol
                                removeFileIfExists filenameEssenceSol
                                removeFileIfExists filenameEssenceSolJSON
                            appendFile filenameEprimeSol  ("$ Solution: " ++ padLeft 6 '0' (show solutionNumber) ++ "\n")
                            appendFile filenameEprimeSol  (render lineWidth eprimeSol  ++ "\n\n")
                            appendFile filenameEssenceSol ("$ Solution: " ++ padLeft 6 '0' (show solutionNumber) ++ "\n")
                            appendFile filenameEssenceSol (render lineWidth essenceSol ++ "\n\n")
                            when (outputFormat == JSON) $ do
                                essenceSol' <- toSimpleJSON essenceSol
                                appendFile filenameEssenceSolJSON (render lineWidth essenceSol')
                                appendFile filenameEssenceSolJSON  ("\n")
                            fmap (Right (modelPath, paramPath, Nothing) :)
                                 (srStdoutHandler args tr (solutionNumber+1) h)
srStdoutHandler _ _ _ _ = bug "srStdoutHandler"


srCleanUp :: Text -> sols -> Sh (Either [Doc] sols)
srCleanUp stdoutSR solutions = do
    stderrSR   <- lastStderr
    exitCodeSR <- lastExitCode
    let combinedSR = T.unlines [stdoutSR, stderrSR]
    if  | T.isInfixOf "Savile Row timed out." combinedSR ->
            return (Left ["Savile Row timed out."])
        | T.isInfixOf "where false" combinedSR ->
            return (Left [vcat [ "Invalid instance, a where statement evaluated to false."
                               , "(It can be an implicit where statement added by Conjure.)"
                               ]])
        | or [ T.isInfixOf "Exception in thread" combinedSR
             , T.isInfixOf "ERROR" combinedSR
             , T.isInfixOf "Sub-process exited with error code" combinedSR
             ] ->
             return (Left [vcat [ "Savile Row stdout:"    <+> pretty stdoutSR
                                , "Savile Row stderr:"    <+> pretty stderrSR
                                , "Savile Row exit-code:" <+> pretty exitCodeSR
                                ]])
        | exitCodeSR == 0 -> return (Right solutions)
        | otherwise ->
            return (Left [vcat [ "Savile Row stdout:"    <+> pretty stdoutSR
                               , "Savile Row stderr:"    <+> pretty stderrSR
                               , "Savile Row exit-code:" <+> pretty exitCodeSR
                               ]])


validateSolutionNoParam ::
    (?typeCheckerMode :: TypeCheckerMode) =>
    UI -> FilePath -> IO ()
validateSolutionNoParam Solve{..} solutionPath = do
    pp logLevel $ hsep ["Validating solution:", pretty solutionPath]
    essenceM <- readModelFromFile essence
    solution <- readParamOrSolutionFromFile solutionPath
    [essenceM2, solution2] <- ignoreLogs $ runNameGen () $ resolveNamesMulti [essenceM, solution]
    failToUserError $ ignoreLogs $ runNameGen () $ validateSolution essenceM2 def solution2
validateSolutionNoParam _ _ = bug "validateSolutionNoParam"


validateSolutionWithParams ::
    (?typeCheckerMode :: TypeCheckerMode) =>
    UI -> FilePath -> FilePath -> IO ()
validateSolutionWithParams Solve{..} solutionPath paramPath = do
    pp logLevel $ hsep ["Validating solution:", pretty paramPath, pretty solutionPath]
    essenceM <- readModelFromFile essence
    param    <- readParamOrSolutionFromFile paramPath
    solution <- readParamOrSolutionFromFile solutionPath
    [essenceM2, param2, solution2] <- ignoreLogs $ runNameGen () $ resolveNamesMulti [essenceM, param, solution]
    failToUserError $ ignoreLogs $ runNameGen () $ validateSolution essenceM2 param2 solution2
validateSolutionWithParams _ _ _ = bug "validateSolutionWithParams"


doIfNotCached
    :: (MonadIO m, Hashable h)
    => h                        -- thing to hash
    -> FilePath                 -- saved hashes file
    -> m a                      -- the result from cache
    -> m a                      -- the action
    -> m a                      -- the results and writing the new hashes in the file
doIfNotCached (show . hash -> h) savedHashesFile getResult act = do
    savedHashes <- liftIO $ readFileIfExists savedHashesFile
    let skip = Just h == savedHashes                -- skip if h was the hash in the file
    if skip
        then getResult
        else do
            res <- act
            liftIO $ writeFile savedHashesFile h
            return res


autoParallel :: [IO a] -> IO [a]
autoParallel = if numCapabilities > 1 then parallel else sequence


autoParallel_ :: [IO ()] -> IO ()
autoParallel_ = if numCapabilities > 1 then parallel_ else sequence_
<|MERGE_RESOLUTION|>--- conflicted
+++ resolved
@@ -31,15 +31,10 @@
 import Conjure.Language.ModelDiff ( modelDiffIO )
 import Conjure.Rules.Definition ( viewAuto, Strategy(..) )
 import Conjure.Process.Enumerate ( EnumerateDomain )
-<<<<<<< HEAD
-import Conjure.Process.ModelStrengthening ( strengthenModel )
 import Conjure.Process.Streamlining ( streamlining, streamliningToStdout )
 import Conjure.Language.NameResolution ( resolveNames, resolveNamesMulti )
-import Conjure.Process.Features ( calculateFeatures )
-=======
 import Conjure.Process.Boost ( boost )
 import Conjure.Language.NameResolution ( resolveNamesMulti )
->>>>>>> 6008fb16
 import Conjure.Language.ModelStats ( modelDeclarationsJSON )
 import Conjure.Language.AdHoc ( toSimpleJSON )
 
@@ -202,19 +197,8 @@
             | Declaration (FindOrGiven Given nm (DomainInt _ [RangeBounded lb ub])) <- mStatements genModel
             ]
     liftIO $ writeFile (genModelOut ++ ".irace") (essenceOutFileContents ++ "\n")
-<<<<<<< HEAD
-mainWithArgs Features{..} = do
-    essence1 <- readModelFromFile essence
-    param1 <- readParamOrSolutionFromFile param
-    [essence2, param2] <- ignoreLogs $ runNameGen () $ resolveNamesMulti [essence1, param1]
-    calculateFeatures essence2 param2
-mainWithArgs ModelStrengthening{..} =
-    readModelFromFile essence >>=
-      strengthenModel logLevel logRuleSuccesses >>=
-        writeModel lineWidth outputFormat (Just essenceOut)
 mainWithArgs Streamlining{..} = runNameGen essence
     (readModelFromFile essence >>= resolveNames >>= typeCheckModel >>= streamliningToStdout)
-=======
 mainWithArgs AutoIG{..} | generatorToIrace = do
     model <- readModelFromFile essence
     let
@@ -258,7 +242,6 @@
     runNameGen model $ do
         boosted <- boost logLevel logRuleSuccesses model
         writeModel lineWidth outputFormat Nothing boosted
->>>>>>> 6008fb16
 mainWithArgs config@Solve{..} = do
     -- some sanity checks
     (solverName, _smtLogicName) <- splitSolverName solver
