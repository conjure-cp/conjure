--- conflicted
+++ resolved
@@ -15,12 +15,7 @@
 import Conjure.UI.TranslateParameter ( translateParameter )
 import Conjure.UI.TranslateSolution ( translateSolution )
 import Conjure.UI.ValidateSolution ( validateSolution )
-<<<<<<< HEAD
 import Conjure.UI.TypeCheck ( typeCheckModel_StandAlone, typeCheckModel )
-import Conjure.UI.LogFollow ( refAnswers )
-=======
-import Conjure.UI.TypeCheck ( typeCheckModel_StandAlone )
->>>>>>> bbc2b755
 import Conjure.UI.Split ( outputSplittedModels, removeUnusedDecls )
 import Conjure.UI.VarSymBreaking ( outputVarSymBreaking )
 import Conjure.UI.ParameterGenerator ( parameterGenerator )
@@ -37,14 +32,10 @@
 import Conjure.Rules.Definition ( viewAuto, Strategy(..) )
 import Conjure.Process.Enumerate ( EnumerateDomain )
 import Conjure.Process.ModelStrengthening ( strengthenModel )
-<<<<<<< HEAD
 import Conjure.Process.Streamlining ( streamlining, streamliningToStdout )
 import Conjure.Language.NameResolution ( resolveNames, resolveNamesMulti )
-import Conjure.Language.ModelStats ( modelDomainsJSON )
-=======
-import Conjure.Language.NameResolution ( resolveNamesMulti )
 import Conjure.Language.ModelStats ( modelDeclarationsJSON )
->>>>>>> bbc2b755
+
 
 -- base
 import System.IO ( Handle, hSetBuffering, stdout, BufferMode(..) )
@@ -102,8 +93,8 @@
             Compact -> userErr1 "The Compact heuristic isn't supported for questions."
             _       -> return ()
 
-<<<<<<< HEAD
         let
+            parseCommaSeparated :: Read a => Doc -> String -> m (Maybe [a])
             parseCommaSeparated flag str =
                 if null str
                     then return Nothing
@@ -119,19 +110,7 @@
 
         responsesList <- parseCommaSeparated "--responses" responses
         generateStreamlinersList <- parseCommaSeparated "--generate-streamliners" generateStreamliners
-=======
-        responsesList <- do
-            if null responses
-                then return Nothing
-                else do
-                    let parts = splitOn "," responses
-                    let intParts = mapMaybe readMay parts
-                    if length parts == length intParts
-                        then return (Just intParts)
-                        else userErr1 $ vcat [ "Cannot parse the value for --responses."
-                                             , "Expected a comma separated list of integers."
-                                             , "But got:" <+> pretty responses
-                                             ]
+
         responsesRepresentationList <- do
             if null responsesRepresentation
                 then return Nothing
@@ -152,7 +131,6 @@
                                              , "Expected a comma separated list of variable name : integer pairs."
                                              , "But got:" <+> pretty responsesRepresentation
                                              ]
->>>>>>> bbc2b755
 
         return Config.Config
             { Config.outputDirectory            = outputDirectory
@@ -178,11 +156,8 @@
             , Config.smartFilenames             = smartFilenames
             , Config.lineWidth                  = lineWidth
             , Config.responses                  = responsesList
-<<<<<<< HEAD
+            , Config.responsesRepresentation    = responsesRepresentationList
             , Config.generateStreamliners       = generateStreamlinersList
-=======
-            , Config.responsesRepresentation    = responsesRepresentationList
->>>>>>> bbc2b755
             , Config.estimateNumberOfModels     = estimateNumberOfModels
             }
     
