--- conflicted
+++ resolved
@@ -78,99 +78,6 @@
                                  return
                                  (parseStrategy s)
 
-<<<<<<< HEAD
-    config <- do
-        strategyQ'                  <- parseStrategy_ strategyQ
-        strategyA'                  <- parseStrategy_ strategyA
-        representations'            <- maybe (return strategyA')       parseStrategy_ representations
-        representationsFinds'       <- maybe (return representations') parseStrategy_ representationsFinds
-        representationsGivens'      <- maybe (return Sparse          ) parseStrategy_ representationsGivens
-        representationsAuxiliaries' <- maybe (return representations') parseStrategy_ representationsAuxiliaries
-        representationsQuantifieds' <- maybe (return representations') parseStrategy_ representationsQuantifieds
-        representationsCuts'        <- maybe (return representations') parseStrategy_ representationsCuts
-
-        case fst (viewAuto strategyQ') of
-            Compact -> userErr1 "The Compact heuristic isn't supported for questions."
-            _       -> return ()
-
-        let
-            parseCommaSeparated :: Read a => Doc -> String -> m (Maybe [a])
-            parseCommaSeparated flag str =
-                if null str
-                    then return Nothing
-                    else do
-                        let parts = splitOn "," str
-                        let intParts = mapMaybe readMay parts
-                        if length parts == length intParts
-                            then return (Just intParts)
-                            else userErr1 $ vcat [ "Cannot parse the value for" <+> flag
-                                                 , "Expected a comma separated list of integers."
-                                                 , "But got:" <+> pretty str
-                                                 ]
-
-        responsesList <- parseCommaSeparated "--responses" responses
-        generateStreamlinersList <- parseCommaSeparated "--generate-streamliners" generateStreamliners
-
-        responsesRepresentationList <- do
-            if null responsesRepresentation
-                then return Nothing
-                else do
-                    let parts =
-                            [ case splitOn ":" pair of
-                                [nm, val] ->
-                                    case readMay val of
-                                        Just i -> Just (Name (stringToText nm), i)
-                                        Nothing -> Nothing
-                                _ -> Nothing
-                            | pair <- splitOn "," responsesRepresentation
-                            ]
-                    let partsJust = catMaybes parts
-                    if length parts == length partsJust
-                        then return (Just partsJust)
-                        else userErr1 $ vcat [ "Cannot parse the value for --responses-representation."
-                                             , "Expected a comma separated list of variable name : integer pairs."
-                                             , "But got:" <+> pretty responsesRepresentation
-                                             ]
-
-        return Config.Config
-            { Config.outputDirectory            = outputDirectory
-            , Config.logLevel                   = logLevel
-            , Config.verboseTrail               = verboseTrail
-            , Config.rewritesTrail              = rewritesTrail
-            , Config.logRuleFails               = logRuleFails
-            , Config.logRuleSuccesses           = logRuleSuccesses
-            , Config.logRuleAttempts            = logRuleAttempts
-            , Config.logChoices                 = logChoices
-            , Config.strategyQ                  = strategyQ'
-            , Config.strategyA                  = strategyA'
-            , Config.representations            = representations'
-            , Config.representationsFinds       = representationsFinds'
-            , Config.representationsGivens      = representationsGivens'
-            , Config.representationsAuxiliaries = representationsAuxiliaries'
-            , Config.representationsQuantifieds = representationsQuantifieds'
-            , Config.representationsCuts        = representationsCuts'
-            , Config.channelling                = channelling
-            , Config.representationLevels       = representationLevels
-            , Config.limitModels                = if limitModels == Just 0 then Nothing else limitModels
-            , Config.numberingStart             = numberingStart
-            , Config.smartFilenames             = smartFilenames
-            , Config.lineWidth                  = lineWidth
-            , Config.responses                  = responsesList
-            , Config.responsesRepresentation    = responsesRepresentationList
-            , Config.generateStreamliners       = generateStreamlinersList
-            , Config.estimateNumberOfModels     = estimateNumberOfModels
-            }
-    
-    runNameGen model $ do
-        modelWithStreamliners <-
-            case Config.generateStreamliners config of
-                Nothing -> return model
-                Just ix -> do
-                    streamliners <- pure model >>= resolveNames >>= typeCheckModel >>= streamlining
-                    let chosen = [ streamliner | (i, streamliner) <- zip [1..] streamliners, i `elem` ix ]
-                    return model { mStatements = mStatements model ++ [SuchThat [x | (_, (x, _)) <- chosen]] }
-        outputModels config modelWithStreamliners
-=======
         getConfig = do
             strategyQ'                  <- parseStrategy_ strategyQ
             strategyA'                  <- parseStrategy_ strategyA
@@ -201,6 +108,7 @@
                                                      ]
 
             responsesList <- parseCommaSeparated "--responses" responses
+            generateStreamlinersList <- parseCommaSeparated "--generate-streamliners" generateStreamliners
 
             responsesRepresentationList <- do
                 if null responsesRepresentation
@@ -248,6 +156,7 @@
                 , Config.lineWidth                  = lineWidth
                 , Config.responses                  = responsesList
                 , Config.responsesRepresentation    = responsesRepresentationList
+                , Config.generateStreamliners       = generateStreamlinersList
                 , Config.estimateNumberOfModels     = estimateNumberOfModels
                 }
 
@@ -257,8 +166,15 @@
     let
         conjuring = do
             config <- getConfig
-            runNameGen essenceM $ outputModels config essenceM
-
+            runNameGen essenceM $ do
+                modelWithStreamliners <-
+                    case Config.generateStreamliners config of
+                        Nothing -> return essenceM
+                        Just ix -> do
+                            streamliners <- pure essenceM >>= resolveNames >>= typeCheckModel >>= streamlining
+                            let chosen = [ streamliner | (i, streamliner) <- zip [1..] streamliners, i `elem` ix ]
+                            return essenceM { mStatements = mStatements essenceM ++ [SuchThat [x | (_, (x, _)) <- chosen]] }
+                outputModels config modelWithStreamliners
     doIfNotCached          -- start the show!
         ( sort (mStatements essenceM)
         -- when the following flags change, invalidate hash
@@ -283,12 +199,12 @@
           , limitTime
           , outputFormat
           )
+        , generateStreamliners
         )
         (outputDirectory </> ".conjure-checksum")
         (pp logLevel "Using cached models.")
         conjuring
 
->>>>>>> 50acd0a1
 mainWithArgs TranslateParameter{..} = do
     when (null eprime      ) $ userErr1 "Mandatory field --eprime"
     when (null essenceParam) $ userErr1 "Mandatory field --essence-param"
