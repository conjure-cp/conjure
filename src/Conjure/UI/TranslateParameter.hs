--- conflicted
+++ resolved
@@ -116,11 +116,7 @@
                                             ]
                                         else return $ Just (n, d, TypedConstant c cTy)
                         else return $ Just (n, d, v)
-<<<<<<< HEAD
-            | (n, d) <- essenceGivens' ++ [ (n, DomainInt Nothing []) | n <- generatedLettingNames ]
-=======
             | (n, d) <- essenceGivens' ++ [ (n, DomainInt NoTag []) | n <- generatedLettingNames ]
->>>>>>> 6bf7a72f
             ]
     logDebug $ "[essenceGivensAndLettings ]" <+> vcat [ vcat [ "name    :" <+> pretty n
                                                              , "domain  :" <+> pretty d
