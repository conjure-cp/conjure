{-# LANGUAGE Rank2Types #-}
{-# LANGUAGE TupleSections #-}
{-# LANGUAGE QuasiQuotes #-}
{-# LANGUAGE ViewPatterns #-}
{-# LANGUAGE RecordWildCards #-}

module Conjure.UI.Model
    ( outputModels
    , Strategy(..), Config(..), parseStrategy
    , nbUses
    ) where

import Conjure.Prelude
import Conjure.Bug
import Conjure.UserError
import Conjure.Language.Definition
import Conjure.Language.Expression.Internal.Generated ()
import Conjure.Language.Domain
import Conjure.Language.Type
import Conjure.Language.Pretty
import Conjure.Language.CategoryOf
import Conjure.Language.TypeOf
import Conjure.Compute.DomainOf
import Conjure.Language.Lenses
import Conjure.Language.TH ( essence )
import Conjure.Language.Expression.Op
import Conjure.Language.ModelStats ( modelInfo )
import Conjure.Language.Instantiate ( instantiateExpression, trySimplify )
import Conjure.Process.AddNeighbourhoods ( addNeighbourhoods )
import Conjure.Process.Sanity ( sanityChecks )
import Conjure.Process.Enums ( removeEnumsFromModel )
import Conjure.Process.Unnameds ( removeUnnamedsFromModel )
import Conjure.Process.FiniteGivens ( finiteGivens )
import Conjure.Process.LettingsForComplexInDoms ( lettingsForComplexInDoms
                                                , inlineLettingDomainsForDecls
                                                , removeDomainLettings
                                                )
import Conjure.Process.AttributeAsConstraints ( attributeAsConstraints, mkAttributeToConstraint )
import Conjure.Process.InferAttributes ( inferAttributes )
import Conjure.Process.DealWithCuts ( dealWithCuts )
import Conjure.Process.Enumerate ( EnumerateDomain )
import Conjure.Language.NameResolution ( resolveNames, resolveNamesX )
import Conjure.UI.TypeCheck ( typeCheckModel, typeCheckModel_StandAlone )
import Conjure.UI.LogFollow ( logFollow, storeChoice )
import Conjure.UI ( OutputFormat(..) )
import Conjure.UI.IO ( writeModel )
import Conjure.UI.NormaliseQuantified ( distinctQuantifiedVars )

import Conjure.Representations
    ( downX1, downD, reprOptions, getStructurals
    , reprsStandardOrderNoLevels, reprsStandardOrder, reprsSparseOrder
    )

import Conjure.Rules.Definition

import qualified Conjure.Rules.Vertical.Tuple as Vertical.Tuple
import qualified Conjure.Rules.Vertical.Record as Vertical.Record
import qualified Conjure.Rules.Vertical.Variant as Vertical.Variant
import qualified Conjure.Rules.Vertical.Matrix as Vertical.Matrix

import qualified Conjure.Rules.Horizontal.Set as Horizontal.Set
import qualified Conjure.Rules.Vertical.Set.Explicit as Vertical.Set.Explicit
import qualified Conjure.Rules.Vertical.Set.ExplicitVarSizeWithDummy as Vertical.Set.ExplicitVarSizeWithDummy
import qualified Conjure.Rules.Vertical.Set.ExplicitVarSizeWithFlags as Vertical.Set.ExplicitVarSizeWithFlags
import qualified Conjure.Rules.Vertical.Set.ExplicitVarSizeWithMarker as Vertical.Set.ExplicitVarSizeWithMarker
import qualified Conjure.Rules.Vertical.Set.Occurrence as Vertical.Set.Occurrence

import qualified Conjure.Rules.Horizontal.MSet as Horizontal.MSet
import qualified Conjure.Rules.Vertical.MSet.ExplicitWithFlags as Vertical.MSet.ExplicitWithFlags
import qualified Conjure.Rules.Vertical.MSet.ExplicitWithRepetition as Vertical.MSet.ExplicitWithRepetition

import qualified Conjure.Rules.Horizontal.Function as Horizontal.Function
import qualified Conjure.Rules.Vertical.Function.Function1D as Vertical.Function.Function1D
import qualified Conjure.Rules.Vertical.Function.Function1DPartial as Vertical.Function.Function1DPartial
import qualified Conjure.Rules.Vertical.Function.FunctionND as Vertical.Function.FunctionND
import qualified Conjure.Rules.Vertical.Function.FunctionNDPartial as Vertical.Function.FunctionNDPartial
import qualified Conjure.Rules.Vertical.Function.FunctionAsRelation as Vertical.Function.FunctionAsRelation

import qualified Conjure.Rules.Horizontal.Sequence as Horizontal.Sequence
import qualified Conjure.Rules.Vertical.Sequence.ExplicitBounded as Vertical.Sequence.ExplicitBounded

import qualified Conjure.Rules.Horizontal.Relation as Horizontal.Relation
import qualified Conjure.Rules.Vertical.Relation.RelationAsMatrix as Vertical.Relation.RelationAsMatrix
import qualified Conjure.Rules.Vertical.Relation.RelationAsSet as Vertical.Relation.RelationAsSet

import qualified Conjure.Rules.Horizontal.Partition as Horizontal.Partition
import qualified Conjure.Rules.Vertical.Partition.PartitionAsSet as Vertical.Partition.PartitionAsSet
import qualified Conjure.Rules.Vertical.Partition.Occurrence as Vertical.Partition.Occurrence

import qualified Conjure.Rules.Horizontal.PartitionSequence as Horizontal.PartitionSequence
import qualified Conjure.Rules.Vertical.PartitionSequence.PartitionSequenceAsSet as Vertical.PartitionSequence.PartitionSequenceAsSet

import qualified Conjure.Rules.BubbleUp as BubbleUp
import qualified Conjure.Rules.DontCare as DontCare
import qualified Conjure.Rules.TildeOrdering as TildeOrdering

-- base
import System.IO ( hFlush, stdout )
import Data.IORef ( IORef, newIORef, readIORef, writeIORef )
import System.IO.Unsafe ( unsafePerformIO )


-- uniplate
import Data.Generics.Uniplate.Zipper ( hole, replaceHole )
import Data.Generics.Uniplate.Zipper as Zipper ( right, up )

-- pipes
import Pipes ( Producer, await, yield, (>->), cat )
import qualified Pipes.Prelude as Pipes ( foldM )


outputModels
    :: (MonadIO m, MonadFail m, MonadLog m, NameGen m, EnumerateDomain m, MonadUserError m)
    => Config
    -> Model
    -> m ()
outputModels config model = do

    liftIO $ writeIORef recordedResponses (responses config)

    -- Savile Row does not support ' characters in identifiers
    -- We could implement a workaround where we insert a marker (like __PRIME__) for each ' character
    -- and recover these after a solution is found.
    -- But this will be too hairy, instead we will reject such identifiers for now.
    -- If somebody really needs to use a ' character as part of an identifier, we can revisit this decision.
    let
        primeyIdentifiers = catMaybes
            [ if '\'' `elem` textToString identifier
                then Just identifier
                else Nothing
            | Declaration decl <- mStatements model
            , Name identifier <- universeBi decl
            ]
    unless (null primeyIdentifiers) $ userErr1 $ vcat
        ["Identifiers cannot contain a quotation mark character in them:" <+> prettyList id "," primeyIdentifiers]

    let dir = outputDirectory config
    liftIO $ createDirectoryIfMissing True dir

    let
        limitModelsIfNeeded = maybe Pipes.cat limitModelsNeeded (limitModels config)
        limitModelsNeeded 0 = return ()
        limitModelsNeeded n = do
            x <- Pipes.await
            Pipes.yield x
            case x of
                Left {} -> limitModelsNeeded n              -- yielded a log, still n models to produce
                Right{} -> limitModelsNeeded (n-1)          -- yielded a model, produce n-1 more models

        each i logOrModel =
            case logOrModel of
                Left (l,msg) -> do
                    log l msg
                    return i
                Right eprime -> do
                    let gen =
                            if smartFilenames config
                                then [ choice
                                     | (_question, choice, numOptions) <-
                                             eprime |> mInfo |> miTrailCompact
                                     , numOptions > 1
                                     ] |> map (('_':) . show)
                                       |> concat
                                else padLeft 6 '0' (show i)
                    let filename = dir </> "model" ++ gen ++ ".eprime"
                    writeModel (lineWidth config) Plain (Just filename) eprime
                    return (i+1)

    Pipes.foldM each
                (return (numberingStart config))
                (const $ return ())
                (toCompletion config model
                    >-> limitModelsIfNeeded)


toCompletion
    :: forall m . (MonadIO m, MonadFail m, NameGen m, EnumerateDomain m)
    => Config
    -> Model
    -> Producer LogOrModel m ()
toCompletion config m = do
<<<<<<< HEAD
    m2 <- prologue config m
=======
    m2 <- prologue m
>>>>>>> 799b787b
    namegenst <- exportNameGenState
    let m2Info = mInfo m2
    let m3 = m2 { mInfo = m2Info { miStrategyQ = strategyQ config
                                 , miStrategyA = strategyA config
                                 , miNameGenState = namegenst
                                 } }
    logDebug $ modelInfo m3
    loopy (StartOver m3)
    where
        driver :: Driver
        driver = strategyToDriver config

        loopy :: ModelWIP -> Producer LogOrModel m ()
        loopy modelWIP = do
            logDebug $ "[loopy]" <+> pretty (modelWIPOut modelWIP)     -- TODO: pretty ModelWIP directly
            qs <- remainingWIP config modelWIP
            if null qs
                then do
                    let model = modelWIPOut modelWIP
                    model' <- epilogue model
                    yield (Right model')
                else do
                    nextModels <- driver qs
                    mapM_ loopy nextModels


-- | If a rule is applied at a position P, the MonadZipper will be retained focused at that location
--   and new rules will be tried using P as the top of the zipper-tree.
--   The whole model (containing P too) will be tried later for completeness.
remainingWIP
    :: (MonadFail m, MonadLog m, NameGen m, EnumerateDomain m)
    => Config
    -> ModelWIP
    -> m [Question]
remainingWIP config (StartOver model)
    | Just modelZipper <- mkModelZipper model = do
        qs <- remaining config modelZipper (mInfo model)
        return qs
    | otherwise = return []
remainingWIP config wip@(TryThisFirst modelZipper info) = do
    qs <- remaining config modelZipper info
    case (null qs, Zipper.right modelZipper, Zipper.up modelZipper) of
        (False, _, _)  -> return qs                                         -- not null, return
        (_, Just r, _) -> remainingWIP config (TryThisFirst r info)         -- there is a sibling to the right
        (_, _, Just u) -> remainingWIP config (TryThisFirst u info)         -- there is a parent
        _              -> remainingWIP config (StartOver (modelWIPOut wip)) -- we are done here,
                                                                            -- start-over the whole model in case
                                                                            -- something on the left needs attention.


remaining
    :: (MonadFail m, MonadLog m, NameGen m, EnumerateDomain m)
    => Config
    -> ModelZipper
    -> ModelInfo
    -> m [Question]
remaining config modelZipper minfo = do
    -- note: the call to getQuestions can update the NameGen state
    importNameGenState (minfo |> miNameGenState)
    questions <- getQuestions config modelZipper
    namegenst0 <- exportNameGenState
    forM questions $ \ (focus, answers0) -> do
        answers1 <- forM answers0 $ \ (ruleName, RuleResult{..}) -> do
            importNameGenState namegenst0
<<<<<<< HEAD
            ruleResultExpr <- fmap fixRelationProj ruleResult
=======
            ruleResultExpr <- ruleResult
            -- ruleResultExpr <- fmap fixRelationProj ruleResult   -- TODO: do we need the fixRelationProj?
>>>>>>> 799b787b
            let fullModelBeforeHook = replaceHole ruleResultExpr focus
            let mtyBefore = typeOf (hole focus)
            let mtyAfter  = typeOf ruleResultExpr
            case (mtyBefore, mtyAfter) of
                (Right tyBefore, Right tyAfter) ->
                    unless (typesUnify [tyBefore, tyAfter]) $
                        bug $ vcat
                                [ "Rule application changes type:" <+> pretty ruleName
                                , "Before:" <+> pretty (hole focus)
                                , "After :" <+> pretty ruleResultExpr
                                , "Type before:" <+> pretty tyBefore
                                , "Type after :" <+> pretty tyAfter
                                ]
                (Left msg, _) -> bug $ vcat
                                [ "Type error before rule application:" <+> pretty ruleName
                                , "Before:" <+> pretty (hole focus)
                                , "After :" <+> pretty ruleResultExpr
                                , "Error :" <+> pretty msg
                                ]
                (_, Left msg) -> bug $ vcat
                                [ "Type error after rule application:" <+> pretty ruleName
                                , "Before:" <+> pretty (hole focus)
                                , "After :" <+> pretty ruleResultExpr
                                , "Error :" <+> pretty msg
                                ]

            fullModelAfterHook <- case ruleResultHook of
                Nothing   -> do
                    namegenst <- exportNameGenState
                    return (TryThisFirst fullModelBeforeHook minfo { miNameGenState = namegenst })
                Just hook -> do
                    namegenst1 <- exportNameGenState
                    let m1 = fromModelZipper fullModelBeforeHook minfo { miNameGenState = namegenst1 }
                    m2 <- hook m1
                    namegenst2 <- exportNameGenState
                    let m3 = m2 { mInfo = (mInfo m2) { miNameGenState = namegenst2 } }
                    return (StartOver m3)

            return
                ( Answer
                    { aText = ruleName <> ":" <+> ruleResultDescr
                    , aRuleName = ruleName
                    , aBefore = hole focus
                    , aAnswer = ruleResultExpr
                    , aFullModel = fullModelAfterHook
                    }
                , ruleResultType
                )
        let qTypes = map snd answers1
        qType' <- if all (head qTypes ==) (tail qTypes)
                    then return (head qTypes)
                    else bug "Rules of different rule kinds applicable, this is a bug."
        return Question
            { qType = qType'
            , qHole = hole focus
            , qAscendants = tail (ascendants focus)
            , qAnswers = map fst answers1
            }


-- | Computes all applicable questions.
--   strategyQ == PickFirst is special-cased for performance.
getQuestions
    :: (MonadLog m, MonadFail m, NameGen m, EnumerateDomain m)
    => Config
    -> ModelZipper
    -> m [(ModelZipper, [(Doc, RuleResult m)])]
getQuestions config modelZipper | strategyQ config == PickFirst = maybeToList <$>
    let
        loopLevels :: Monad m => [m (Maybe a)] -> m (Maybe a)
        loopLevels [] = return Nothing
        loopLevels (a:as) = do bs <- a
                               case bs of
                                   Nothing -> loopLevels as
                                   Just {} -> return bs

        processLevel :: (MonadFail m, MonadLog m, NameGen m, EnumerateDomain m)
                     => [Rule]
                     -> m (Maybe (ModelZipper, [(Doc, RuleResult m)]))
        processLevel rulesAtLevel =
            let
                go [] = return Nothing
                go (x:xs) = do
                     ys <- applicableRules config rulesAtLevel x
                     if null ys
                         then go xs
                         else return (Just (x, ys))
            in
                go (allContextsExceptReferences modelZipper)
    in
        loopLevels (map processLevel (allRules config))
getQuestions config modelZipper =
    let
        loopLevels :: Monad m => [m [a]] -> m [a]
        loopLevels [] = return []
        loopLevels (a:as) = do bs <- a
                               if null bs
                                   then loopLevels as
                                   else return bs

        processLevel :: (MonadFail m, MonadLog m, NameGen m, EnumerateDomain m)
                     => [Rule]
                     -> m [(ModelZipper, [(Doc, RuleResult m)])]
        processLevel rulesAtLevel =
            fmap catMaybes $ forM (allContextsExceptReferences modelZipper) $ \ x -> do
                ys <- applicableRules config rulesAtLevel x
                return $ if null ys
                            then Nothing
                            else Just (x, ys)
    in
        loopLevels (map processLevel (allRules config))


strategyToDriver :: Config -> Driver
strategyToDriver config questions = do
    let optionsQ =
            [ (doc, q)
            | (n, q) <- zip allNats questions
            , let doc =
                    vcat $ ("Question" <+> pretty n <> ":" <+> pretty (qHole q))
                         : [ nest 4 ("Context #" <> pretty i <> ":" <+> pretty c)
                           | (i,c) <- zip allNats (qAscendants q)
                           ]
            ]
    pickedQs <- executeStrategy optionsQ (strategyQ config)
    fmap concat $ forM pickedQs $ \ (pickedQNumber, pickedQDescr, pickedQ) -> do
        let optionsA =
                [ (doc, a)
                | (n, a) <- zip allNats (qAnswers pickedQ)
                , let doc =
                        nest 4 $ "Answer" <+> pretty n <> ":" <+> vcat [ pretty (aText a)
                                                                       , pretty (aAnswer a) ]
                ]
        let strategyA' = case qType pickedQ of
                ChooseRepr            -> representations
                ChooseRepr_Find       -> representationsFinds
                ChooseRepr_Given      -> representationsGivens
                ChooseRepr_Auxiliary  -> representationsAuxiliaries
                ChooseRepr_Quantified -> representationsQuantifieds
                ChooseRepr_Cut        -> representationsCuts
                ExpressionRefinement  -> strategyA
        pickedAs <- executeAnswerStrategy config pickedQ optionsA (strategyA' config)
        return
            [ theModel
            | (pickedANumber, pickedADescr, pickedA) <- pickedAs
            , let upd = addToTrail
                            config
                            (strategyQ  config) pickedQNumber                   pickedQDescr
                            (strategyA' config) pickedANumber (length optionsA) pickedADescr
                            (aText pickedA)
                            (aBefore pickedA)
                            (aAnswer pickedA)
            , let theModel = updateModelWIPInfo upd (aFullModel pickedA)
            ]


recordedResponses :: IORef (Maybe [Int])
{-# NOINLINE recordedResponses #-}
recordedResponses = unsafePerformIO (newIORef Nothing)


executeStrategy :: (MonadIO m, MonadLog m) => [(Doc, a)] -> Strategy -> m [(Int, Doc, a)]
executeStrategy [] _ = bug "executeStrategy: nothing to choose from"
executeStrategy [(doc, option)] (viewAuto -> (_, True)) = do
    logDebug ("Picking the only option:" <+> doc)
    return [(1, doc, option)]
executeStrategy options@((doc, option):_) (viewAuto -> (strategy, _)) =
    case strategy of
        Auto _      -> bug "executeStrategy: Auto"
        PickFirst   -> do
            logDebug ("Picking the first option:" <+> doc)
            return [(1, doc, option)]
        Sparse     -> do
            logDebug ("Picking the first option (in sparse order):" <+> doc)
            return [(1, doc, option)]
        PickAll     -> return [ (i,d,o) | (i,(d,o)) <- zip [1..] options ]
        Interactive -> liftIO $ do
            print (vcat (map fst options))
            let
                nextRecordedResponse :: IO (Maybe Int)
                nextRecordedResponse = do
                    mres <- readIORef recordedResponses
                    case mres of
                        Just (next:rest) -> do
                            writeIORef recordedResponses (Just rest)
                            return (Just next)
                        _ -> return Nothing

                pickIndex :: IO Int
                pickIndex = do
                    mrecorded <- nextRecordedResponse
                    case mrecorded of
                        Just recorded -> do
                            putStrLn ("Response: " ++ show recorded)
                            return recorded
                        Nothing -> do
                            putStr "Pick option: "
                            hFlush stdout
                            line <- getLine
                            case (line, readMay line) of
                                ("", _) -> return 1
                                (_, Just lineInt) | lineInt >= 1 && lineInt <= length options -> return lineInt
                                (_, Nothing) -> do
                                    putStrLn "Enter an integer value."
                                    pickIndex
                                (_, Just _) -> do
                                    print $ pretty $ "Enter a value between 1 and" <+> pretty (length options)
                                    pickIndex

            pickedIndex <- pickIndex
            let (pickedDescr, picked) = at options (pickedIndex - 1)
            return [(pickedIndex, pickedDescr, picked)]
        AtRandom -> do
            let nbOptions = length options
            pickedIndex <- liftIO $ randomRIO (1, nbOptions)
            let (pickedDescr, picked) = at options (pickedIndex - 1)
            logDebug ("Randomly picking option #" <> pretty pickedIndex <+> "out of" <+> pretty nbOptions)
            return [(pickedIndex, pickedDescr, picked)]
        Compact -> bug "executeStrategy: Compact"
        FollowLog -> bug "executeStrategy: FollowLog"


executeAnswerStrategy :: (MonadIO m, MonadLog m)
                      => Config -> Question -> [(Doc, Answer)] -> Strategy -> m [(Int, Doc, Answer)]
executeAnswerStrategy _  _ [] _ = bug "executeStrategy: nothing to choose from"
executeAnswerStrategy config q [(doc, option)] (viewAuto -> (_, True)) = do
    logDebug ("Picking the only option:" <+> doc)
    c <- storeChoice config q option
    return [(1, doc, c)]
executeAnswerStrategy config question options st@(viewAuto -> (strategy, _)) =
    case strategy of
        Compact -> do
            let (n,(doc,c)) = minimumBy (compactCompareAnswer `on` (snd . snd)) (zip [1..] options)
            c' <- storeChoice config question c
            return [(n, doc, c')]
        FollowLog -> logFollow config question options
        AtRandom -> do
          [(n, doc, ans0)] <- executeStrategy options st
          ans1             <- storeChoice config question ans0
          return [(n, doc, ans1)]
        _  -> do
          cs <- executeStrategy options st
          forM cs $ \ (n, d, c) -> do
              c' <- storeChoice config question c
              return (n, d, c')


compactCompareAnswer :: Answer -> Answer -> Ordering
compactCompareAnswer = comparing (expressionDepth . aAnswer)
    where
        expressionDepth :: Data a => a -> Int
        expressionDepth x = 1 + maximum (0 : map expressionDepth (children x))


addToTrail
    :: Config
    -> Strategy -> Int ->        Doc
    -> Strategy -> Int -> Int -> Doc
    -> Doc -> Expression -> Expression
    -> ModelInfo -> ModelInfo
addToTrail Config{..}
           questionStrategy questionNumber                 questionDescr
           answerStrategy   answerNumber   answerNumbers   answerDescr
           ruleDescr oldExpr newExpr
           oldInfo = newInfo
    where
        newInfo = oldInfo { miTrailCompact  = (questionNumber, answerNumber, answerNumbers)
                                            : miTrailCompact oldInfo
                          , miTrailVerbose  = if verboseTrail
                                                    then theA : theQ : miTrailVerbose oldInfo
                                                    else []
                          , miTrailRewrites = if rewritesTrail
                                                    then theRewrite : miTrailRewrites oldInfo
                                                    else []
                          }
        theQ = Decision
            { dDescription = map (stringToText . renderWide)
                $ ("Question #" <> pretty questionNumber)
                : ("  (Using strategy:" <+> pretty (show questionStrategy) <> ")")
                : map pretty (lines (renderWide questionDescr))
            , dDecision = questionNumber
            , dNumOptions = Nothing
            }
        theA = Decision
            { dDescription = map (stringToText . renderWide)
                $ ("Answer #" <> pretty answerNumber <+> "out of" <+> pretty (show answerNumbers))
                : ("  (Using strategy:" <+> pretty (show answerStrategy) <> ")")
                : map pretty (lines (renderWide answerDescr))
            , dDecision = answerNumber
            , dNumOptions = Just answerNumbers
            }
        theRewrite = TrailRewrites
            { trRule   = stringToText $ renderWide ruleDescr
            , trBefore = map stringToText $ lines $ renderWide $ pretty oldExpr
            , trAfter  = map stringToText $ lines $ renderWide $ pretty newExpr
            }


-- | Add a true-constraint, for every decision variable (whether it is used or not in the model) and
--                          for every parameter (that is not used in the model).
--   A true-constraint has no effect, other than forcing Conjure to produce a representation.
--   It can be used to make sure that a declaration doesn't get lost (if it isn't used anywhere in the model)
--   It can also be used to produce "extra" representations (if it is used in the model)
addTrueConstraints :: Model -> Model
addTrueConstraints m =
    let
        mkTrueConstraint forg nm dom = Op $ MkOpTrue $ OpTrue (Reference nm (Just (DeclNoRepr forg nm dom NoRegion)))
        trueConstraints = [ mkTrueConstraint forg nm d
                          | (Declaration (FindOrGiven forg nm d), after) <- withAfter (mStatements m)
                          , forg == Find || (forg == Given && nbUses nm after == 0)
                          ]
    in
        m { mStatements = mStatements m ++ [SuchThat trueConstraints] }


reverseTrails :: Model -> Model
reverseTrails m =
    let
        oldInfo = mInfo m
        newInfo = oldInfo { miTrailCompact  = reverse (miTrailCompact  oldInfo)
                          , miTrailVerbose  = reverse (miTrailVerbose  oldInfo)
                          , miTrailRewrites = reverse (miTrailRewrites oldInfo)
                          }
    in
        m { mInfo = newInfo }


oneSuchThat :: Model -> Model
oneSuchThat m = m { mStatements = onStatements (mStatements m) }

    where

        onStatements :: [Statement] -> [Statement]
        onStatements xs =
            let
                (suchThats0, objectives, others) = xs |> map collect |> mconcat
                suchThats = suchThats0
                      |> map breakConjunctions                         -- break top level /\'s
                      |> mconcat
                      |> filter (/= Constant (ConstantBool True))      -- remove top level true's
                      |> nub                                           -- uniq
            in
                others ++ objectives ++ [SuchThat (combine suchThats)]

        collect :: Statement -> ( [Expression]                  -- SuchThats
                                , [Statement]                   -- Objectives
                                , [Statement]                   -- other statements
                                )
        collect (SuchThat s) = (s, [], [])
        collect s@Objective{} = ([], [s], [])
        collect s = ([], [], [s])

        combine :: [Expression] -> [Expression]
        combine xs = if null xs
                        then [Constant (ConstantBool True)]
                        else xs

        breakConjunctions :: Expression -> [Expression]
        breakConjunctions p@(Op (MkOpAnd (OpAnd x))) =
            case listOut x of
                Nothing -> [p] -- doesn't contain a list
                Just xs -> concatMap breakConjunctions xs
        breakConjunctions x = [x]


emptyMatrixLiterals :: Model -> Model
emptyMatrixLiterals model =
    let
        f (TypeList ty) = TypeMatrix TypeInt ty
        f x = x
    in
        model { mStatements = mStatements model |> transformBi f }


inlineDecVarLettings :: Model -> Model
inlineDecVarLettings model =
    let
        inline p@(Reference nm _) = do
            x <- gets (lookup nm)
            return (fromMaybe p x)
        inline p = return p

        statements = catMaybes
                        $ flip evalState []
                        $ forM (mStatements model)
                        $ \ st ->
            case st of
                Declaration (Letting nm x)
                    | categoryOf x == CatDecision
                    -> modify ((nm,x) :) >> return Nothing
                -- The following doesn't work when the identifier is used in a domain
                -- Declaration (Letting nm x@Reference{})
                --     -> modify ((nm,x) :) >> return Nothing
                _ -> Just <$> transformBiM inline st
    in
        model { mStatements = statements }


updateDeclarations :: (MonadUserError m, MonadFail m, NameGen m, EnumerateDomain m) => Model -> m Model
updateDeclarations model = do
    let
        representations = model |> mInfo |> miRepresentations

        onEachStatement (inStatement, afters) =
            case inStatement of
                Declaration (FindOrGiven forg nm _) -> do
                    let
                        -- the refined domains for the high level declaration
                        domains = [ d | (n, d) <- representations, n == nm ]
                    nub <$> concatMapM (onEachDomain forg nm) domains
                Declaration (GivenDomainDefnEnum name) -> return
                    [ Declaration (FindOrGiven Given (name `mappend` "_EnumSize") (DomainInt [])) ]
                Declaration (Letting nm x)             -> do
                    let usedAfter = nbUses nm afters > 0
                    let isRefined = (0 :: Int) == sum
                                            [ case y of 
                                                Constant (ConstantAbstract AbsLitMatrix{}) -> 0
                                                Constant ConstantAbstract{} -> 1
                                                AbstractLiteral AbsLitMatrix{} -> 0
                                                AbstractLiteral{} -> 1
                                                _ -> 0
                                            | y <- universe x ]
                    return [inStatement | and [usedAfter, isRefined]]
                Declaration LettingDomainDefnEnum{}    -> return []
                Declaration LettingDomainDefnUnnamed{} -> return []
                SearchOrder orders -> do
                    orders' <- forM orders $ \case
                        BranchingOn nm -> do
                            let domains = [ d | (n, d) <- representations, n == nm ]
                            outNames <- concatMapM (onEachDomainSearch nm) domains
                            return $ map BranchingOn $ nub outNames
                        Cut{} -> bug "updateDeclarations, Cut shouldn't be here"
                    return [ SearchOrder (concat orders') ]
                SNS_Group groupName vars -> do
                    let
                        go vars1 = do
                            vars2 <- fmap concat $ forM vars1 $ \ v -> do
                                mvs <- runMaybeT (downX1 v)
                                case mvs of
                                    Just vs | length vs > 0 -> return vs
                                    _ -> return [v]
                            if vars1 == vars2
                                then return vars1
                                else go vars2
                    vars' <- go vars
                    return [SNS_Group groupName vars']
                SNS_Out_Neighbourhood name sizeVarName activationVarName groupName vars -> do
                    let
                        go vars1 = do
                            vars2 <- fmap concat $ forM vars1 $ \ v -> do
                                mvs <- runMaybeT (downX1 v)
                                case mvs of
                                    Just vs | length vs > 0 -> return vs
                                    _ -> return [v]
                            if vars1 == vars2
                                then return vars1
                                else go vars2
                    vars' <- go vars
                    return [SNS_Out_Neighbourhood name sizeVarName activationVarName groupName vars']

                -- -- SNS_Neighbourhood name groupName sizeVarName sizeVarDomain body -> do
                -- SNS_Neighbourhood name activationVarName sizeVarName vars -> do
                --     let
                --         go vars1 = do
                --             vars2 <- fmap concat $ forM vars1 $ \ v -> do
                --                 mvs <- runMaybeT (downX1 v)
                --                 case mvs of
                --                     Just vs | length vs > 0 -> return vs
                --                     _ -> return [v]
                --             if vars1 == vars2
                --                 then return vars1
                --                 else go vars2
                --     vars' <- go vars
                --     return [SNS_Neighbourhood name activationVarName sizeVarName vars']
                _ -> return [inStatement]

        onEachDomain forg nm domain =
            runExceptT (downD (nm, domain)) >>= \case
                Left err -> bug err
                Right outs -> forM outs $ \ (n, d) -> do
                    d' <- transformBiM trySimplify $ forgetRepr d
                    return $ Declaration (FindOrGiven forg n d')

        onEachDomainSearch nm domain =
            runExceptT (downD (nm, domain)) >>= \case
                Left err -> bug err
                Right outs -> return [ n
                                     | (n, _) <- outs
                                     ]

    statements <- concatMapM onEachStatement (withAfter (mStatements model))
    return model { mStatements = statements }


-- | checking whether any `Reference`s with `DeclHasRepr`s are left in the model
checkIfAllRefined :: MonadFail m => Model -> m Model
checkIfAllRefined m | Just modelZipper <- mkModelZipper m = do             -- we exclude the mInfo here
    let returnMsg x = return
            $ ""
            : ("Not refined:" <+> pretty (hole x))
            : [ nest 4 ("Context #" <> pretty i <> ":" <+> pretty c)
              | (i, c) <- zip allNats (tail (ascendants x))
              ]

    fails <- fmap concat $ forM (allContextsExceptReferences modelZipper) $ \ x ->
                case hole x of
                    Reference _ (Just (DeclHasRepr _ _ dom))
                        | not (isPrimitiveDomain dom) ->
                        return $ ""
                               : ("Not refined:" <+> pretty (hole x))
                               : ("Domain     :" <+> pretty dom)
                               : [ nest 4 ("Context #" <> pretty i <> ":" <+> pretty c)
                                 | (i, c) <- zip allNats (tail (ascendants x))
                                 ]
                    Constant (ConstantAbstract AbsLitMatrix{}) -> return []
                    Constant ConstantAbstract{} -> returnMsg x
                    AbstractLiteral AbsLitMatrix{} -> return []
                    AbstractLiteral{} -> returnMsg x
                    WithLocals{} -> returnMsg x
                    Comprehension _ stmts -> do
                        decisionConditions <-
                            fmap catMaybes $ forM stmts $ \ stmt -> case stmt of
                                Condition c ->
                                    if categoryOf c >= CatDecision
                                        then return (Just c)
                                        else return Nothing
                                _ -> return Nothing
                        comprehensionLettings <-
                            fmap catMaybes $ forM stmts $ \ stmt -> case stmt of
                                ComprehensionLetting{} -> return (Just stmt)
                                _ -> return Nothing
                        msg <- case (decisionConditions, comprehensionLettings) of
                            ([], []) -> return Nothing
                            (_ , []) -> return $ Just ["Comprehension contains decision expressions as conditions."]
                            ([], _ ) -> return $ Just ["Comprehension contains local lettings."]
                            (_ , _ ) -> return $ Just [ "Comprehension contains decision expressions as conditions,"
                                                      , "                   and local lettings."
                                                      ]
                        case msg of
                            Nothing   -> return []
                            Just msg' -> return $ msg'
                                                ++ [ nest 4 (pretty (hole x)) ]
                                                ++ [ nest 4 ("Context #" <> pretty i <> ":" <+> pretty c)
                                                   | (i, c) <- zip allNats (tail (ascendants x))
                                                   ]
                    _ -> return []
    unless (null fails) (bug (vcat fails))
    return m
checkIfAllRefined m = return m


-- | checking whether any undefined values creeped into the final model
checkIfHasUndefined :: MonadFail m => Model -> m Model
checkIfHasUndefined m  | Just modelZipper <- mkModelZipper m = do
    let returnMsg x = return
            $ ""
            : ("Undefined value in the final model:" <+> pretty (hole x))
            : [ nest 4 ("Context #" <> pretty i <> ":" <+> pretty c)
              | (i, c) <- zip allNats (tail (ascendants x))
              ]

    fails <- fmap concat $ forM (allContextsExceptReferences modelZipper) $ \ x ->
                case hole x of
                    Constant ConstantUndefined{} -> returnMsg x
                    _ -> return []
    unless (null fails) (bug (vcat fails))
    return m
checkIfHasUndefined m = return m


topLevelBubbles :: (MonadFail m, MonadUserError m, NameGen m) => Model -> m Model
topLevelBubbles m = do
    let
        onStmt (SuchThat xs) = onExprs xs
        onStmt (Where    xs) = concatMapM onWheres xs
        onStmt (Objective obj (WithLocals h locals)) =
            case locals of
                AuxiliaryVars          locs -> (           locs  ++ [Objective obj h] ) |> onStmts
                DefinednessConstraints locs -> ( [SuchThat locs] ++ [Objective obj h] ) |> onStmts
        onStmt (Declaration decl) =
            let
                f (WithLocals h locs) = tell [locs] >> return h
                f x = return x

                (decl', locals) = runWriter (transformBiM f decl)

                conv :: InBubble -> [Statement]
                conv (AuxiliaryVars locs) = locs
                conv (DefinednessConstraints locs) = [SuchThat locs]

                newStmts :: [Statement]
                newStmts = concatMap conv locals
            in
                if null newStmts
                    then return [Declaration decl]
                    else onStmts (newStmts ++ [Declaration decl'])
        onStmt s = return [s]

        -- a where that has a bubble at the top-most level will be replaced
        -- with a Comprehension. this is to avoid creating a where with decision variables inside.
        onWheres (WithLocals h (DefinednessConstraints locals)) =
            return $ map (Where . return) (locals ++ [h])
        onWheres (WithLocals h (AuxiliaryVars locals)) = do
            let (localfinds, gens) = mconcat
                    [ case local of
                        Declaration (FindOrGiven LocalFind nm dom) ->
                            ([nm], [Generator (GenDomainNoRepr (Single nm) dom)])
                        SuchThat xs ->
                            ([], map Condition xs)
                        _ -> bug ("topLevelBubbles.onWheres:" <+> pretty local)
                    | local <- locals
                    ]
            let forgetReprsOfLocalFinds (Reference nm _) | nm `elem` localfinds = Reference nm Nothing
                forgetReprsOfLocalFinds x = descend forgetReprsOfLocalFinds x
            let out = Comprehension h gens
            out' <- resolveNamesX (forgetReprsOfLocalFinds out)
            return [Where [out']]
        onWheres x = return [Where [x]]

        onExpr (WithLocals h (AuxiliaryVars          locals)) = (          locals  ++ [SuchThat [h]]) |> onStmts
        onExpr (WithLocals h (DefinednessConstraints locals)) = ([SuchThat locals] ++ [SuchThat [h]]) |> onStmts
        onExpr x = return [SuchThat [x]]

        onStmts = concatMapM onStmt
        onExprs = concatMapM onExpr

    statements' <- onStmts (mStatements m)
    return m { mStatements = statements' }


sliceThemMatrices :: Monad m => Model -> m Model
sliceThemMatrices model = do
    let
        -- nothing stays with a matrix type
        -- we are doing this top down
        -- when we reach a matrix-typed expression, we know it needs to be sliced
        -- we descend otherwise
        -- we also descend into components of the matrix-typed expression during slicing
        onExpr :: Monad m => Expression -> m Expression
        onExpr p = do
            let isIndexedMatrix = do
                    (m, is) <- match opMatrixIndexing p
                    tyM     <- typeOf m
                    return (m, is, tyM)
            case isIndexedMatrix of
                Nothing -> descendM onExpr p
                Just (m, is, tyM) -> do
                    let nestingLevel (TypeMatrix _ a) = 1 + nestingLevel a
                        nestingLevel (TypeList     a) = 1 + nestingLevel a
                        nestingLevel _ = 0 :: Int
                    let howMany = nestingLevel tyM - length is
                    let unroll a 0 = a
                        unroll a i = make opSlicing (unroll a (i-1)) Nothing Nothing
                    m'  <- descendM onExpr m
                    is' <- mapM onExpr is
                    let p' = make opMatrixIndexing m' is'
                    return $ unroll p' howMany

    statements <- descendBiM onExpr (mStatements model)
    return model { mStatements = statements }


removeExtraSlices :: Monad m => Model -> m Model
removeExtraSlices model = do
    let
        -- a slice at the end of a chain of slices & indexings
        -- does no good in Essence and should be removed
        onExpr :: Monad m => Expression -> m Expression
        onExpr (match opSlicing -> Just (m,_,_)) = onExpr m
        onExpr p@(match opIndexing -> Just _) = return p
        onExpr p = descendM onExpr p

    statements <- descendBiM onExpr (mStatements model)
    return model { mStatements = statements }


convertSNSNeighbourhood :: (MonadFail m, MonadLog m, MonadUserError m, NameGen m, EnumerateDomain m) => Model -> m Model
convertSNSNeighbourhood model
    | let hasSNS = not $ null [ () | SNS_Neighbourhood{} <- mStatements model ]
    , hasSNS = do

    statements <- concatForM (mStatements model) $ \case

        SNS_Neighbourhood neigName groupName sizeVarName sizeVarDomain body0 -> do

            Model _ body _ <- topLevelBubbles (Model def body0 def)

            let liftName n = mconcat [neigName, "_", n]

            let activationVarName = liftName "activation"
            let activationVar = Reference activationVarName Nothing

            -- implication
            (bodyVars, bodyConstraints) <- fmap mconcat $ forM body $ \case
                SuchThat xs -> return ([], xs)
                Declaration (FindOrGiven f name domain) | f `elem` [Find, LocalFind] -> return ([(name, domain)], [])
                st -> userErr1 $ "Unsupported statement type inside a neighbourhood:" <++> pretty st

            let liftAllNames =
                    transform
                        (\ p -> case p of
                            Reference nm _ | nm `elem` (sizeVarName : [name | (name, _) <- bodyVars]) ->
                                Reference (liftName nm) Nothing
                            _ -> p
                        )

            let
                liftImply (WithLocals b (AuxiliaryVars st)) =
                    WithLocals (liftImply b) (AuxiliaryVars (map liftImplySt st))
                liftImply x = [essence| &activationVar -> &x |]

                liftImplySt (SuchThat xs) =
                    let xsConjunction = make opAnd $ fromList xs
                    in  SuchThat [ [essence| &activationVar -> &xsConjunction |] ]
                liftImplySt s = s

            let outBody = map (liftAllNames . liftImply) bodyConstraints

            let sizeVar = Reference (liftName sizeVarName)
                                    (Just (DeclNoRepr LocalFind (liftName sizeVarName) sizeVarDomain NoRegion))
            let localVars = [ Reference (liftName name)
                                        (Just (DeclNoRepr LocalFind (liftName name) domain NoRegion))
                            | (name, domain) <- bodyVars ]
            let localVarsTuple = AbstractLiteral $ AbsLitTuple (sizeVar : localVars)
            dontCareLocalVars <- DontCare.handleDontCares [essence| dontCare(&localVarsTuple) |]

            let outSNS = SNS_Out_Neighbourhood neigName (liftName sizeVarName) activationVarName groupName localVars

            return $ [ Declaration (FindOrGiven Find (liftName name) domain) | (name, domain) <- bodyVars ]
                  ++ [ Declaration (FindOrGiven Find activationVarName DomainBool)
                     , Declaration (FindOrGiven Find (liftName sizeVarName) sizeVarDomain)
                     , SuchThat outBody
                     , outSNS
                     ]
                  ++ [ SuchThat [ [essence| (! &activationVar) -> &dontCareLocalVars |] ] ]

        st -> return [st]

    resolveNames model { mStatements = statements }

convertSNSNeighbourhood model = return model


addIncumbentVariables :: Monad m => Model -> m Model
addIncumbentVariables model
    | let hasSNS = not $ null $ [ () | st <- mStatements model
                                     , case st of
                                         SNS_Group{} -> True
                                         SNS_Neighbourhood{} -> True
                                         SNS_Out_Neighbourhood{} -> True
                                         SNS_Out_IncumbentMapping{} -> True
                                         _ -> False
                                ]
    , hasSNS = do
    let
        appendIncumbent :: Name -> Name
        appendIncumbent nm = mappend "incumbent_" nm

        washIncumbent p =
            case match opIncumbent p of
                Nothing -> descendM washIncumbent p
                Just q  -> applyWash q

        applyWash p@(Reference _ (Just (Alias _))) = return p
        applyWash p@(Reference nm _) = do
            if categoryOf p == CatDecision
                then do
                    tell [nm]
                    return (Reference (appendIncumbent nm) Nothing)
                else return p
        applyWash (match opIndexing -> Just (m,i)) = do
            m' <- applyWash m
            return (make opIndexing m' i)
        applyWash what = bug (pretty (show what))

    (stWashed, originalsWithDups)  <- runWriterT $ descendBiM washIncumbent (mStatements model)
    let originals = nub originalsWithDups
    stIncumbentsDeclared <- forM stWashed $ \ st ->
        case st of
            Declaration (FindOrGiven Find nm domain) | nm `elem` originals ->
                return [ st
                       , Declaration (FindOrGiven Find (appendIncumbent nm) domain)
                       ]
            _ -> return [st]

    return model { mStatements = concat stIncumbentsDeclared
                              ++ [SNS_Out_IncumbentMapping originals (map appendIncumbent originals) ] }

addIncumbentVariables model = return model


prologue :: (MonadFail m, MonadLog m, NameGen m, EnumerateDomain m) => Config -> Model -> m Model
prologue config model = do
    void $ typeCheckModel_StandAlone model
    return model                      >>= logDebugId "[input]"
    >>= attributeAsConstraints        >>= logDebugId "[attributeAsConstraints]"
    >>= inferAttributes               >>= logDebugId "[inferAttributes]"
    >>= inlineLettingDomainsForDecls  >>= logDebugId "[inlineLettingDomainsForDecls]"
    >>= lettingsForComplexInDoms      >>= logDebugId "[lettingsForComplexInDoms]"
    >>= distinctQuantifiedVars        >>= logDebugId "[distinctQuantifiedVars]"
    >>= return . initInfo             >>= logDebugId "[initInfo]"
    >>= removeUnnamedsFromModel       >>= logDebugId "[removeUnnamedsFromModel]"
    >>= removeEnumsFromModel          >>= logDebugId "[removeEnumsFromModel]"
    >>= finiteGivens                  >>= logDebugId "[finiteGivens]"
    >>= resolveNames                  >>= logDebugId "[resolveNames]"
    >>= return . initInfo_Lettings    >>= logDebugId "[initInfo_Lettings]"
    >>= removeDomainLettings          >>= logDebugId "[removeDomainLettings]"
    >>= typeCheckModel                >>= logDebugId "[typeCheckModel]"
    >>= categoryChecking              >>= logDebugId "[categoryChecking]"
    >>= sanityChecks                  >>= logDebugId "[sanityChecks]"
    >>= dealWithCuts                  >>= logDebugId "[dealWithCuts]"
    >>= removeExtraSlices             >>= logDebugId "[removeExtraSlices]"
    >>= return . addTrueConstraints   >>= logDebugId "[addTrueConstraints]"
    >>= addNeighbourhoods config      >>= logDebugId "[addNeighbourhoods]"


epilogue :: (MonadFail m, MonadLog m, NameGen m, EnumerateDomain m, MonadUserError m) => Model -> m Model
epilogue model = return model
                                      >>= logDebugId "[epilogue]"
    >>= updateDeclarations            >>= logDebugId "[updateDeclarations]"
    >>= convertSNSNeighbourhood       >>= logDebugId "[convertSNSNeighbourhood]"
    >>= addIncumbentVariables         >>= logDebugId "[addIncumbentVariables]"
    >>= return . inlineDecVarLettings >>= logDebugId "[inlineDecVarLettings]"
    >>= topLevelBubbles               >>= logDebugId "[topLevelBubbles]"
    >>= checkIfAllRefined             >>= logDebugId "[checkIfAllRefined]"
    >>= checkIfHasUndefined           >>= logDebugId "[checkIfHasUndefined]"
    >>= sliceThemMatrices             >>= logDebugId "[sliceThemMatrices]"
    >>= return . emptyMatrixLiterals  >>= logDebugId "[emptyMatrixLiterals]"
    >>= return . reverseTrails        >>= logDebugId "[reverseTrails]"
    >>= return . oneSuchThat          >>= logDebugId "[oneSuchThat]"
    >>= return . languageEprime       >>= logDebugId "[languageEprime]"


applicableRules
    :: forall m n . ( MonadUserError n, MonadLog n, NameGen n, EnumerateDomain n
                    , MonadUserError m, MonadLog m, NameGen m, EnumerateDomain m, MonadFail m
                    )
    => Config
    -> [Rule]
    -> ModelZipper
    -> n [(Doc, RuleResult m)]
applicableRules Config{..} rulesAtLevel x = do
    let logAttempt = if logRuleAttempts  then logInfo else const (return ())
    let logFail    = if logRuleFails     then logInfo else const (return ())
    let logSuccess = if logRuleSuccesses then logInfo else const (return ())

    mys <- sequence [ do logAttempt ("attempting rule" <+> rName r <+> "on" <+> pretty (hole x))
                         applied <- runExceptT $ runReaderT (rApply r x (hole x)) x
                         return (rName r, applied)
                    | r <- rulesAtLevel ]
    forM_ mys $ \ (rule, my) ->
        case my of
            Left  failed -> unless ("N/A" `isPrefixOf` show failed) $ logFail $ vcat
                [ " rule failed:" <+> rule
                , "          on:" <+> pretty (hole x)
                , "     message:" <+> failed
                ]
            Right ys     -> logSuccess $ vcat
                [ "rule applied:" <+> rule
                , "          on:" <+> pretty (hole x)
                , "     message:" <+> vcat (map ruleResultDescr ys)
                ]
    return [ (name, res {ruleResult = ruleResult'})
           | (name, Right ress) <- mys
           , res <- ress
           , let ruleResult' = do
                    rResult <- ruleResult res
                    case (hole x, rResult) of
                        (Reference nm1 _, Reference nm2 _)
                            | name /= "choose-repr"
                            , nm1 == nm2 -> bug $ vcat
                            [ "Rule applied inside a Reference."
                            , "Rule              :" <+> pretty name
                            , "Rule input        :" <+> pretty (hole x)
                            , "Rule output       :" <+> pretty rResult
                            , "Rule input  (show):" <+> pretty (show (hole x))
                            , "Rule output (show):" <+> pretty (show rResult)
                            ]
                        _ -> return ()
                    merr <- runExceptT (resolveNamesX rResult)
                    case merr of
                        Left err -> bug $ vcat
                            [ "Name resolution failed after rule application."
                            , "Rule              :" <+> pretty name
                            , "Rule input        :" <+> pretty (hole x)
                            , "Rule output       :" <+> pretty rResult
                            , "Rule input  (show):" <+> pretty (show (hole x))
                            , "Rule output (show):" <+> pretty (show rResult)
                            , "The error         :" <+> err
                            ]
                        Right r  -> return r
           ]


allRules :: Config -> [[Rule]]
allRules config =
    [ [ rule_FullEvaluate
      ]
    , [ rule_PartialEvaluate
      ]
    , paramRules
    , [ rule_ChooseRepr                 config
      , rule_ChooseReprForComprehension config
      , rule_ChooseReprForLocals        config
      ]
    , [ rule_Xor_To_Sum
      ]
    , verticalRules
    , horizontalRules
    ] ++ otherRules
      ++ delayedRules


-- | For information that can be readily pulled out from parameters.
--   Some things are easier when everything involved is a param.
--   These rules aren't necessary for correctness, but they can help remove some verbose expressions from the output.
--   Make Savile Row happier so it makes us happier. :)
paramRules :: [Rule]
paramRules =
    [ Horizontal.Set.rule_Param_MinOfSet
    , Horizontal.Set.rule_Param_MaxOfSet
    , Horizontal.Set.rule_Param_Card
    , Horizontal.Function.rule_Param_DefinedRange
    , Horizontal.Relation.rule_Param_Card
    ]

verticalRules :: [Rule]
verticalRules =
    [ Vertical.Tuple.rule_Tuple_Eq
    , Vertical.Tuple.rule_Tuple_Neq
    , Vertical.Tuple.rule_Tuple_Leq
    , Vertical.Tuple.rule_Tuple_Lt
    , Vertical.Tuple.rule_Tuple_DotLeq
    , Vertical.Tuple.rule_Tuple_DotLt
    , Vertical.Tuple.rule_Tuple_TildeLeq
    , Vertical.Tuple.rule_Tuple_TildeLt
    , Vertical.Tuple.rule_Tuple_Index

    , Vertical.Record.rule_Record_Eq
    , Vertical.Record.rule_Record_Neq
    , Vertical.Record.rule_Record_Leq
    , Vertical.Record.rule_Record_Lt
    , Vertical.Record.rule_Record_DotLeq
    , Vertical.Record.rule_Record_DotLt
    , Vertical.Record.rule_Record_Index

    , Vertical.Variant.rule_Variant_Eq
    , Vertical.Variant.rule_Variant_Neq
    , Vertical.Variant.rule_Variant_Leq
    , Vertical.Variant.rule_Variant_Lt
    , Vertical.Variant.rule_Variant_DotLeq
    , Vertical.Variant.rule_Variant_DotLt
    , Vertical.Variant.rule_Variant_Index
    , Vertical.Variant.rule_Variant_Active

    , Vertical.Matrix.rule_Comprehension_Literal
    , Vertical.Matrix.rule_ModifierAroundIndexedMatrixLiteral
    -- , Vertical.Matrix.rule_QuantifierAroundIndexedMatrixLiteral
    , Vertical.Matrix.rule_Comprehension_LiteralIndexed
    , Vertical.Matrix.rule_Comprehension_Nested
    , Vertical.Matrix.rule_Comprehension_Hist
    , Vertical.Matrix.rule_Comprehension_ToSet
    -- , Vertical.Matrix.rule_Comprehension_ToSet2
    , Vertical.Matrix.rule_Matrix_Eq
    , Vertical.Matrix.rule_Matrix_Neq
    , Vertical.Matrix.rule_Matrix_Leq_Primitive
    , Vertical.Matrix.rule_Matrix_Leq_Decompose
    , Vertical.Matrix.rule_Matrix_Lt_Primitive
    , Vertical.Matrix.rule_Matrix_Lt_Decompose
    , Vertical.Matrix.rule_Matrix_DotLeq_Decompose
    , Vertical.Matrix.rule_Matrix_DotLt_Decompose
    , Vertical.Matrix.rule_IndexingIdentical

    , Vertical.Set.Explicit.rule_Min
    , Vertical.Set.Explicit.rule_Max
    , Vertical.Set.Explicit.rule_Card
    , Vertical.Set.Explicit.rule_Comprehension
    , Vertical.Set.Explicit.rule_PowerSet_Comprehension
    , Vertical.Set.Explicit.rule_frameUpdate
    , Vertical.Set.ExplicitVarSizeWithDummy.rule_Comprehension
    , Vertical.Set.ExplicitVarSizeWithDummy.rule_PowerSet_Comprehension
    , Vertical.Set.ExplicitVarSizeWithDummy.rule_frameUpdate
    , Vertical.Set.ExplicitVarSizeWithFlags.rule_Comprehension
    , Vertical.Set.ExplicitVarSizeWithFlags.rule_PowerSet_Comprehension
    , Vertical.Set.ExplicitVarSizeWithFlags.rule_frameUpdate
    , Vertical.Set.ExplicitVarSizeWithMarker.rule_Card
    , Vertical.Set.ExplicitVarSizeWithMarker.rule_Comprehension
    , Vertical.Set.ExplicitVarSizeWithMarker.rule_PowerSet_Comprehension
    , Vertical.Set.ExplicitVarSizeWithMarker.rule_frameUpdate
    , Vertical.Set.Occurrence.rule_Comprehension
    , Vertical.Set.Occurrence.rule_PowerSet_Comprehension
    , Vertical.Set.Occurrence.rule_In
    , Vertical.Set.Occurrence.rule_frameUpdate

    , Vertical.MSet.ExplicitWithFlags.rule_Comprehension
    , Vertical.MSet.ExplicitWithFlags.rule_Freq

    , Vertical.MSet.ExplicitWithRepetition.rule_Comprehension

    , Vertical.Function.Function1D.rule_Comprehension
    , Vertical.Function.Function1D.rule_Comprehension_Defined
    , Vertical.Function.Function1D.rule_Image

    , Vertical.Function.Function1DPartial.rule_Comprehension
    , Vertical.Function.Function1DPartial.rule_Image_NotABool
    , Vertical.Function.Function1DPartial.rule_Image_Bool
    , Vertical.Function.Function1DPartial.rule_InDefined

    , Vertical.Function.FunctionND.rule_Comprehension
    , Vertical.Function.FunctionND.rule_Comprehension_Defined
    , Vertical.Function.FunctionND.rule_Image

    , Vertical.Function.FunctionNDPartial.rule_Comprehension
    , Vertical.Function.FunctionNDPartial.rule_Image_NotABool
    , Vertical.Function.FunctionNDPartial.rule_Image_Bool
    , Vertical.Function.FunctionNDPartial.rule_InDefined

    , Vertical.Function.FunctionAsRelation.rule_Comprehension
    , Vertical.Function.FunctionAsRelation.rule_Image_Eq

    , Vertical.Sequence.ExplicitBounded.rule_Comprehension
    , Vertical.Sequence.ExplicitBounded.rule_Card
    , Vertical.Sequence.ExplicitBounded.rule_Image_Bool
    , Vertical.Sequence.ExplicitBounded.rule_Image_NotABool

    , Vertical.Relation.RelationAsMatrix.rule_Comprehension
    , Vertical.Relation.RelationAsMatrix.rule_Image

    , Vertical.Relation.RelationAsSet.rule_Comprehension

    , Vertical.Partition.PartitionAsSet.rule_Comprehension
    , Vertical.Partition.Occurrence.rule_Comprehension

    , Vertical.PartitionSequence.PartitionSequenceAsSet.rule_Comprehension

    ]

horizontalRules :: [Rule]
horizontalRules =
    [ Horizontal.Set.rule_Comprehension_Literal
    , Horizontal.Set.rule_Eq
    , Horizontal.Set.rule_Neq
    , Horizontal.Set.rule_DotLeq
    , Horizontal.Set.rule_DotLt
    , Horizontal.Set.rule_Subset
    , Horizontal.Set.rule_SubsetEq
    , Horizontal.Set.rule_Supset
    , Horizontal.Set.rule_SupsetEq
    , Horizontal.Set.rule_In
    , Horizontal.Set.rule_Card
    , Horizontal.Set.rule_CardViaFreq
    , Horizontal.Set.rule_Intersect
    , Horizontal.Set.rule_Union
    , Horizontal.Set.rule_Difference
    , Horizontal.Set.rule_PowerSet_Comprehension
    , Horizontal.Set.rule_PowerSet_Difference
    , Horizontal.Set.rule_MaxMin
    -- , Horizontal.Set.rule_frameUpdate

    , Horizontal.MSet.rule_Comprehension_Literal
    , Horizontal.MSet.rule_Comprehension_ToSet_Literal
    , Horizontal.MSet.rule_Eq
    , Horizontal.MSet.rule_Neq
    , Horizontal.MSet.rule_DotLeq
    , Horizontal.MSet.rule_DotLt
    , Horizontal.MSet.rule_Subset
    , Horizontal.MSet.rule_SubsetEq
    , Horizontal.MSet.rule_Supset
    , Horizontal.MSet.rule_SupsetEq
    , Horizontal.MSet.rule_Freq
    , Horizontal.MSet.rule_In
    , Horizontal.MSet.rule_Card
    , Horizontal.MSet.rule_MaxMin

    , Horizontal.Function.rule_Comprehension_Literal
    , Horizontal.Function.rule_Image_Bool
    , Horizontal.Function.rule_Image_BoolMatrixIndexed
    , Horizontal.Function.rule_Image_BoolTupleIndexed
    , Horizontal.Function.rule_Image_Int
    , Horizontal.Function.rule_Image_IntMatrixIndexed
    , Horizontal.Function.rule_Image_IntTupleIndexed
    , Horizontal.Function.rule_Image_Matrix_LexLhs
    , Horizontal.Function.rule_Image_Matrix_LexRhs

    , Horizontal.Function.rule_Comprehension_Image
    , Horizontal.Function.rule_Comprehension_ImageSet
    , Horizontal.Function.rule_Eq
    , Horizontal.Function.rule_Neq
    , Horizontal.Function.rule_DotLeq
    , Horizontal.Function.rule_DotLt
    , Horizontal.Function.rule_Subset
    , Horizontal.Function.rule_SubsetEq
    , Horizontal.Function.rule_Supset
    , Horizontal.Function.rule_SupsetEq
    , Horizontal.Function.rule_Inverse
    , Horizontal.Function.rule_Card
    , Horizontal.Function.rule_Comprehension_PreImage
    , Horizontal.Function.rule_Comprehension_Defined
    , Horizontal.Function.rule_Comprehension_Range
    , Horizontal.Function.rule_In
    , Horizontal.Function.rule_Restrict_Image
    , Horizontal.Function.rule_Restrict_Comprehension
    , Horizontal.Function.rule_Comprehension_Defined_Size
    , Horizontal.Function.rule_Comprehension_Range_Size
    , Horizontal.Function.rule_Defined_Intersect
    , Horizontal.Function.rule_DefinedOrRange_Union
    , Horizontal.Function.rule_DefinedOrRange_Difference

    , Horizontal.Sequence.rule_Comprehension_Literal
    , Horizontal.Sequence.rule_Image_Bool
    , Horizontal.Sequence.rule_Image_Int
    , Horizontal.Sequence.rule_Comprehension_Image
    , Horizontal.Sequence.rule_Image_Literal_Bool
    , Horizontal.Sequence.rule_Image_Literal_Int
    , Horizontal.Sequence.rule_Eq
    , Horizontal.Sequence.rule_Eq_Comprehension
    , Horizontal.Sequence.rule_Neq
    , Horizontal.Sequence.rule_DotLeq
    , Horizontal.Sequence.rule_DotLt
    , Horizontal.Sequence.rule_Subset
    , Horizontal.Sequence.rule_SubsetEq
    , Horizontal.Sequence.rule_Supset
    , Horizontal.Sequence.rule_SupsetEq
    , Horizontal.Sequence.rule_Card
    , Horizontal.Sequence.rule_Comprehension_PreImage
    , Horizontal.Sequence.rule_Comprehension_Defined
    , Horizontal.Sequence.rule_Comprehension_Range
    , Horizontal.Sequence.rule_In
    , Horizontal.Sequence.rule_Restrict_Image
    , Horizontal.Sequence.rule_Restrict_Comprehension
    , Horizontal.Sequence.rule_Substring
    , Horizontal.Sequence.rule_Subsequence

    , Horizontal.Relation.rule_Comprehension_Literal
    , Horizontal.Relation.rule_Comprehension_Projection
    , Horizontal.Relation.rule_PowerSet_Comprehension
    , Horizontal.Relation.rule_Image
    , Horizontal.Relation.rule_In
    , Horizontal.Relation.rule_Eq
    , Horizontal.Relation.rule_Neq
    , Horizontal.Relation.rule_DotLeq
    , Horizontal.Relation.rule_DotLt
    , Horizontal.Relation.rule_Subset
    , Horizontal.Relation.rule_SubsetEq
    , Horizontal.Relation.rule_Supset
    , Horizontal.Relation.rule_SupsetEq
    , Horizontal.Relation.rule_Card

    , Horizontal.Partition.rule_Comprehension_Literal
    , Horizontal.Partition.rule_Eq
    , Horizontal.Partition.rule_Neq
    , Horizontal.Partition.rule_DotLeq
    , Horizontal.Partition.rule_DotLt
    , Horizontal.Partition.rule_Together
    , Horizontal.Partition.rule_Apart
    , Horizontal.Partition.rule_Party
    , Horizontal.Partition.rule_Participants
    , Horizontal.Partition.rule_Card
    , Horizontal.Partition.rule_In

    , Horizontal.PartitionSequence.rule_Comprehension_Literal
    , Horizontal.PartitionSequence.rule_Eq
    , Horizontal.PartitionSequence.rule_Neq
    , Horizontal.PartitionSequence.rule_DotLeq
    , Horizontal.PartitionSequence.rule_DotLt
    , Horizontal.PartitionSequence.rule_Together
    , Horizontal.PartitionSequence.rule_Apart
    , Horizontal.PartitionSequence.rule_Party
    , Horizontal.PartitionSequence.rule_Participants
    , Horizontal.PartitionSequence.rule_Card
    , Horizontal.PartitionSequence.rule_In

    ]

otherRules :: [[Rule]]
otherRules =
    [
        [ TildeOrdering.rule_BoolInt
        , TildeOrdering.rule_MSet
        , TildeOrdering.rule_ViaMSet
        , TildeOrdering.rule_TildeLeq
        ]
    ,
        [ DontCare.rule_Bool
        , DontCare.rule_Int
        , DontCare.rule_Tuple
        , DontCare.rule_Record
        , DontCare.rule_Variant
        , DontCare.rule_Matrix
        , DontCare.rule_Abstract
        ]
    ,
        [ BubbleUp.rule_MergeNested
        , BubbleUp.rule_ToAnd
        , BubbleUp.rule_ToMultiply_HeadOfIntComprehension
        , BubbleUp.rule_NotBoolYet
        , BubbleUp.rule_ConditionInsideGeneratorDomain
        , BubbleUp.rule_LiftVars
        ]
    ,
        [ rule_TrueIsNoOp
        , rule_FlattenOf1D
        , rule_Decompose_AllDiff

        , rule_GeneratorsFirst

        , rule_DomainCardinality
        , rule_DomainMinMax

        , rule_Pred
        , rule_Succ

        , rule_ComplexAbsPat

        , rule_AttributeToConstraint

        , rule_QuantifierShift
        , rule_QuantifierShift2
        , rule_QuantifierShift3

        , rule_DotLt_IntLike
        , rule_DotLeq_IntLike
        ]

    ,   [ rule_Comprehension_Simplify
        ]

    ,   [ rule_InlineConditions
        , rule_InlineConditions_AllDiff
        , rule_InlineConditions_MaxMin
        ]
    ]

-- | These rules depend on other rules firing first.
delayedRules :: [[Rule]]
delayedRules =
    [
        [ Vertical.Matrix.rule_Comprehension_Singleton
        , Vertical.Matrix.rule_Comprehension_SingletonDomain
        , Vertical.Matrix.rule_Concatenate_Singleton
        , Vertical.Matrix.rule_MatrixIndexing
        ]
    ,   [ rule_ReducerToComprehension
        ]
    ]


rule_ChooseRepr :: Config -> Rule
rule_ChooseRepr config = Rule "choose-repr" (const theRule) where

    theRule (Reference nm (Just (DeclNoRepr forg _ inpDom region))) | forg `elem` [Find, Given, CutFind] = do
        let reprsWhichOrder
                | (forg, representationsGivens config) == (Given, Sparse) = reprsSparseOrder
                | representationLevels config == False                    = reprsStandardOrderNoLevels
                | otherwise                                               = reprsStandardOrder
        domOpts <- reprOptions reprsWhichOrder inpDom
        when (null domOpts) $
            bug $ "No representation matches this beast:" <++> pretty inpDom
        let options =
                [ RuleResult { ruleResultDescr = msg
                             , ruleResultType = case forg of
                                    Find    -> ChooseRepr_Find
                                    Given   -> ChooseRepr_Given
                                    CutFind -> ChooseRepr_Cut
                                    _       -> bug "rule_ChooseRepr ruleResultType"
                             , ruleResult = return out
                             , ruleResultHook = Just hook
                             }
                | dom <- domOpts
                , let msg = "Choosing representation for" <+> pretty nm <> ":" <++> pretty dom
                , let out = Reference nm (Just (DeclHasRepr forg nm dom))
                , let hook = mkHook (channelling config) forg nm dom region
                ]
        return options
    theRule _ = na "rule_ChooseRepr"

    mkHook
        :: ( MonadLog m
           , MonadFail m
           , NameGen m
           , EnumerateDomain m
           )
        => Bool
        -> FindOrGiven
        -> Name
        -> Domain HasRepresentation Expression
        -> Region
        -> Model
        -> m Model
    mkHook useChannelling   -- whether to use channelling or not
           forg             -- find or given
           name             -- name of the original declaration
           domain           -- domain with representation selected
           region           -- the region of the Reference we are working on
           model = do
        let

            representations     = model |> mInfo |> miRepresentations
            representationsTree = model |> mInfo |> miRepresentationsTree
                                        |> concatMap (\ (n, ds) -> map (n,) ds )

            usedBefore = (name, reprTree domain) `elem` representationsTree

            mkStructurals :: (MonadLog m, MonadFail m, NameGen m, EnumerateDomain m)
                          => m [Expression]
            mkStructurals = do
                let ref = Reference name (Just (DeclHasRepr forg name domain))
                logDebugVerbose $ "Generating structural constraints for:" <+> vcat [pretty ref, pretty domain]
                structurals <- getStructurals downX1 domain >>= \ gen -> gen ref
                logDebugVerbose $ "Before name resolution:" <+> vcat (map pretty structurals)
                resolved    <- mapM resolveNamesX structurals     -- re-resolving names
                logDebugVerbose $ "After  name resolution:" <+> vcat (map pretty resolved)
                return resolved

            addStructurals :: (MonadLog m, MonadFail m, NameGen m, EnumerateDomain m)
                           => Model -> m Model
            addStructurals
                | forg == Given = return
                | usedBefore = return
                | otherwise = \ m -> do
                    structurals <- mkStructurals
                    return $ if null structurals
                        then m
                        else m { mStatements = mStatements m ++ [SuchThat structurals] }

            channels =
                [ make opEq this that
                | (n, d) <- representations
                , n == name
                , let this = Reference name (Just (DeclHasRepr forg name domain))
                , let that = Reference name (Just (DeclHasRepr forg name d))
                ]

            addChannels
                | forg == Given = return
                | usedBefore = return
                | null channels = return
                | otherwise = \ m -> return
                    m { mStatements = mStatements m ++ [SuchThat channels] }

            recordThis
                | usedBefore = return
                | otherwise = \ m ->
                let
                    oldInfo = mInfo m
                    newInfo = oldInfo
                        { miRepresentations     =  representations     ++ [(name, domain)]
                        , miRepresentationsTree = (representationsTree ++ [(name, reprTree domain)])
                                                |> sortBy (comparing fst)
                                                |> groupBy ((==) `on` fst)
                                                |> map (\ grp -> (fst (head grp), map snd grp) )
                        }
                in  return m { mInfo = newInfo }

            fixReprForAllOthers
                | useChannelling = return           -- no-op, if channelling=yes
                | otherwise = \ m ->
                let
                    f (Reference nm _)
                        | nm == name
                        = Reference nm (Just (DeclHasRepr forg name domain))
                    f x = x
                in
                    return m { mStatements = transformBi f (mStatements m) }

            fixReprForSameRegion
                | region == NoRegion = return       -- no-op, if we aren't in a particular region
                | otherwise = \ m ->
                let
                    f (Reference nm (Just (DeclNoRepr _ _ _ region')))
                        | nm == name
                        , region' == region
                        = Reference nm (Just (DeclHasRepr forg name domain))
                    f x = x
                in
                    return m { mStatements = transformBi f (mStatements m) }


        logDebugVerbose $ vcat
            [ "Name        :" <+> pretty name
            , "Previously  :" <+> vcat [ pretty (show d) | (n,d) <- representations, n == name ]
            , "This guy    :" <+> pretty (show domain)
            , "usedBefore? :" <+> pretty usedBefore
            ]

        return model
            >>= addStructurals       -- unless usedBefore: add structurals
            >>= addChannels          -- for each in previously recorded representation
            >>= recordThis           -- unless usedBefore: record (name, domain) as being used in the model
            >>= fixReprForAllOthers  -- fix the representation of this guy in the whole model, if channelling=no
            >>= fixReprForSameRegion -- fix the representation of this guy in the whole model,
                                     -- for those references with the same "region"
            >>= resolveNames         -- we need to re-resolve names to avoid repeatedly selecting representations
                                     -- for abstract stuff inside aliases.


rule_ChooseReprForComprehension :: Config -> Rule
rule_ChooseReprForComprehension config = Rule "choose-repr-for-comprehension" (const theRule) where

    theRule (Comprehension body gensOrConds) = do
        (gocBefore, (nm, domain), gocAfter) <- matchFirst gensOrConds $ \ goc -> case goc of
            Generator (GenDomainNoRepr (Single nm) domain) -> return (nm, domain)
            _ -> na "rule_ChooseReprForComprehension"

        ty <- typeOf domain

        let reprsWhichOrder
                | representationsGivens config == Sparse = reprsSparseOrder
                | representationLevels config == False   = reprsStandardOrderNoLevels
                | otherwise                              = reprsStandardOrder
        domOpts <- reprOptions reprsWhichOrder domain
        when (null domOpts) $
            bug $ "No representation matches this beast:" <++> pretty domain

        let genOptions =
                [ do
                    outs <- downD (nm, dom)
                    structurals <- mkStructurals nm dom
                    return (dom, outs, structurals)
                | dom <- domOpts
                ]

        return
            [ RuleResult
                { ruleResultDescr = "Choosing representation for quantified variable" <+> pretty nm
                                        <+> "(with type:" <+> pretty ty <> ")"
                , ruleResultType = ChooseRepr_Quantified
                , ruleResult = bugFailT "rule_ChooseReprForComprehension" $ do
                    option <- genOption
                    let (thisDom, outDomains, structurals) = option
                    let updateRepr (Reference nm' _)
                            | nm == nm'
                            = Reference nm (Just (DeclHasRepr Quantified nm thisDom))
                        updateRepr p = p
                    let out' = Comprehension (transform updateRepr body)
                                $  gocBefore
                                ++ [ Generator (GenDomainHasRepr name dom)
                                   | (name, dom) <- outDomains ]
                                ++ map Condition structurals
                                ++ transformBi updateRepr gocAfter
                    out <- resolveNamesX out'
                    return out
                , ruleResultHook = Nothing
                }
            | genOption <- genOptions
            ]
    theRule _ = na "rule_ChooseReprForComprehension"

    mkStructurals name domain = do
        let ref = Reference name (Just (DeclHasRepr Quantified name domain))
        gen  <- getStructurals downX1 domain
        gen ref


rule_ChooseReprForLocals :: Config -> Rule
rule_ChooseReprForLocals config = Rule "choose-repr-for-locals" (const theRule) where

    theRule (WithLocals body (AuxiliaryVars locals)) = do
        (stmtBefore, (nm, domain), stmtAfter) <- matchFirst locals $ \ local -> case local of
            Declaration (FindOrGiven LocalFind nm domain) -> return (nm, domain)
            _ -> na "rule_ChooseReprForLocals"

        let
            isReferencedWithoutRepr (Reference nm' (Just DeclNoRepr{})) | nm == nm' = True
            isReferencedWithoutRepr _ = False

        unless (any isReferencedWithoutRepr (universeBi (body, stmtBefore, stmtAfter))) $
            na $ "This local variable seems to be handled before:" <+> pretty nm

        let reprsWhichOrder
                | representationsAuxiliaries config == Sparse   = reprsSparseOrder
                | representationLevels config == False          = reprsStandardOrderNoLevels
                | otherwise                                     = reprsStandardOrder
        domOpts <- reprOptions reprsWhichOrder domain
        when (null domOpts) $
            bug $ "No representation matches this beast:" <++> pretty domain

        let genOptions =
                [ do
                    outs <- downD (nm, dom)
                    structurals <- mkStructurals nm dom
                    return (dom, outs, structurals)
                | dom <- domOpts
                ]

        return
            [ RuleResult
                { ruleResultDescr = "Choosing representation for local variable" <+> pretty nm
                , ruleResultType = ChooseRepr_Auxiliary
                , ruleResult = bugFailT "rule_ChooseReprForLocals" $ do
                    option <- genOption
                    let (thisDom, outDomains, structurals) = option
                    let updateRepr (Reference nm' _)
                            | nm == nm'
                            = Reference nm (Just (DeclHasRepr LocalFind nm thisDom))
                        updateRepr p = p
                    let out' = WithLocals (transform updateRepr body) $ AuxiliaryVars
                                (  stmtBefore
                                ++ [ Declaration (FindOrGiven
                                                    LocalFind
                                                    name
                                                    (forgetRepr dom))
                                   | (name, dom) <- outDomains ]
                                ++ [ SuchThat structurals | not (null structurals) ]
                                ++ transformBi updateRepr stmtAfter
                                )
                    out <- resolveNamesX out'
                    return out
                , ruleResultHook = Nothing
                }
            | genOption <- genOptions
            ]
    theRule _ = na "rule_ChooseReprForLocals"

    mkStructurals name domain = do
        let ref = Reference name (Just (DeclHasRepr LocalFind name domain))
        gen  <- getStructurals downX1 domain
        gen ref


rule_GeneratorsFirst :: Rule
rule_GeneratorsFirst = "generators-first" `namedRule` theRule where
    theRule (Comprehension body [])
        = return
            ( "Empty generators."
            , return $ AbstractLiteral $ AbsLitMatrix (mkDomainIntB 1 1) [body]
            )
    theRule (Comprehension body gensOrConds)
        | let (gens, rest) = mconcat
                [ case x of
                    Generator{} -> ([x],[])
                    _           -> ([],[x])
                | x <- gensOrConds
                ]
        , let gensOrConds' = gens ++ rest
        , gensOrConds /= gensOrConds'
        = return
            ( "Generators come first."
            , return $ Comprehension body gensOrConds'
            )
    theRule (Comprehension body gensOrConds)
        | let (lettings, rest) = mconcat
                [ case x of
                    ComprehensionLetting nm _ -> ([nm],[] )
                    _                         -> ([]  ,[x])
                | x <- gensOrConds
                ]
        , let f (Reference nm (Just (Alias x))) | nm `elem` lettings = f x
              f x = x
        , not (null lettings)
        = return
            ( "Inlining comprehension lettings."
            , return $ transformBi f $ Comprehension body rest
            )
    theRule _ = na "rule_GeneratorsFirst"


rule_ReducerToComprehension :: Rule
rule_ReducerToComprehension = "reducer-to-comprehension" `namedRule` theRule where
    theRule p = do
        (_, mk, coll) <- match opReducer p
        -- leave comprehensions alone
        let
            isComprehension Comprehension{} = True
            isComprehension _ = False
        case followAliases isComprehension coll of
            True  -> na "rule_ReducerToComprehension"
            False -> return ()
        -- leave matrix literals alone
        case tryMatch matrixLiteral coll of
            Nothing -> return ()
            Just {} -> na "rule_ReducerToComprehension"
        tyColl <- typeOf coll
        howToIndex <- case tyColl of
            TypeMatrix{} -> return $ Left ()
            TypeList{}   -> return $ Right ()
            TypeSet{}    -> return $ Right ()
            TypeMSet{}   -> return $ Right ()
            _ -> na "rule_ReducerToComprehension"
        return
            ( "Creating a comprehension for the collection inside the reducer operator."
            , do
                (iPat, i) <- quantifiedVar
                case howToIndex of
                    Left{}  -> return $ mk [essence| [ &i[2] | &iPat <- &coll ] |]
                    Right{} -> return $ mk [essence| [ &i    | &iPat <- &coll ] |]
            )


rule_TrueIsNoOp :: Rule
rule_TrueIsNoOp = "true-is-noop" `namedRule` theRule where
    theRule (Op (MkOpTrue (OpTrue ref))) =
        case ref of
            Reference _ (Just DeclHasRepr{}) ->
                return ( "Remove the argument from true."
                       , return $ Constant $ ConstantBool True
                       )
            _ -> na "The argument of true doesn't have a representation."
    theRule _ = na "rule_TrueIsNoOp"


rule_FlattenOf1D :: Rule
rule_FlattenOf1D = "flatten-of-1D" `namedRule` theRule where
    theRule p = do
        x   <- match opFlatten p
        tyx <- typeOf x
        case tyx of
            TypeList     TypeBool{} -> return ()
            TypeList     TypeInt{}  -> return ()
            TypeMatrix _ TypeBool{} -> return ()
            TypeMatrix _ TypeInt{}  -> return ()
            _ -> na "rule_FlattenOf1D"
        return ( "1D matrices do not need a flatten."
               , return x
               )


rule_Decompose_AllDiff :: Rule
rule_Decompose_AllDiff = "decompose-allDiff" `namedRule` theRule where
    theRule [essence| allDiff(&m) |] = do
        ty <- typeOf m
        case ty of
            TypeMatrix _ TypeBool -> na "allDiff can stay"
            TypeMatrix _ TypeInt  -> na "allDiff can stay"
            TypeMatrix _ _        -> return ()
            _                     -> na "allDiff on something other than a matrix."
        index:_ <- indexDomainsOf m
        return
            ( "Decomposing allDiff. Type:" <+> pretty ty
            , do
                (iPat, i) <- quantifiedVar
                (jPat, j) <- quantifiedVar
                return
                    [essence|
                        and([ &m[&i] != &m[&j]
                            | &iPat : &index
                            , &jPat : &index
                            , &i < &j
                            ])
                    |]
            )
    theRule _ = na "rule_Decompose_AllDiff"


rule_DomainCardinality :: Rule
rule_DomainCardinality = "domain-cardinality" `namedRule` theRule where
    theRule p = do
        maybeDomain <- match opTwoBars p
        d <- case maybeDomain of
            Domain d -> return d
            Reference _ (Just (Alias (Domain d))) -> return d
            _ -> na "rule_DomainCardinality"
        return
            ( "Cardinality of a domain"
            , case d of
                DomainInt [RangeBounded 1 u] -> return u
                _ -> do
                    (iPat, _) <- quantifiedVar
                    return [essence| sum([ 1 | &iPat : &d ]) |]
            )


rule_DomainMinMax :: Rule
rule_DomainMinMax = "domain-MinMax" `namedRule` theRule where
    theRule [essence| max(&maybeDomain) |] = do
        d <- getDomain maybeDomain
        return
            ( "max of a domain"
            , maxOfDomain d
            )
    theRule [essence| min(&maybeDomain) |] = do
        d <- getDomain maybeDomain
        return
            ( "min of a domain"
            , minOfDomain d
            )
    theRule _ = na "rule_DomainMinMax"

    getDomain :: MonadFail m => Expression -> m (Domain () Expression)
    getDomain (Domain d) = return d
    getDomain (Reference _ (Just (Alias (Domain d)))) = getDomain (Domain d)
    getDomain _ = na "rule_DomainMinMax.getDomain"


rule_Pred :: Rule
rule_Pred = "pred" `namedRule` theRule where
    theRule [essence| pred(&x) |] = do
        ty  <- typeOf x
        case ty of
            TypeBool{} -> return ( "Predecessor of boolean", return [essence| false |] )
                                                                -- since True becomes False
                                                                --       False becomes out-of-bounds, hence False
            TypeInt{}  -> return ( "Predecessor of integer", return [essence| &x - 1 |] )
            _          -> na "rule_Pred"
    theRule _ = na "rule_Pred"


rule_Succ :: Rule
rule_Succ = "succ" `namedRule` theRule where
    theRule [essence| succ(&x) |] = do
        ty  <- typeOf x
        case ty of
            TypeBool{} -> return ( "Succecessor of boolean", return [essence| !&x |] )
                                                                -- since False becomes True
                                                                --       True becomes out-of-bounds, hence False
                                                                -- "succ" is exactly "negate" on bools
            TypeInt{}  -> return ( "Succecessor of integer", return [essence| &x + 1 |] )
            _          -> na "rule_Succ"
    theRule _ = na "rule_Succ"


rule_ComplexAbsPat :: Rule
rule_ComplexAbsPat = "complex-pattern" `namedRule` theRule where
    theRule (Comprehension body gensOrConds) = do
        (gocBefore, (pat, domainOrExpr), gocAfter) <- matchFirst gensOrConds $ \ goc -> case goc of
            Generator (GenDomainNoRepr pat@AbsPatTuple{} domain) -> return (pat, Left domain)
            Generator (GenInExpr       pat@AbsPatTuple{} expr)   -> return (pat, Right expr)
            _ -> na "rule_ComplexAbsPat"
        return
            ( "complex pattern on tuple patterns"
            , do
                (iPat, i) <- quantifiedVar
                let replacements = [ (p, make opMatrixIndexing i (map (fromInt . fromIntegral) is))
                                   | (p, is) <- genMappings pat
                                   ]
                let f x@(Reference nm _) = fromMaybe x (lookup nm replacements)
                    f x = x
                return $ Comprehension (transform f body)
                            $  gocBefore
                            ++ [ either (Generator . GenDomainNoRepr iPat)
                                        (Generator . GenInExpr       iPat)
                                        domainOrExpr ]
                            ++ transformBi f gocAfter
            )
    theRule _ = na "rule_ComplexAbsPat"

    -- i         --> i -> []
    -- (i,j)     --> i -> [1]
    --               j -> [2]
    -- (i,(j,k)) --> i -> [1]
    --               j -> [2,1]
    --               k -> [2,2]
    genMappings :: AbstractPattern -> [(Name, [Int])]
    genMappings (Single nm) = [(nm, [])]
    genMappings (AbsPatTuple pats)
        = concat
            [ [ (patCore, i:is) | (patCore, is) <- genMappings pat ]
            | (i, pat) <- zip [1..] pats
            ]
    genMappings (AbsPatMatrix pats)
        = concat
            [ [ (patCore, i:is) | (patCore, is) <- genMappings pat ]
            | (i, pat) <- zip [1..] pats
            ]
    genMappings pat = bug ("rule_ComplexLambda.genMappings:" <+> pretty (show pat))


-- this rule doesn't use `namedRule` because it need access to ascendants through the zipper
rule_InlineConditions :: Rule
rule_InlineConditions = Rule "inline-conditions" theRule where
    theRule z (Comprehension body gensOrConds) = do
        let (toInline, toKeep) = mconcat
                [ case goc of
                    Condition x | categoryOf x == CatDecision -> ([x],[])
                    _ -> ([],[goc])
                | goc <- gensOrConds
                ]
        theGuard <- case toInline of
            []  -> na "No condition to inline."
            xs  -> return $ make opAnd $ fromList xs
        (nameQ, opSkip) <- queryQ z
        let bodySkipped = opSkip theGuard body
        return
            [ RuleResult
                { ruleResultDescr = "Inlining conditions, inside" <+> nameQ
                , ruleResultType  = ExpressionRefinement
                , ruleResult      = return $ Comprehension bodySkipped toKeep
                , ruleResultHook  = Nothing
                } ]
    theRule _ _ = na "rule_InlineConditions"

    -- keep going up, until finding a quantifier
    -- when found, return the skipping operator for the quantifier
    -- if none exists, do not apply the rule.
    -- (or maybe we should call bug right ahead, it can't be anything else.)
    queryQ z0 =
        case Zipper.up z0 of
            Nothing -> na "rule_InlineConditions (meh-1)"
            Just z -> do
                let h = hole z
                case ( match opAnd h, match opOr h, match opSum h
                     , match opMin h, match opMax h ) of
                    (Just{}, _, _, _, _) -> return ("and", opAndSkip)
                    (_, Just{}, _, _, _) -> return ("or" , opOrSkip )
                    (_, _, Just{}, _, _) -> return ("sum", opSumSkip)
                    (_, _, _, Just{}, _) -> na "rule_InlineConditions (min)"
                    (_, _, _, _, Just{}) -> na "rule_InlineConditions (max)"
                    _                    -> na "rule_InlineConditions (meh-2)"
                                            -- case Zipper.up z of
                                            --     Nothing -> na "queryQ"
                                            --     Just u  -> queryQ u

    opAndSkip b x = [essence| &b -> &x |]
    opOrSkip  b x = [essence| &b /\ &x |]
    opSumSkip b x = [essence| toInt(&b) * catchUndef(&x, 0) |]


rule_InlineConditions_AllDiff :: Rule
rule_InlineConditions_AllDiff = "inline-conditions-allDiff" `namedRule` theRule where
    theRule (Op (MkOpAllDiff (OpAllDiff (Comprehension body gensOrConds)))) = do
        let (toInline, toKeep) = mconcat
                [ case goc of
                    Condition x | categoryOf x == CatDecision -> ([x],[])
                    _ -> ([],[goc])
                | goc <- gensOrConds
                ]
        theGuard <- case toInline of
            []  -> na "No condition to inline."
            xs  -> return $ make opAnd $ fromList xs

        domBody <- domainOf body
        let
            collectLowerBounds (RangeSingle x) = return x
            collectLowerBounds (RangeBounded x _) = return x
            collectLowerBounds _ = userErr1 ("Unexpected infinite domain:" <+> pretty domBody)

            collectLowerBoundsD (DomainInt rs) = mapM collectLowerBounds rs
            collectLowerBoundsD _  = userErr1 ("Expected an integer domain, but got:" <+> pretty domBody)

        bounds <- collectLowerBoundsD domBody
        let lowerBound = make opMin (fromList bounds)

        -- for each element, we do element-lowerBound+1
        -- this makes sure the smallest element is 1
        -- hence we can use 0 as the except value!
        let bodySkipped = [essence| toInt(&theGuard) * catchUndef(&body + (1 - &lowerBound), 0) |]

        return
            ( "Inlining conditions, inside allDiff"
            , return $ make opAllDiffExcept (Comprehension bodySkipped toKeep) 0
            )
    theRule _ = na "rule_InlineConditions_AllDiff"


rule_InlineConditions_MaxMin :: Rule
rule_InlineConditions_MaxMin = "aux-for-MaxMin" `namedRule` theRule where
    theRule p = do
        (nameQ, binOp, Comprehension body gensOrConds) <-
            case (match opMax p, match opMin p) of
                (Just res, _) -> return ("max", \ a b -> [essence| &a <= &b |], res )
                (_, Just res) -> return ("min", \ a b -> [essence| &a >= &b |], res )
                _ -> na "rule_InlineConditions_MaxMin"
        let
            (toInline, _toKeep) = mconcat
                [ case goc of
                    Condition x | categoryOf x == CatDecision -> ([x],[])
                    _ -> ([],[goc])
                | goc <- gensOrConds
                ]
        when (null toInline) $ na "rule_InlineConditions_MaxMin"
        auxDomain <- domainOf body
        return
            ( "Creating auxiliary variable for a" <+> nameQ
            , do
                (auxName, aux) <- auxiliaryVar
                return $ WithLocals aux
                    (AuxiliaryVars
                        [ Declaration (FindOrGiven LocalFind auxName auxDomain)
                        , SuchThat
                            [ make opAnd $ Comprehension
                                (binOp body aux)
                                gensOrConds
                            , make opOr  $ Comprehension
                                [essence| &body = &aux |]
                                gensOrConds
                            ]
                        ])
            )


rule_DotLt_IntLike :: Rule
rule_DotLt_IntLike = "intLike-DotLt" `namedRule` theRule where
    theRule p = do
        (a,b) <- match opDotLt p
        tya   <- typeOf a
        tyb   <- typeOf b
        case mostDefined [tya, tyb] of
            TypeBool{} -> return ()
            TypeInt{}  -> return ()
            _ -> na "rule_DotLt_IntLike"
        return
            ( "Horizontal rule for int-like .<" <+> pretty (make opLt a b)
            , return $ make opLt a b
            )


rule_DotLeq_IntLike :: Rule
rule_DotLeq_IntLike = "intLike-DotLeq" `namedRule` theRule where
    theRule p = do
        (a,b) <- match opDotLeq p
        tya   <- typeOf a
        tyb   <- typeOf b
        case mostDefined [tya, tyb] of
            TypeBool{} -> return ()
            TypeInt{}  -> return ()
            _ -> na "rule_DotLeq_IntLike"
        return
            ( "Horizontal rule for int-like .<" <+> pretty (make opLeq a b)
            , return $ make opLeq a b
            )


rule_AttributeToConstraint :: Rule
rule_AttributeToConstraint = "attribute-to-constraint" `namedRule` theRule where
    theRule (Op (MkOpAttributeAsConstraint (OpAttributeAsConstraint thing attr mval))) = do
        dom <- domainOf thing
        let conv = mkAttributeToConstraint dom attr mval thing
        return
            ( "Converting an attribute to a constraint"
            , bugFailT "rule_AttributeToConstraint" conv
            )
    theRule _ = na "rule_AttributeToConstraint"


rule_FullEvaluate :: Rule
rule_FullEvaluate = "full-evaluate" `namedRule` theRule where
    theRule Constant{} = na "rule_FullEvaluate"
    theRule Domain{} = na "rule_FullEvaluate"
    theRule p = do
        constant <- instantiateExpression [] p
        unless (null [() | ConstantUndefined{} <- universe constant]) $
            na "rule_PartialEvaluate, undefined"
        return
            ( "Full evaluator"
            , return $ Constant constant
            )


rule_PartialEvaluate :: Rule
rule_PartialEvaluate = "partial-evaluate" `namedRuleZ` theRule where
    -- if a variable only has a single value in its domain, replace it with the value
    theRule z (Reference _ (Just (DeclHasRepr _ _ (singletonDomainInt -> Just val)))) =
        case hole <$> Zipper.up z of
            Just (Op (MkOpTrue _)) -> na "rule_PartialEvaluate, inside a true(ref)"
            _                      -> return ( "Partial evaluator"
                                             , return val
                                             )
    theRule _ (Op op)
        | Just (x, y) <- case op of
                            MkOpLeq (OpLeq x y) -> Just (x,y)
                            MkOpGeq (OpGeq x y) -> Just (x,y)
                            MkOpEq  (OpEq  x y) -> Just (x,y)
                            _                   -> Nothing
        , Reference nmX _ <- x
        , Reference nmY _ <- y
        , nmX == nmY
        , categoryOf x <= CatQuantified
        , categoryOf y <= CatQuantified
        = return
            ( "Parameter = parameter (or quantified)"
            , return (fromBool True)
            )
    theRule _ (Op x) = do
        x' <- simplifyOp x
        when (Op x == x') $ bug $ vcat
            [ "rule_PartialEvaluate, simplifier returns the input unchanged."
            , "input:" <+> vcat [ pretty (Op x)
                                , pretty (show (Op x))
                                ]
            ]
        return
            ( "Partial evaluator"
            , return x'
            )
    theRule _ _ = na "rule_PartialEvaluate"


-- | shifting quantifiers inwards, if they operate on a row of a 2d matrix,
--   make them operate on the rows directly then index
rule_QuantifierShift :: Rule
rule_QuantifierShift = "quantifier-shift" `namedRule` theRule where
    theRule p = do
        (_, mkQuan, inner)              <- match opReducer p
        (matrix, indexer)               <- match opIndexing inner
        (TypeMatrix _ ty, index, elems) <- match matrixLiteral matrix
        case ty of
            TypeMatrix{} -> return ()
            TypeList{} -> return ()
            _ -> na "rule_QuantifierShift"
        return
            ( "Shifting quantifier inwards"
            , return $ make opIndexing
                        (make matrixLiteral
                            ty
                            index
                            (map mkQuan elems))
                        indexer
            )


-- | shifting quantifiers inwards, if they operate on a flattened multi-dim matrix.
rule_QuantifierShift2 :: Rule
rule_QuantifierShift2 = "quantifier-shift2" `namedRule` theRule where
    theRule p = do
        (_, mkQuan, inner)              <- match opReducer p
        matrix                          <- match opFlatten inner
        (TypeMatrix _ ty, index, elems) <- match matrixLiteral matrix
        case ty of
            TypeMatrix{} -> return ()           -- the matrix literal should contain further matrix/list stuff.
            TypeList{}   -> return ()
            _            -> na "rule_QuantifierShift2"
        let flattenIfNeeded = if matrixNumDims ty > 1
                                then make opFlatten
                                else id
        return
            ( "Shifting quantifier inwards"
            , return $ mkQuan
                        (make matrixLiteral
                            ty
                            index
                            (map (mkQuan . flattenIfNeeded) elems))
            )


-- | shifting quantifiers inwards, if they operate on a concatenated multi-dim matrix.
rule_QuantifierShift3 :: Rule
rule_QuantifierShift3 = "quantifier-shift3" `namedRule` theRule where
    theRule p = do
        (_, mkQuan, inner)              <- match opReducer p
        matrix                          <- match opConcatenate inner
        (TypeMatrix _ ty, index, elems) <- match matrixLiteral matrix
        return
            ( "Shifting quantifier inwards"
            , return $ mkQuan
                        (make matrixLiteral
                            ty
                            index
                            (map mkQuan elems))
            )


rule_Comprehension_Simplify :: Rule
rule_Comprehension_Simplify = "comprehension-simplify" `namedRule` theRule where
    theRule (Comprehension x gocs)
        | let isTrueCondition (Condition (Constant (ConstantBool True))) = True
              isTrueCondition _ = False
        , let gocs' = filter (not . isTrueCondition) gocs
        , length gocs' < length gocs
        = return
            ( "Removing true conditions"
            , return $ Comprehension x gocs'
            )
    theRule _ = na "rule_Comprehension_Simplify"


rule_Xor_To_Sum :: Rule
rule_Xor_To_Sum = "xor-to-sum" `namedRule` theRule where
    theRule [essence| xor(&arg) |] =
        case arg of
            Comprehension body goc -> do
                let argOut = Comprehension [essence| toInt(&body) |] goc
                return
                    ( "xor to sum"
                    , return [essence| 1 = sum(&argOut) |]
                    )
            AbstractLiteral (AbsLitMatrix dom elems) -> do
                let argOut = AbstractLiteral $ AbsLitMatrix dom
                                [ [essence| toInt(&el) |] | el <- elems ]
                return
                    ( "xor to sum"
                    , return [essence| 1 = sum(&argOut) |]
                    )
            _ -> do
                (iPat, i) <- quantifiedVar
                return
                    ( "xor to sum"
                    , return [essence| 1 = sum([ toInt(&i) | &iPat <- &arg ]) |]
                    )
    theRule _ = na "rule_Xor_To_Sum"<|MERGE_RESOLUTION|>--- conflicted
+++ resolved
@@ -179,11 +179,7 @@
     -> Model
     -> Producer LogOrModel m ()
 toCompletion config m = do
-<<<<<<< HEAD
     m2 <- prologue config m
-=======
-    m2 <- prologue m
->>>>>>> 799b787b
     namegenst <- exportNameGenState
     let m2Info = mInfo m2
     let m3 = m2 { mInfo = m2Info { miStrategyQ = strategyQ config
@@ -248,12 +244,8 @@
     forM questions $ \ (focus, answers0) -> do
         answers1 <- forM answers0 $ \ (ruleName, RuleResult{..}) -> do
             importNameGenState namegenst0
-<<<<<<< HEAD
-            ruleResultExpr <- fmap fixRelationProj ruleResult
-=======
             ruleResultExpr <- ruleResult
             -- ruleResultExpr <- fmap fixRelationProj ruleResult   -- TODO: do we need the fixRelationProj?
->>>>>>> 799b787b
             let fullModelBeforeHook = replaceHole ruleResultExpr focus
             let mtyBefore = typeOf (hole focus)
             let mtyAfter  = typeOf ruleResultExpr
