{-# LANGUAGE Rank2Types #-}
{-# LANGUAGE TupleSections #-}
{-# LANGUAGE QuasiQuotes #-}
{-# LANGUAGE ViewPatterns #-}
{-# LANGUAGE RecordWildCards #-}

module Conjure.UI.Model
    ( outputModels
    , Strategy(..), Config(..), parseStrategy
    , nbUses
    , modelRepresentationsJSON
    ) where

import Conjure.Prelude
import Conjure.Bug
import Conjure.UserError
import Conjure.Language.Definition
import Conjure.Language.Expression.Internal.Generated ()
import Conjure.Language.Domain
import Conjure.Language.Type
import Conjure.Language.Pretty
import Conjure.Language.CategoryOf
import Conjure.Language.TypeOf
import Conjure.Compute.DomainOf
import Conjure.Language.Lenses
import Conjure.Language.TH ( essence )
import Conjure.Language.Expression ( reDomExp )
import Conjure.Language.Constant   ( reDomConst )
import Conjure.Language.Expression.Op
import Conjure.Language.ModelStats ( modelInfo )
import Conjure.Language.Instantiate ( instantiateExpression, trySimplify )
import Conjure.Process.Sanity ( sanityChecks )
import Conjure.Process.Enums ( removeEnumsFromModel )
import Conjure.Process.Unnameds ( removeUnnamedsFromModel )
import Conjure.Process.FiniteGivens ( finiteGivens )
import Conjure.Process.LettingsForComplexInDoms ( lettingsForComplexInDoms
                                                , inlineLettingDomainsForDecls
                                                , removeDomainLettings
                                                )
import Conjure.Process.AttributeAsConstraints ( attributeAsConstraints, mkAttributeToConstraint )
import Conjure.Process.InferAttributes ( inferAttributes )
import Conjure.Process.DealWithCuts ( dealWithCuts )
import Conjure.Process.Enumerate ( EnumerateDomain )
import Conjure.Language.NameResolution ( resolveNames, resolveNamesX )
import Conjure.UI.TypeCheck ( typeCheckModel, typeCheckModel_StandAlone )
import Conjure.UI ( OutputFormat(..) )
import Conjure.UI.IO ( writeModel )
import Conjure.UI.NormaliseQuantified ( distinctQuantifiedVars, renameQuantifiedVarsToAvoidShadowing
                                      , normaliseQuantifiedVariablesS, normaliseQuantifiedVariablesE
                                      )

import Conjure.Representations
    ( downX, downX1, downD, reprOptions, getStructurals
    , symmetryOrdering
    , reprsStandardOrderNoLevels, reprsStandardOrder, reprsSparseOrder
    )

import Conjure.Rules.Definition

import qualified Conjure.Rules.Vertical.Tuple as Vertical.Tuple
import qualified Conjure.Rules.Vertical.Record as Vertical.Record
import qualified Conjure.Rules.Vertical.Variant as Vertical.Variant
import qualified Conjure.Rules.Vertical.Matrix as Vertical.Matrix

import qualified Conjure.Rules.Horizontal.Set as Horizontal.Set
import qualified Conjure.Rules.Vertical.Set.Explicit as Vertical.Set.Explicit
import qualified Conjure.Rules.Vertical.Set.ExplicitVarSizeWithDummy as Vertical.Set.ExplicitVarSizeWithDummy
import qualified Conjure.Rules.Vertical.Set.ExplicitVarSizeWithFlags as Vertical.Set.ExplicitVarSizeWithFlags
import qualified Conjure.Rules.Vertical.Set.ExplicitVarSizeWithMarker as Vertical.Set.ExplicitVarSizeWithMarker
import qualified Conjure.Rules.Vertical.Set.Occurrence as Vertical.Set.Occurrence

import qualified Conjure.Rules.Horizontal.MSet as Horizontal.MSet
import qualified Conjure.Rules.Vertical.MSet.Occurrence as Vertical.MSet.Occurrence
import qualified Conjure.Rules.Vertical.MSet.ExplicitWithFlags as Vertical.MSet.ExplicitWithFlags
import qualified Conjure.Rules.Vertical.MSet.ExplicitWithRepetition as Vertical.MSet.ExplicitWithRepetition

import qualified Conjure.Rules.Horizontal.Function as Horizontal.Function
import qualified Conjure.Rules.Vertical.Function.Function1D as Vertical.Function.Function1D
import qualified Conjure.Rules.Vertical.Function.Function1DPartial as Vertical.Function.Function1DPartial
import qualified Conjure.Rules.Vertical.Function.FunctionND as Vertical.Function.FunctionND
import qualified Conjure.Rules.Vertical.Function.FunctionNDPartial as Vertical.Function.FunctionNDPartial
import qualified Conjure.Rules.Vertical.Function.FunctionAsRelation as Vertical.Function.FunctionAsRelation

import qualified Conjure.Rules.Horizontal.Sequence as Horizontal.Sequence
import qualified Conjure.Rules.Vertical.Sequence.ExplicitBounded as Vertical.Sequence.ExplicitBounded

import qualified Conjure.Rules.Horizontal.Relation as Horizontal.Relation
import qualified Conjure.Rules.Vertical.Relation.RelationAsMatrix as Vertical.Relation.RelationAsMatrix
import qualified Conjure.Rules.Vertical.Relation.RelationAsSet as Vertical.Relation.RelationAsSet

import qualified Conjure.Rules.Horizontal.Partition as Horizontal.Partition
import qualified Conjure.Rules.Vertical.Partition.PartitionAsSet as Vertical.Partition.PartitionAsSet
import qualified Conjure.Rules.Vertical.Partition.Occurrence as Vertical.Partition.Occurrence
import qualified Conjure.Rules.Transform as Transform

import qualified Conjure.Rules.Vertical.Permutation as Vertical.Permutation
import qualified Conjure.Rules.Horizontal.Permutation as Horizontal.Permutation

import qualified Conjure.Rules.BubbleUp as BubbleUp
import qualified Conjure.Rules.DontCare as DontCare
import qualified Conjure.Rules.TildeOrdering as TildeOrdering

-- base
import System.IO ( hFlush, stdout )
import Data.IORef ( IORef, newIORef, readIORef, writeIORef )
import System.IO.Unsafe ( unsafePerformIO )

-- uniplate
import Data.Generics.Uniplate.Zipper ( hole, replaceHole )
import Data.Generics.Uniplate.Zipper as Zipper ( right, up )

-- pipes
import Pipes ( Pipe, Producer, await, yield, (>->), cat )
import qualified Pipes.Prelude as Pipes ( foldM )

import qualified Data.Aeson.Types as JSON   -- aeson
import qualified Data.HashMap.Strict as M   -- containers
import qualified Data.Vector as V           -- vector


outputModels ::
    forall m .
    MonadIO m =>
    MonadFail m =>
    MonadLog m =>
    NameGen m =>
    EnumerateDomain m =>
    MonadUserError m =>
    (?typeCheckerMode :: TypeCheckerMode) =>
    Config ->
    Model ->
    m ()
outputModels config model = do

    liftIO $ writeIORef recordedResponses (responses config)
    liftIO $ writeIORef recordedResponsesRepresentation (responsesRepresentation config)

    -- Savile Row does not support ' characters in identifiers
    -- We could implement a workaround where we insert a marker (like __PRIME__) for each ' character
    -- and recover these after a solution is found.
    -- But this will be too hairy, instead we will reject such identifiers for now.
    -- If somebody really needs to use a ' character as part of an identifier, we can revisit this decision.
    let
        primeyIdentifiers = catMaybes
            [ if '\'' `elem` textToString identifier
                then Just identifier
                else Nothing
            | Declaration decl <- mStatements model
            , Name identifier <- universeBi decl
            ]
    unless (null primeyIdentifiers) $ userErr1 $ vcat
        ["Identifiers cannot contain a quotation mark character in them:" <+> prettyList id "," primeyIdentifiers]

    let dir = outputDirectory config

    unless (estimateNumberOfModels config) $
        liftIO $ createDirectoryIfMissing True dir

    let
        limitModelsIfEstimating :: Pipe LogOrModel LogOrModel m ()
        limitModelsIfEstimating =
            if estimateNumberOfModels config
                then limitModelsNeeded 1
                else Pipes.cat

        limitModelsIfNeeded :: Pipe LogOrModel LogOrModel m ()
        limitModelsIfNeeded = maybe Pipes.cat limitModelsNeeded (limitModels config)

        limitModelsNeeded :: Int -> Pipe LogOrModel LogOrModel m ()
        limitModelsNeeded 0 = return ()
        limitModelsNeeded n = do
            x <- Pipes.await
            Pipes.yield x
            case x of
                Left {} -> limitModelsNeeded n              -- yielded a log, still n models to produce
                Right{} -> limitModelsNeeded (n-1)          -- yielded a model, produce n-1 more models

        each i logOrModel =
            case logOrModel of
                Left (l,msg) -> do
                    log l msg
                    return i
                Right eprime -> do
                    let gen =
                            if smartFilenames config
                                then [ choice
                                     | (_question, choice, numOptions) <-
                                             eprime |> mInfo |> miTrailCompact
                                     , numOptions > 1
                                     ] |> map (('_':) . show)
                                       |> concat
                                else padLeft 6 '0' (show i)
                    let filename = dir </> "model" ++ gen ++ ".eprime"
                    if estimateNumberOfModels config
                        then do
                            let
                                estimate :: Integer
                                estimate = product $ 1 : [ toInteger numOptions
                                                         | (_question, _choice, numOptions) <-
                                                             eprime |> mInfo |> miTrailCompact
                                                         ]
                            liftIO $ print
                                        $ "These options would generate at least"
                                        <+> pretty estimate
                                        <+> (if estimate == 1 then "model" else "models") <> "."
                        else writeModel (lineWidth config) Plain (Just filename) eprime
                    return (i+1)

    let ?typeCheckerMode = RelaxedIntegerTags

    Pipes.foldM each
                (return (numberingStart config))
                (const $ return ())
                (toCompletion config model
                    >-> limitModelsIfNeeded
                    >-> limitModelsIfEstimating)


toCompletion :: forall m .
    MonadIO m =>
    MonadFail m =>
    NameGen m =>
    EnumerateDomain m =>
    (?typeCheckerMode :: TypeCheckerMode) =>
    Config ->
    Model ->
    Producer LogOrModel m ()
toCompletion config m = do
    m2 <- let ?typeCheckerMode = StronglyTyped in prologue config m
    namegenst <- exportNameGenState
    let m2Info = mInfo m2
    let m3 = m2 { mInfo = m2Info { miStrategyQ = strategyQ config
                                 , miStrategyA = strategyA config
                                 , miNameGenState = namegenst
                                 } }
    logDebug $ modelInfo m3
    loopy (StartOver m3)
    where
        driver :: Driver
        driver = strategyToDriver config

        loopy :: ModelWIP -> Producer LogOrModel m ()
        loopy modelWIP = do
            logDebug $ "[loop]" <+> pretty ((modelWIPOut modelWIP) {mInfo = def})
            qs <- remainingWIP config modelWIP
            if null qs
                then do
                    let model = modelWIPOut modelWIP
                    model' <- epilogue model
                    yield (Right model')
                else do
                    nextModels <- driver qs
                    mapM_ loopy nextModels


modelRepresentationsJSON ::
    MonadFail m =>
    NameGen m =>
    EnumerateDomain m =>
    MonadLog m =>
    (?typeCheckerMode :: TypeCheckerMode) =>
    Model -> m JSONValue
modelRepresentationsJSON model = do
    reprs <- modelRepresentations model
    return $ JSON.Array $ V.fromList
        [ JSON.Object $ M.fromList
            [ "name" ~~ r name
            , "representations" ~~ representationsJSON
            ]
        | (name, domains) <- reprs
        , let representationsJSON = JSON.Array $ V.fromList
                [ JSON.Object $ M.fromList
                    [ "description" ~~ r d
                    , "answer" ~~ toJSON i
                    ]
                | (i, d) <- zip allNats domains
                ]
        ]
    where
        (~~) :: Text -> JSONValue -> (Text, JSONValue)
        x ~~ y = (x, y)
        r s = JSON.String $ stringToText $ render 100000 $ pretty s


modelRepresentations ::
    MonadFail m =>
    NameGen m =>
    EnumerateDomain m =>
    MonadLog m =>
    (?typeCheckerMode :: TypeCheckerMode) =>
    Model -> m [(Name, [Domain HasRepresentation Expression])]
modelRepresentations model0 = do
    model <- prologue model0
    concatForM (mStatements model) $ \case
        Declaration (FindOrGiven _ name domain) -> do
            domOpts <- reprOptions reprsStandardOrderNoLevels domain
            return [(name, domOpts)]
        _ -> return []


-- | If a rule is applied at a position P, the MonadZipper will be retained focused at that location
--   and new rules will be tried using P as the top of the zipper-tree.
--   The whole model (containing P too) will be tried later for completeness.
remainingWIP ::
    MonadFail m =>
    MonadLog m =>
    NameGen m =>
    EnumerateDomain m =>
    (?typeCheckerMode :: TypeCheckerMode) =>
    Config ->
    ModelWIP ->
    m [Question]
remainingWIP config (StartOver model)
    | Just modelZipper <- mkModelZipper model = do
        qs <- remaining config modelZipper (mInfo model)
        return qs
    | otherwise = return []
remainingWIP config wip@(TryThisFirst modelZipper info) = do
    qs <- remaining config modelZipper info
    case (null qs, Zipper.right modelZipper, Zipper.up modelZipper) of
        (False, _, _)  -> return qs                                         -- not null, return
        (_, Just r, _) -> remainingWIP config (TryThisFirst r info)         -- there is a sibling to the right
        (_, _, Just u) -> remainingWIP config (TryThisFirst u info)         -- there is a parent
        _              -> remainingWIP config (StartOver (modelWIPOut wip)) -- we are done here,
                                                                            -- start-over the whole model in case
                                                                            -- something on the left needs attention.


remaining ::
    MonadFail m =>
    MonadLog m =>
    NameGen m =>
    EnumerateDomain m =>
    (?typeCheckerMode :: TypeCheckerMode) =>
    Config ->
    ModelZipper ->
    ModelInfo ->
    m [Question]
remaining config modelZipper minfo = do
    -- note: the call to getQuestions can update the NameGen state
    importNameGenState (minfo |> miNameGenState)
    questions <- getQuestions config modelZipper
    namegenst0 <- exportNameGenState
    forM questions $ \ (focus, answers0) -> do
        answers1 <- forM answers0 $ \ (ruleName, RuleResult{..}) -> do
            importNameGenState namegenst0
            ruleResultExpr <- ruleResult
            -- ruleResultExpr <- fmap fixRelationProj ruleResult   -- TODO: do we need the fixRelationProj?
            let fullModelBeforeHook = replaceHole ruleResultExpr focus
            let mtyBefore = typeOf (hole focus)
            let mtyAfter  = typeOf ruleResultExpr
            case (mtyBefore, mtyAfter) of
                (Right tyBefore, Right tyAfter) ->
                    unless (typesUnify [tyBefore, tyAfter]) $
                        bug $ vcat
                                [ "Rule application changes type:" <+> pretty ruleName
                                , "Before:" <+> pretty (hole focus)
                                , "After :" <+> pretty ruleResultExpr
                                , "Type before:" <+> pretty (show tyBefore)
                                , "Type after :" <+> pretty (show tyAfter)
                                ]
                (Left msg, _) -> bug $ vcat
                                [ "Type error before rule application:" <+> pretty ruleName
                                , "Before:" <+> pretty (hole focus)
                                , "After :" <+> pretty ruleResultExpr
                                , "Error :" <+> pretty msg
                                ]
                (_, Left msg) -> bug $ vcat
                                [ "Type error after rule application:" <+> pretty ruleName
                                , "Before:" <+> pretty (hole focus)
                                , "After :" <+> pretty ruleResultExpr
                                , "Error :" <+> pretty msg
                                ]

            fullModelAfterHook <- case ruleResultHook of
                Nothing   -> do
                    namegenst <- exportNameGenState
                    return (TryThisFirst fullModelBeforeHook minfo { miNameGenState = namegenst })
                Just hook -> do
                    namegenst1 <- exportNameGenState
                    let m1 = fromModelZipper fullModelBeforeHook minfo { miNameGenState = namegenst1 }
                    m2 <- hook m1
                    namegenst2 <- exportNameGenState
                    let m3 = m2 { mInfo = (mInfo m2) { miNameGenState = namegenst2 } }
                    return (StartOver m3)

            return
                ( Answer
                    { aText = ruleName <> ":" <+> ruleResultDescr
                    , aRuleName = ruleName
                    , aBefore = hole focus
                    , aAnswer = ruleResultExpr
                    , aFullModel = fullModelAfterHook
                    }
                , ruleResultType
                )
        let qTypes = map snd answers1
        qType' <- if all (head qTypes ==) (tail qTypes)
                    then return (head qTypes)
                    else bug "Rules of different rule kinds applicable, this is a bug."
        return Question
            { qType = qType'
            , qHole = hole focus
            , qAscendants = tail (ascendants focus)
            , qAnswers = map fst answers1
            }


-- | Computes all applicable questions.
--   strategyQ == PickFirst is special-cased for performance.
getQuestions ::
    MonadLog m =>
    MonadFail m =>
    NameGen m =>
    EnumerateDomain m =>
    (?typeCheckerMode :: TypeCheckerMode) =>
    Config ->
    ModelZipper ->
    m [(ModelZipper, [(Doc, RuleResult m)])]
getQuestions config modelZipper | strategyQ config == PickFirst = maybeToList <$>
    let
        loopLevels :: Monad m => [m (Maybe a)] -> m (Maybe a)
        loopLevels [] = return Nothing
        loopLevels (a:as) = do bs <- a
                               case bs of
                                   Nothing -> loopLevels as
                                   Just {} -> return bs

        processLevel :: (MonadFail m, MonadLog m, NameGen m, EnumerateDomain m)
                     => [Rule]
                     -> m (Maybe (ModelZipper, [(Doc, RuleResult m)]))
        processLevel rulesAtLevel =
            let
                go [] = return Nothing
                go (x:xs) = do
                     ys <- applicableRules config rulesAtLevel x
                     if null ys
                         then go xs
                         else return (Just (x, ys))
            in
                go (allContextsExceptReferences modelZipper)
    in
        loopLevels (map processLevel (allRules config))
getQuestions config modelZipper =
    let
        loopLevels :: Monad m => [m [a]] -> m [a]
        loopLevels [] = return []
        loopLevels (a:as) = do bs <- a
                               if null bs
                                   then loopLevels as
                                   else return bs

        processLevel :: (MonadFail m, MonadLog m, NameGen m, EnumerateDomain m)
                     => [Rule]
                     -> m [(ModelZipper, [(Doc, RuleResult m)])]
        processLevel rulesAtLevel =
            fmap catMaybes $ forM (allContextsExceptReferences modelZipper) $ \ x -> do
                ys <- applicableRules config rulesAtLevel x
                return $ if null ys
                            then Nothing
                            else Just (x, ys)
    in
        loopLevels (map processLevel (allRules config))


strategyToDriver :: Config -> Driver
strategyToDriver config questions = do
    let optionsQ =
            [ (doc, q)
            | (n, q) <- zip allNats questions
            , let doc =
                    vcat $ ("Question" <+> pretty n <> ":" <+> pretty (qHole q))
                         : [ nest 4 ("Context #" <> pretty i <> ":" <+> pretty c)
<<<<<<< HEAD
                           | (i,c) <- zip allNats (qAscendants q), i < 2
=======
                           | (i,c) <- zip allNats (qAscendants q)
                           -- if logLevel < LogDebugVerbose, only show a select few levels
                           , logLevel config == LogDebugVerbose || i `elem` [1,3,5,10,25]
>>>>>>> bbc2b755
                           ]
            ]
    pickedQs <- executeStrategy (bug "strategyToDriver no Question") optionsQ (strategyQ config)
    fmap concat $ forM pickedQs $ \ (pickedQNumber, pickedQDescr, pickedQ) -> do
        let optionsA =
                [ (doc, a)
                | (n, a) <- zip allNats (qAnswers pickedQ)
                , let doc = nest 4 $ "Answer" <+> pretty n <> ":" <+>
                        if "choose-repr" `isPrefixOf` show (aRuleName a)
                            then pretty (aText a)
                            else vcat [ pretty (aText a)
                                      , sep [pretty (qHole pickedQ),  "~~>", pretty (aAnswer a)]
                                      ]
                ]
        let strategyA' = case qType pickedQ of
                ChooseRepr            -> representations
                ChooseRepr_Find{}     -> representationsFinds
                ChooseRepr_Given{}    -> representationsGivens
                ChooseRepr_Auxiliary  -> representationsAuxiliaries
                ChooseRepr_Quantified -> representationsQuantifieds
                ChooseRepr_Cut{}      -> representationsCuts
                ExpressionRefinement  -> strategyA
        pickedAs <- executeAnswerStrategy config pickedQ optionsA (strategyA' config)
        return
            [ theModel
            | (pickedANumber, pickedADescr, pickedA) <- pickedAs
            , let upd = addToTrail
                            config
                            (strategyQ  config) pickedQNumber                   pickedQDescr
                            (strategyA' config) pickedANumber (length optionsA) pickedADescr
                            (aText pickedA)
                            (aBefore pickedA)
                            (aAnswer pickedA)
            , let theModel = updateModelWIPInfo upd (aFullModel pickedA)
            ]


recordedResponses :: IORef (Maybe [Int])
{-# NOINLINE recordedResponses #-}
recordedResponses = unsafePerformIO (newIORef Nothing)

recordedResponsesRepresentation :: IORef (Maybe [(Name, Int)])
{-# NOINLINE recordedResponsesRepresentation #-}
recordedResponsesRepresentation = unsafePerformIO (newIORef Nothing)


executeStrategy :: (MonadIO m, MonadLog m) => Question -> [(Doc, a)] -> Strategy -> m [(Int, Doc, a)]
executeStrategy _ [] _ = bug "executeStrategy: nothing to choose from"
executeStrategy _ [(doc, option)] (viewAuto -> (_, True)) = do
    logDebug ("Picking the only option:" <+> doc)
    return [(1, doc, option)]
executeStrategy question options@((doc, option):_) (viewAuto -> (strategy, _)) =
    case strategy of
        Auto _      -> bug "executeStrategy: Auto"
        PickFirst   -> do
            logDebug ("Picking the first option:" <+> doc)
            return [(1, doc, option)]
        Sparse     -> do
            logDebug ("Picking the first option (in sparse order):" <+> doc)
            return [(1, doc, option)]
        PickAll     -> return [ (i,d,o) | (i,(d,o)) <- zip [1..] options ]
        Interactive -> liftIO $ do
            putStrLn $ render 80 $ vcat (map fst options)
            recordedResponsesRepresentation' <- readIORef recordedResponsesRepresentation
            let
                nextRecordedResponse :: IO (Maybe Int)
                nextRecordedResponse = do
                    mres <- readIORef recordedResponses
                    case mres of
                        Just (next:rest) -> do
                            writeIORef recordedResponses (Just rest)
                            return (Just next)
                        _ -> return Nothing

                nextRecordedResponseRepresentation :: Name -> Maybe Int
                nextRecordedResponseRepresentation nm =
                    case recordedResponsesRepresentation' of
                        Nothing -> Nothing
                        Just mres -> lookup nm mres

                pickIndex :: IO Int
                pickIndex = do
                    let useStoredReprResponse =
                            case qType question of
                                ChooseRepr_Find nm -> Just nm
                                ChooseRepr_Given nm -> Just nm
                                ChooseRepr_Cut nm -> Just nm
                                _ -> Nothing
                    let storedReprResponse =
                            case useStoredReprResponse of
                                Just nm -> nextRecordedResponseRepresentation nm
                                Nothing -> Nothing
                    case storedReprResponse of
                        Just recorded -> do
                            putStrLn ("Response: " ++ show recorded)
                            unless (recorded >= 1 && recorded <= length options) $
                                userErr1 $ vcat [ "Recorded response out of range."
                                                , nest 4 $ "Expected a value between 1 and" <+> pretty (length options)
                                                , nest 4 $ "But got: " <+> pretty recorded
                                                ]
                            return recorded
                        Nothing -> do
                            mrecorded <- nextRecordedResponse
                            case mrecorded of
                                Just recorded -> do
                                    putStrLn ("Response: " ++ show recorded)
                                    unless (recorded >= 1 && recorded <= length options) $
                                        userErr1 $ vcat [ "Recorded response out of range."
                                                        , nest 4 $ "Expected a value between 1 and" <+> pretty (length options)
                                                        , nest 4 $ "But got: " <+> pretty recorded
                                                        ]
                                    return recorded
                                Nothing -> do
                                    putStr "Pick option: "
                                    hFlush stdout
                                    line <- getLine
                                    case (line, readMay line) of
                                        ("", _) -> return 1
                                        (_, Just lineInt) | lineInt >= 1 && lineInt <= length options -> return lineInt
                                        (_, Nothing) -> do
                                            putStrLn "Enter an integer value."
                                            pickIndex
                                        (_, Just _) -> do
                                            print $ pretty $ "Enter a value between 1 and" <+> pretty (length options)
                                            pickIndex

            pickedIndex <- pickIndex
            let (pickedDescr, picked) = at options (pickedIndex - 1)
            return [(pickedIndex, pickedDescr, picked)]
        AtRandom -> do
            let nbOptions = length options
            pickedIndex <- liftIO $ randomRIO (1, nbOptions)
            let (pickedDescr, picked) = at options (pickedIndex - 1)
            logDebug ("Randomly picking option #" <> pretty pickedIndex <+> "out of" <+> pretty nbOptions)
            return [(pickedIndex, pickedDescr, picked)]
        Compact -> bug "executeStrategy: Compact"


executeAnswerStrategy :: (MonadIO m, MonadLog m)
                      => Config -> Question -> [(Doc, Answer)] -> Strategy -> m [(Int, Doc, Answer)]
executeAnswerStrategy _ _ [] _ = bug "executeStrategy: nothing to choose from"
executeAnswerStrategy _ _ [(doc, option)] (viewAuto -> (_, True)) = do
    logDebug ("Picking the only option:" <+> doc)
    return [(1, doc, option)]
executeAnswerStrategy _ question options st@(viewAuto -> (strategy, _)) =
    case strategy of
        Compact -> do
            let (n,(doc,c)) = minimumBy (compactCompareAnswer `on` (snd . snd)) (zip [1..] options)
            return [(n, doc, c)]
        _  -> executeStrategy question options st


compactCompareAnswer :: Answer -> Answer -> Ordering
compactCompareAnswer = comparing (expressionDepth . aAnswer)
    where
        expressionDepth :: Data a => a -> Int
        expressionDepth x = 1 + maximum (0 : map expressionDepth (children x))


addToTrail
    :: Config
    -> Strategy -> Int ->        Doc
    -> Strategy -> Int -> Int -> Doc
    -> Doc -> Expression -> Expression
    -> ModelInfo -> ModelInfo
addToTrail Config{..}
           questionStrategy questionNumber                 questionDescr
           answerStrategy   answerNumber   answerNumbers   answerDescr
           ruleDescr oldExpr newExpr
           oldInfo = newInfo
    where
        newInfo = oldInfo { miTrailCompact  = (questionNumber, answerNumber, answerNumbers)
                                            : miTrailCompact oldInfo
                          , miTrailVerbose  = if verboseTrail
                                                    then theA : theQ : miTrailVerbose oldInfo
                                                    else []
                          , miTrailRewrites = if rewritesTrail
                                                    then theRewrite : miTrailRewrites oldInfo
                                                    else []
                          }
        theQ = Decision
            { dDescription = map (stringToText . renderWide)
                $ ("Question #" <> pretty questionNumber)
                : ("  (Using strategy:" <+> pretty (show questionStrategy) <> ")")
                : map pretty (lines (renderWide questionDescr))
            , dDecision = questionNumber
            , dNumOptions = Nothing
            }
        theA = Decision
            { dDescription = map (stringToText . renderWide)
                $ ("Answer #" <> pretty answerNumber <+> "out of" <+> pretty (show answerNumbers))
                : ("  (Using strategy:" <+> pretty (show answerStrategy) <> ")")
                : map pretty (lines (renderWide answerDescr))
            , dDecision = answerNumber
            , dNumOptions = Just answerNumbers
            }
        theRewrite = TrailRewrites
            { trRule   = stringToText $ renderWide ruleDescr
            , trBefore = map stringToText $ lines $ renderWide $ pretty oldExpr
            , trAfter  = map stringToText $ lines $ renderWide $ pretty newExpr
            }


-- | Add a true-constraint, for every decision variable (whether it is used or not in the model) and
--                          for every parameter (that is not used in the model).
--   A true-constraint has no effect, other than forcing Conjure to produce a representation.
--   It can be used to make sure that a declaration doesn't get lost (if it isn't used anywhere in the model)
--   It can also be used to produce "extra" representations (if it is used in the model)
addTrueConstraints :: Model -> Model
addTrueConstraints m =
    let
        mkTrueConstraint forg nm dom = Op $ MkOpTrue $ OpTrue (Reference nm (Just (DeclNoRepr forg nm dom NoRegion)))
        trueConstraints = [ mkTrueConstraint forg nm d
                          | (Declaration (FindOrGiven forg nm d), after) <- withAfter (mStatements m)
                          , forg == Find || (forg == Given && nbUses nm after == 0)
                          ]
    in
        m { mStatements = mStatements m ++ [SuchThat trueConstraints] }


reverseTrails :: Model -> Model
reverseTrails m =
    let
        oldInfo = mInfo m
        newInfo = oldInfo { miTrailCompact  = reverse (miTrailCompact  oldInfo)
                          , miTrailVerbose  = reverse (miTrailVerbose  oldInfo)
                          , miTrailRewrites = reverse (miTrailRewrites oldInfo)
                          }
    in
        m { mInfo = newInfo }


oneSuchThat :: Model -> Model
oneSuchThat m = m { mStatements = onStatements (mStatements m)
                                    |> nubBy ((==) `on` normaliseQuantifiedVariablesS) }

    where

        onStatements :: [Statement] -> [Statement]
        onStatements xs =
            let
                (suchThats0, objectives, others) = xs |> map collect |> mconcat
                suchThats = suchThats0
                      |> map breakConjunctions                              -- break top level /\'s
                      |> mconcat
                      |> filter (/= Constant (ConstantBool True))           -- remove top level true's
                      |> nubBy ((==) `on` normaliseQuantifiedVariablesE)    -- uniq
            in
                others ++ objectives ++ [SuchThat (combine suchThats)]

        collect :: Statement -> ( [Expression]                  -- SuchThats
                                , [Statement]                   -- Objectives
                                , [Statement]                   -- other statements
                                )
        collect (SuchThat s) = (s, [], [])
        collect s@Objective{} = ([], [s], [])
        collect s = ([], [], [s])

        combine :: [Expression] -> [Expression]
        combine xs = if null xs
                        then [Constant (ConstantBool True)]
                        else xs

        breakConjunctions :: Expression -> [Expression]
        breakConjunctions p@(Op (MkOpAnd (OpAnd x))) =
            case listOut x of
                Nothing -> [p] -- doesn't contain a list
                Just xs -> concatMap breakConjunctions xs
        breakConjunctions x = [x]


emptyMatrixLiterals :: Model -> Model
emptyMatrixLiterals model =
    let
        f (TypeList ty) = TypeMatrix (TypeInt TagInt) ty
        f x = x
    in
        model { mStatements = mStatements model |> transformBi f }


-- | Add a default search order (branching on [...])
--   to include all the primary variables and none of the aux variables that will potentailly be generated by Conjure.
--   Do not change the model if it already contains a SearchOrder in it.
addSearchOrder :: Model -> Model
addSearchOrder model
    | let hasSearchOrder = not $ null [ () | SearchOrder{} <- mStatements model ]
    , hasSearchOrder = model
    | otherwise =
        let finds = [ nm | Declaration (FindOrGiven Find nm _domain) <- mStatements model ]
        in  model { mStatements = mStatements model ++ [SearchOrder (map BranchingOn finds)] }


inlineDecVarLettings :: Model -> Model
inlineDecVarLettings model =
    let
        inline p@(Reference nm _) = do
            x <- gets (lookup nm)
            return (fromMaybe p x)
        inline p = return p

        statements = catMaybes
                        $ flip evalState []
                        $ forM (mStatements model)
                        $ \ st ->
            case st of
                Declaration (Letting nm x)
                    | categoryOf x == CatDecision
                    -> modify ((nm,x) :) >> return Nothing
                -- The following doesn't work when the identifier is used in a domain
                -- Declaration (Letting nm x@Reference{})
                --     -> modify ((nm,x) :) >> return Nothing
                _ -> Just <$> transformBiM inline st
    in
        model { mStatements = statements }

flattenLex :: MonadFail m
           => NameGen m
           => (?typeCheckerMode :: TypeCheckerMode)
           => Model -> m Model
flattenLex m = do
  let
    flatten a = do
      ta <- typeOf a
      case ta of
        TypeBool -> return [essence| [-toInt(&a)] |]
        TypeInt{} -> return [essence| [&a] |]
        TypeList TypeInt{} -> return a
        TypeMatrix TypeInt{} TypeInt{} -> return a
        _ ->
          case a of
            AbstractLiteral x -> do
              case x of
                AbsLitTuple xs -> do
                  fxs <- sequence (flatten <$> xs)
                  let flatxs = fromList fxs
                  return [essence| flatten(&flatxs) |]
                AbsLitMatrix _ xs -> do
                  fxs <- sequence (flatten <$> xs)
                  let flatxs = fromList fxs
                  return [essence| flatten(&flatxs) |]
                _ -> bug $ "epilogue: flattenLex: isn't defined for this abslit fellow..."
                    <+> vcat [pretty a, pretty ta, stringToDoc $ show a] 
            Constant c ->
              case c of
                ConstantAbstract ca -> 
                  case ca of
                    AbsLitTuple xs -> do
                      fxs <- sequence (flatten <$> (Constant <$> xs))
                      let flatxs = fromList fxs
                      return [essence| flatten(&flatxs) |]
                    AbsLitMatrix _ xs -> do
                      fxs <- sequence (flatten <$> (Constant <$> xs))
                      let flatxs = fromList fxs
                      return [essence| flatten(&flatxs) |]
                    _ -> bug $ "epilogue: flattenLex: isn't defined for this fellow..."
                        <+> vcat [pretty a, pretty ta, stringToDoc $ show a]
                TypedConstant tc _ -> flatten (Constant tc)
                _ -> bug $ "epilogue: flattenLex: isn't defined for this constant fellow."
                    <+> vcat [pretty a, pretty ta, stringToDoc $ show a] 
--            Op op -> do
--              case op of
--                MkOpIndexing (OpIndexing m i) -> 
--                  bug $ "epilogue: flattenLex: flatten not defined for this indexed fellow."
--                     <+> vcat [stringToDoc (show a)
--                              ,"fellow:" <+> stringToDoc (show m)
--                              ,"index:" <+> stringToDoc (show i)]
            Reference nm ex -> 
                  bug $ "epilogue: flattenLex: flatten not defined for this referenced fellow."
                     <+> vcat [stringToDoc (show a)
                              ,"reference:" <+> stringToDoc (show nm)
                              ,"fellow:" <+> stringToDoc (show ex)]          
            Comprehension body gocs -> do
              fbody <- flatten body
              let comp = Comprehension fbody gocs
--              return [essence| flatten(&comp) |]
              return [essence| &comp |]
            _ -> bug $ "epilogue: flattenLex: isn't defined for this expression fellow..."
                    <+> vcat [pretty a, pretty ta, stringToDoc $ show a]
    

    flattener [essence| &a <lex &b |] = do
      fa <- flatten a
      fb <- flatten b
      return [essence| &fa <lex &fb |] 
    flattener [essence| &a <=lex &b |] = do
      fa <- flatten a
      fb <- flatten b
      return [essence| &fa <=lex &fb |] 
    flattener x = return x
  st <- transformBiM flattener (mStatements m)
  return m { mStatements = st }


dropTagForSR ::
    MonadFail m =>
    (?typeCheckerMode :: TypeCheckerMode) =>
    Model -> m Model
dropTagForSR m = do
    let
        replacePredSucc [essence| pred(&x) |] = do
            ty <- typeOf x
            case ty of
                TypeBool{} -> return [essence| false |]
                                -- since True becomes False
                                --       False becomes out-of-bounds, hence False
                TypeInt{}  -> do
                    let xTagInt = reTag TagInt x
                    return [essence| &xTagInt - 1 |]
                _          -> bug "predSucc"
        replacePredSucc [essence| succ(&x) |] = do
            ty <- typeOf x
            case ty of
                TypeBool{} -> return [essence| !&x |]
                                -- since False becomes True
                                --       True becomes out-of-bounds, hence False
                                -- "succ" is exactly "negate" on bools
                TypeInt{}  -> do
                    let xTagInt = reTag TagInt x
                    return [essence| &xTagInt + 1 |]
                _          -> bug "predSucc"
        -- replacePredSucc [essence| &a .< &b |] = return [essence| &a < &b |]
        -- replacePredSucc [essence| &a .<= &b |] = return [essence| &a <= &b |]
        replacePredSucc x = return x

    st <- transformBiM replacePredSucc (mStatements m)
    return m { mStatements = transformBi (\ _ -> TagInt) st }


updateDeclarations ::
    MonadUserError m =>
    MonadFail m =>
    NameGen m =>
    EnumerateDomain m =>
    (?typeCheckerMode :: TypeCheckerMode) =>
    Model -> m Model
updateDeclarations model = do
    let
        representations = model |> mInfo |> miRepresentations

        onEachStatement (inStatement, afters) =
            case inStatement of
                Declaration (FindOrGiven forg nm _) -> do
                    let
                        -- the refined domains for the high level declaration
                        domains = [ d | (n, d) <- representations, n == nm ]
                    nub <$> concatMapM (onEachDomain forg nm) domains
                Declaration (GivenDomainDefnEnum name) -> return
                    [ Declaration (FindOrGiven Given (name `mappend` "_EnumSize") (DomainInt TagInt [])) ]
                Declaration (Letting nm x)             -> do
                    let usedAfter = nbUses nm afters > 0
                    let isRefined = (0 :: Int) == sum
                                            [ case y of
                                                Constant (ConstantAbstract AbsLitMatrix{}) -> 0
                                                Constant ConstantAbstract{} -> 1
                                                AbstractLiteral AbsLitMatrix{} -> 0
                                                AbstractLiteral{} -> 1
                                                _ -> 0
                                            | y <- universe x ]
                    return [inStatement | and [usedAfter, isRefined]]
                Declaration LettingDomainDefnEnum{}    -> return []
                Declaration LettingDomainDefnUnnamed{} -> return []
                SearchOrder orders -> do
                    orders' <- forM orders $ \case
                        BranchingOn nm -> do
                            let domains = [ d | (n, d) <- representations, n == nm ]
                            -- last one is the representation of what's in true(?)
                            -- put that first!
                            let reorder xs =
                                    case reverse xs of
                                        [] -> []
                                        (y:ys) -> y : reverse ys
                            outNames <- concatMapM (onEachDomainSearch nm) (reorder domains)
                            return $ map BranchingOn $ nub outNames
                        Cut{} -> bug "updateDeclarations, Cut shouldn't be here"
                    return [ SearchOrder (concat orders') ]
                _ -> return [inStatement]

        onEachDomain forg nm domain =
            runExceptT (downD (nm, domain)) >>= \case
                Left err -> bug err
                Right outs -> forM outs $ \ (n, d) -> do
                    d' <- transformBiM (trySimplify []) $ forgetRepr d
                    return $ Declaration (FindOrGiven forg n d')

        onEachDomainSearch nm domain =
            runExceptT (downD (nm, domain)) >>= \case
                Left err -> bug err
                Right outs -> return [ n
                                     | (n, _) <- outs
                                     ]

    statements <- concatMapM onEachStatement (withAfter (mStatements model))
    return model { mStatements = statements }


-- | checking whether any `Reference`s with `DeclHasRepr`s are left in the model
checkIfAllRefined :: MonadFail m => Model -> m Model
checkIfAllRefined m | Just modelZipper <- mkModelZipper m = do             -- we exclude the mInfo here
    let returnMsg x = return
            $ ""
            : ("Not refined:" <+> pretty (hole x))
                              <+> stringToDoc(show (hole x))
            : [ nest 4 ("Context #" <> pretty i <> ":" <+> pretty c)
              | (i, c) <- zip allNats (tail (ascendants x))
              ]

    fails <- fmap (nub . concat) $ forM (allContextsExceptReferences modelZipper) $ \ x ->
                case hole x of
                    Reference _ (Just (DeclHasRepr _ _ dom))
                        | not (isPrimitiveDomain dom) ->
                        return $ ""
                               : ("Not refined:" <+> pretty (hole x))
                                                 <+> stringToDoc(show (hole x))
                               : ("Domain     :" <+> pretty dom)
                               : [ nest 4 ("Context #" <> pretty i <> ":" <+> pretty c)
                                 | (i, c) <- zip allNats (tail (ascendants x))
                                 ]
                    Constant (ConstantAbstract AbsLitMatrix{}) -> return []
                    Constant ConstantAbstract{} -> returnMsg x
                    AbstractLiteral AbsLitMatrix{} -> return []
                    AbstractLiteral{} -> returnMsg x
                    WithLocals{} -> returnMsg x
                    Comprehension _ stmts -> do
                        decisionConditions <-
                            fmap catMaybes $ forM stmts $ \ stmt -> case stmt of
                                Condition c ->
                                    if categoryOf c >= CatDecision
                                        then return (Just c)
                                        else return Nothing
                                _ -> return Nothing
                        comprehensionLettings <-
                            fmap catMaybes $ forM stmts $ \ stmt -> case stmt of
                                ComprehensionLetting{} -> return (Just stmt)
                                _ -> return Nothing
                        unsupportedGenerator <-
                            fmap catMaybes $ forM stmts $ \ stmt -> case stmt of
                                Generator GenInExpr{} -> return (Just stmt)
                                _ -> return Nothing
                        let msgs =  [ "decision expressions as conditions"
                                    | not (null decisionConditions) ]
                                 ++ [ "local lettings"
                                    | not (null comprehensionLettings) ]
                                 ++ [ "unsupported generators"
                                    | not (null unsupportedGenerator) ]
                        let msg = "Comprehension contains" <+> prettyListDoc id "," msgs <> "."
                        case msgs of
                            [] -> return []
                            _  -> return $ [ msg ]
                                        ++ [ nest 4 (pretty (hole x)) ]
                                        ++ [ nest 4 ("Context #" <> pretty i <> ":" <+> pretty c)
                                           | (i, c) <- zip allNats (tail (ascendants x))
                                           ]
                    [essence| &_ .< &_ |] ->
                        return ["", ("Not refined:" <+> pretty (hole x))
                                                    <+> stringToDoc(show (hole x))]
                    [essence| &_ .<= &_ |] ->
                        return ["", ("Not refined:" <+> pretty (hole x))
                                                    <+> stringToDoc(show (hole x))]
                    _ -> return []
    unless (null fails) (bug (vcat fails))
    return m
checkIfAllRefined m = return m


-- | checking whether any undefined values creeped into the final model
checkIfHasUndefined :: MonadFail m => Model -> m Model
checkIfHasUndefined m  | Just modelZipper <- mkModelZipper m = do
    let returnMsg x = return
            $ ""
            : ("Undefined value in the final model:" <+> pretty (hole x))
            : [ nest 4 ("Context #" <> pretty i <> ":" <+> pretty c)
              | (i, c) <- zip allNats (tail (ascendants x))
              ]

    fails <- fmap concat $ forM (allContextsExceptReferences modelZipper) $ \ x ->
                case hole x of
                    Constant ConstantUndefined{} -> returnMsg x
                    _ -> return []
    unless (null fails) (bug (vcat fails))
    return m
checkIfHasUndefined m = return m


topLevelBubbles ::
    MonadFail m =>
    MonadUserError m =>
    NameGen m =>
    (?typeCheckerMode :: TypeCheckerMode) =>
    Model -> m Model
topLevelBubbles m = do
    let
        onStmt (SuchThat xs) = onExprs xs
        onStmt (Where    xs) = concatMapM onWheres xs
        onStmt (Objective obj (WithLocals h locals)) =
            case locals of
                AuxiliaryVars          locs -> (           locs  ++ [Objective obj h] ) |> onStmts
                DefinednessConstraints locs -> ( [SuchThat locs] ++ [Objective obj h] ) |> onStmts
        onStmt (Declaration decl) =
            let
                f (WithLocals h locs) = tell [locs] >> return h
                f x = return x

                (decl', locals) = runWriter (transformBiM f decl)

                conv :: InBubble -> [Statement]
                conv (AuxiliaryVars locs) = locs
                conv (DefinednessConstraints locs) = [SuchThat locs]

                newStmts :: [Statement]
                newStmts = concatMap conv locals
            in
                if null newStmts
                    then return [Declaration decl]
                    else onStmts (newStmts ++ [Declaration decl'])
        onStmt s = return [s]

        -- a where that has a bubble at the top-most level will be replaced
        -- with a Comprehension. this is to avoid creating a where with decision variables inside.
        onWheres (WithLocals h (DefinednessConstraints locals)) =
            return $ map (Where . return) (locals ++ [h])
        onWheres (WithLocals h (AuxiliaryVars locals)) = do
            let (localfinds, gens) = mconcat
                    [ case local of
                        Declaration (FindOrGiven LocalFind nm dom) ->
                            ([nm], [Generator (GenDomainNoRepr (Single nm) dom)])
                        SuchThat xs ->
                            ([], map Condition xs)
                        _ -> bug ("topLevelBubbles.onWheres:" <+> pretty local)
                    | local <- locals
                    ]
            let forgetReprsOfLocalFinds (Reference nm _) | nm `elem` localfinds = Reference nm Nothing
                forgetReprsOfLocalFinds x = descend forgetReprsOfLocalFinds x
            let out = Comprehension h gens
            out' <- resolveNamesX (forgetReprsOfLocalFinds out)
            return [Where [out']]
        onWheres x = return [Where [x]]

        onExpr (WithLocals h (AuxiliaryVars          locals)) = (          locals  ++ [SuchThat [h]]) |> onStmts
        onExpr (WithLocals h (DefinednessConstraints locals)) = ([SuchThat locals] ++ [SuchThat [h]]) |> onStmts
        onExpr x = return [SuchThat [x]]

        onStmts = concatMapM onStmt
        onExprs = concatMapM onExpr

    statements' <- onStmts (mStatements m)
    return m { mStatements = statements' }


sliceThemMatrices ::
    Monad m =>
    (?typeCheckerMode :: TypeCheckerMode) =>
    Model -> m Model
sliceThemMatrices model = do
    let
        -- nothing stays with a matrix type
        -- we are doing this top down
        -- when we reach a matrix-typed expression, we know it needs to be sliced
        -- we descend otherwise
        -- we also descend into components of the matrix-typed expression during slicing
        onExpr :: Monad m => Expression -> m Expression
        onExpr p = do
            let computeExistingSlices t =
                    case match opSlicing t of
                        Nothing -> return 0
                        Just (t', _, _) -> (+1) <$> computeExistingSlices t'
            let isIndexedMatrix = do
                    (m, is) <- match opMatrixIndexing p
                    tyM     <- typeOf m
                    nSlices <- computeExistingSlices m
                    return (m, nSlices, is, tyM)
            case isIndexedMatrix of
                Nothing -> descendM onExpr p
                Just (m, existingSlices, is, tyM) -> do
                    let nestingLevel (TypeMatrix _ a) = 1 + nestingLevel a
                        nestingLevel (TypeList     a) = 1 + nestingLevel a
                        nestingLevel _ = 0 :: Int
                    -- "is" is the number of existing indices
                    -- "nestingLevel" is the nesting level of the original matrix
                    -- "existingSlices" is the number of existing slices
                    let howMany = nestingLevel tyM - existingSlices - length is
                    let unroll a 0 = a
                        unroll a i = make opSlicing (unroll a (i-1)) Nothing Nothing
                    m'  <- descendM onExpr m
                    is' <- mapM onExpr is
                    let p' = make opMatrixIndexing m' is'
                    return $ unroll p' howMany

    statements <- descendBiM onExpr (mStatements model)
    return model { mStatements = statements }


removeExtraSlices :: Monad m => Model -> m Model
removeExtraSlices model = do
    let
        -- a slice at the end of a chain of slices & indexings
        -- does no good in Essence and should be removed
        onExpr :: Monad m => Expression -> m Expression
        onExpr (match opSlicing -> Just (m,_,_)) = onExpr m
        onExpr p@(match opIndexing -> Just _) = return p
        onExpr p = descendM onExpr p

    statements <- descendBiM onExpr (mStatements model)
    return model { mStatements = statements }


lexSingletons :: (?typeCheckerMode :: TypeCheckerMode)
              => Monad m
              => Model -> m Model
lexSingletons model = do
  let onExpr ::  (?typeCheckerMode :: TypeCheckerMode)
              => Monad m => Expression -> m Expression
      onExpr [essence| &l <lex &r |] =
        case (matchSingleton l, matchSingleton r) of
          (Nothing, Nothing) -> return [essence| &l <lex &r |]
          (Just ls, Just rs) -> return [essence| &ls < &rs |]
          _ -> bug $ "lexSingleton: match inconsistent" 
      onExpr [essence| &l <=lex &r |] =
        case (matchSingleton l, matchSingleton r) of
          (Nothing, Nothing) -> return [essence| &l <=lex &r |]
          (Just ls, Just rs) -> return [essence| &ls <= &rs |]
          _ -> bug $ "lexSingleton: match inconsistent" 
      onExpr x = return x
      matchSingleton ::  (?typeCheckerMode :: TypeCheckerMode)
              => Expression -> Maybe Expression
      matchSingleton (match matrixLiteral -> Just (TypeMatrix _ TypeInt{},_,[s])) =
        Just s
      matchSingleton _ = Nothing
  statements <- transformBiM onExpr (mStatements model)
  return model { mStatements = statements }


logDebugIdModel :: MonadLog m => Doc -> Model -> m Model
logDebugIdModel msg a = logDebug (msg <++> pretty (a {mInfo = def})) >> return a

prologue ::
    MonadFail m =>
    MonadLog m =>
    NameGen m =>
    EnumerateDomain m =>
    (?typeCheckerMode :: TypeCheckerMode) =>
    Config ->
    Model ->
    m Model
prologue config model = do
    void $ typeCheckModel_StandAlone model
    return model                      >>= logDebugIdModel "[input]"
    >>= enforceTagConsistency         >>= logDebugIdModel "[enforceTagConsistency]"
    >>= return . addSearchOrder       >>= logDebugIdModel "[addSearchOrder]"
    >>= attributeAsConstraints        >>= logDebugIdModel "[attributeAsConstraints]"
    >>= inferAttributes               >>= logDebugIdModel "[inferAttributes]"
    >>= inlineLettingDomainsForDecls  >>= logDebugIdModel "[inlineLettingDomainsForDecls]"
    >>= lettingsForComplexInDoms      >>= logDebugIdModel "[lettingsForComplexInDoms]"
    >>= distinctQuantifiedVars        >>= logDebugIdModel "[distinctQuantifiedVars]"
    >>= return . initInfo             >>= logDebugIdModel "[initInfo]"
    >>= addUnnamedSymmetryBreaking (unnamedSymmetryBreaking config)
                                      >>= logDebugIdModel "[addUnnamedSymmetryBreaking]"
    >>= removeUnnamedsFromModel       >>= logDebugIdModel "[removeUnnamedsFromModel]"
    >>= removeEnumsFromModel          >>= logDebugIdModel "[removeEnumsFromModel]"
    >>= finiteGivens                  >>= logDebugIdModel "[finiteGivens]"
    >>= renameQuantifiedVarsToAvoidShadowing
                                      >>= logDebugIdModel "[renameQuantifiedVarsToAvoidShadowing]"
    >>= resolveNames                  >>= logDebugIdModel "[resolveNames]"
    >>= return . initInfo_Lettings    >>= logDebugIdModel "[initInfo_Lettings]"
    >>= removeDomainLettings          >>= logDebugIdModel "[removeDomainLettings]"
    >>= (let ?typeCheckerMode = RelaxedIntegerTags in typeCheckModel)
                                      >>= logDebugIdModel "[typeCheckModel]"
    >>= categoryChecking              >>= logDebugIdModel "[categoryChecking]"
    >>= sanityChecks                  >>= logDebugIdModel "[sanityChecks]"
    >>= dealWithCuts                  >>= logDebugIdModel "[dealWithCuts]"
    >>= removeExtraSlices             >>= logDebugIdModel "[removeExtraSlices]"
    >>= return . addTrueConstraints   >>= logDebugIdModel "[addTrueConstraints]"
    >>= enforceTagConsistency         >>= logDebugIdModel "[enforceTagConsistency]"


epilogue ::
    MonadFail m =>
    MonadLog m =>
    NameGen m =>
    EnumerateDomain m =>
    (?typeCheckerMode :: TypeCheckerMode) =>
    Model -> m Model
epilogue model = return model
                                      >>= logDebugIdModel "[epilogue]"
<<<<<<< HEAD
    >>= flattenLex                    >>= logDebugIdModel "[flattenLex]"
    >>= dropTagForSR                  >>= logDebugIdModel "[dropTagForSR]"
=======
    >>= lexSingletons                 >>= logDebugIdModel "[lexSingletons]"
>>>>>>> bbc2b755
    >>= updateDeclarations            >>= logDebugIdModel "[updateDeclarations]"
    >>= return . inlineDecVarLettings >>= logDebugIdModel "[inlineDecVarLettings]"
    >>= topLevelBubbles               >>= logDebugIdModel "[topLevelBubbles]"
    >>= checkIfAllRefined             >>= logDebugIdModel "[checkIfAllRefined]"
    >>= checkIfHasUndefined           >>= logDebugIdModel "[checkIfHasUndefined]"
    >>= sliceThemMatrices             >>= logDebugIdModel "[sliceThemMatrices]"
    >>= dropTagForSR                  >>= logDebugIdModel "[dropTagForSR]"
    >>= return . emptyMatrixLiterals  >>= logDebugIdModel "[emptyMatrixLiterals]"
    >>= return . reverseTrails        >>= logDebugIdModel "[reverseTrails]"
    >>= return . oneSuchThat          >>= logDebugIdModel "[oneSuchThat]"
    >>= return . languageEprime       >>= logDebugIdModel "[languageEprime]"


applicableRules :: forall m n .
    MonadUserError n =>
    MonadLog n =>
    NameGen n =>
    EnumerateDomain n =>
    MonadUserError m =>
    MonadLog m =>
    NameGen m =>
    EnumerateDomain m =>
    MonadFail m =>
    (?typeCheckerMode :: TypeCheckerMode) =>
    Config ->
    [Rule] ->
    ModelZipper ->
    n [(Doc, RuleResult m)]
applicableRules Config{..} rulesAtLevel x = do
    let logAttempt = if logRuleAttempts  then logInfo else const (return ())
    let logFail    = if logRuleFails     then logInfo else const (return ())
    let logSuccess = if logRuleSuccesses then logInfo else const (return ())

    mys <- sequence [ do logAttempt ("attempting rule" <+> rName r <+> "on" <+> pretty (hole x))
                         applied <- runExceptT $ runReaderT (rApply r x (hole x)) x
                         return (rName r, applied)
                    | r <- rulesAtLevel ]
    forM_ mys $ \ (rule, my) ->
        case my of
            Left  failed -> unless ("N/A" `isPrefixOf` show failed) $ logFail $ vcat
                [ " rule failed:" <+> rule
                , "          on:" <+> pretty (hole x)
                , "     message:" <+> failed
                ]
            Right ys     -> logSuccess $ vcat
                [ "rule applied:" <+> rule
                , "          on:" <+> pretty (hole x)
                , "     message:" <+> vcat (map ruleResultDescr ys)
                ]
    return [ (name, res {ruleResult = ruleResult'})
           | (name, Right ress) <- mys
           , res <- ress
           , let ruleResult' = do
                    rResult <- ruleResult res
                    case (hole x, rResult) of
                        (Reference nm1 _, Reference nm2 _)
                            | name /= "choose-repr"
                            , nm1 == nm2 -> bug $ vcat
                            [ "Rule applied inside a Reference."
                            , "Rule              :" <+> pretty name
                            , "Rule input        :" <+> pretty (hole x)
                            , "Rule output       :" <+> pretty rResult
                            , "Rule input  (show):" <+> pretty (show (hole x))
                            , "Rule output (show):" <+> pretty (show rResult)
                            ]
                        _ -> return ()
                    merr <- runExceptT (resolveNamesX rResult)
                    case merr of
                        Left err -> bug $ vcat
                            [ "Name resolution failed after rule application."
                            , "Rule              :" <+> pretty name
                            , "Rule input        :" <+> pretty (hole x)
                            , "Rule output       :" <+> pretty rResult
                            , "Rule input  (show):" <+> pretty (show (hole x))
                            , "Rule output (show):" <+> pretty (show rResult)
                            , "The error         :" <+> err
                            ]
                        Right r  -> return r
           ]


allRules :: (?typeCheckerMode :: TypeCheckerMode) => Config -> [[Rule]]
allRules config =
    [ Transform.rules_Transform
    , [ rule_FullEvaluate
      ]
    , [ rule_PartialEvaluate
      ]
    ] ++ paramRules ++
    [ [ rule_ChooseRepr                 config
      , rule_ChooseReprForComprehension config
      , rule_ChooseReprForLocals        config
      ]
    , bubbleUpRules
    , [ rule_Eq
      , rule_Neq
      , rule_Comprehension_Cardinality
      , rule_Flatten_Cardinality
      ]
    , verticalRules
    , horizontalRules
    ] ++ otherRules
      ++ delayedRules


-- | For information that can be readily pulled out from parameters.
--   Some things are easier when everything involved is a param.
--   These rules aren't necessary for correctness, but they can help remove some verbose expressions from the output.
--   Make Savile Row happier so it makes us happier. :)
paramRules :: [[Rule]]
paramRules =
    [ [ Horizontal.Set.rule_Param_MinOfSet
      , Horizontal.Set.rule_Param_MaxOfSet
      , Horizontal.Set.rule_Param_Card
      ]
    , [ Horizontal.Function.rule_Param_DefinedRange
      , Horizontal.Relation.rule_Param_Card
      ]
    ]

verticalRules :: [Rule]
verticalRules =
    [ Vertical.Permutation.rule_Image
    , Vertical.Permutation.rule_Cardinality
    , Vertical.Permutation.rule_Defined
    , Vertical.Permutation.rule_Comprehension


    , Vertical.Tuple.rule_Tuple_Eq
    , Vertical.Tuple.rule_Tuple_Neq
    , Vertical.Tuple.rule_Tuple_Leq
    , Vertical.Tuple.rule_Tuple_Lt
    , Vertical.Tuple.rule_Tuple_TildeLeq
    , Vertical.Tuple.rule_Tuple_TildeLt
    , Vertical.Tuple.rule_Tuple_Index



    , Vertical.Record.rule_Record_Eq
    , Vertical.Record.rule_Record_Neq
    , Vertical.Record.rule_Record_Leq
    , Vertical.Record.rule_Record_Lt
    , Vertical.Record.rule_Record_Index

    , Vertical.Variant.rule_Variant_Eq
    , Vertical.Variant.rule_Variant_Neq
    , Vertical.Variant.rule_Variant_Leq
    , Vertical.Variant.rule_Variant_Lt
    , Vertical.Variant.rule_Variant_Index
    , Vertical.Variant.rule_Variant_Active

    , Vertical.Matrix.rule_Comprehension_Literal
    , Vertical.Matrix.rule_Comprehension
    , Vertical.Matrix.rule_Comprehension_Flatten
    , Vertical.Matrix.rule_ModifierAroundIndexedMatrixLiteral
    , Vertical.Matrix.rule_Comprehension_LiteralIndexed
    , Vertical.Matrix.rule_Comprehension_Nested
    , Vertical.Matrix.rule_Comprehension_Hist
    , Vertical.Matrix.rule_Comprehension_ToSet_Matrix
    , Vertical.Matrix.rule_Comprehension_ToSet_List
    , Vertical.Matrix.rule_Comprehension_ToSet_List_DuplicateFree
    , Vertical.Matrix.rule_Matrix_Eq
    , Vertical.Matrix.rule_Matrix_Neq
    , Vertical.Matrix.rule_Matrix_Leq_Primitive
    , Vertical.Matrix.rule_Matrix_Leq_Decompose
    , Vertical.Matrix.rule_Matrix_Lt_Primitive
    , Vertical.Matrix.rule_Matrix_Lt_Decompose
    , Vertical.Matrix.rule_IndexingIdentical
    , Vertical.Matrix.rule_ExpandSlices

    , Vertical.Set.Explicit.rule_Min
    , Vertical.Set.Explicit.rule_Max
    , Vertical.Set.Explicit.rule_Card
    , Vertical.Set.Explicit.rule_Comprehension
    , Vertical.Set.Explicit.rule_PowerSet_Comprehension
    , Vertical.Set.ExplicitVarSizeWithDummy.rule_Comprehension
    , Vertical.Set.ExplicitVarSizeWithDummy.rule_PowerSet_Comprehension
    , Vertical.Set.ExplicitVarSizeWithFlags.rule_Comprehension
    , Vertical.Set.ExplicitVarSizeWithFlags.rule_PowerSet_Comprehension
    , Vertical.Set.ExplicitVarSizeWithMarker.rule_Card
    , Vertical.Set.ExplicitVarSizeWithMarker.rule_Comprehension
    , Vertical.Set.ExplicitVarSizeWithMarker.rule_PowerSet_Comprehension
    , Vertical.Set.Occurrence.rule_Comprehension
    , Vertical.Set.Occurrence.rule_PowerSet_Comprehension
    , Vertical.Set.Occurrence.rule_In

    , Vertical.MSet.Occurrence.rule_Comprehension
    , Vertical.MSet.Occurrence.rule_Freq

    , Vertical.MSet.ExplicitWithFlags.rule_Comprehension
    , Vertical.MSet.ExplicitWithFlags.rule_Freq

    , Vertical.MSet.ExplicitWithRepetition.rule_Comprehension

    , Vertical.Function.Function1D.rule_Comprehension
    , Vertical.Function.Function1D.rule_Comprehension_Defined
    , Vertical.Function.Function1D.rule_Image

    , Vertical.Function.Function1DPartial.rule_Comprehension
    , Vertical.Function.Function1DPartial.rule_PowerSet_Comprehension
    , Vertical.Function.Function1DPartial.rule_Image_NotABool
    , Vertical.Function.Function1DPartial.rule_Image_Bool
    , Vertical.Function.Function1DPartial.rule_InDefined
    , Vertical.Function.Function1DPartial.rule_DefinedEqDefined

    , Vertical.Function.FunctionND.rule_Comprehension
    , Vertical.Function.FunctionND.rule_Comprehension_Defined
    , Vertical.Function.FunctionND.rule_Image

    , Vertical.Function.FunctionNDPartial.rule_Comprehension
    , Vertical.Function.FunctionNDPartial.rule_Image_NotABool
    , Vertical.Function.FunctionNDPartial.rule_Image_Bool
    , Vertical.Function.FunctionNDPartial.rule_InDefined

    , Vertical.Function.FunctionAsRelation.rule_Comprehension
    , Vertical.Function.FunctionAsRelation.rule_Image_Eq

    , Vertical.Sequence.ExplicitBounded.rule_Comprehension
    , Vertical.Sequence.ExplicitBounded.rule_Card
    , Vertical.Sequence.ExplicitBounded.rule_Image_Bool
    , Vertical.Sequence.ExplicitBounded.rule_Image_NotABool
    , Vertical.Sequence.ExplicitBounded.rule_Leq
    , Vertical.Sequence.ExplicitBounded.rule_Lt

    , Vertical.Relation.RelationAsMatrix.rule_Comprehension
    , Vertical.Relation.RelationAsMatrix.rule_Image

    , Vertical.Relation.RelationAsSet.rule_Comprehension
    , Vertical.Relation.RelationAsSet.rule_Card

    , Vertical.Partition.PartitionAsSet.rule_Comprehension
    , Vertical.Partition.Occurrence.rule_Comprehension

    ]

horizontalRules :: [Rule]
horizontalRules =
    [ Horizontal.Permutation.rule_Cardinality_Literal
    , Horizontal.Permutation.rule_Equality
    , Horizontal.Permutation.rule_Comprehension
    , Horizontal.Permutation.rule_Compose_Image
    , Horizontal.Permutation.rule_Image_Matrix_Indexing
    , Horizontal.Permutation.rule_Image_Comprehension
--    , Horizontal.Permutation.rule_Image_Matrix_Indexing_Comprehension
--    , Horizontal.Permutation.rule_Compose
    , Horizontal.Permutation.rule_Image_Partition
    , Horizontal.Permutation.rule_Image_Sequence
    , Horizontal.Permutation.rule_Image_Sequence_Defined
    , Horizontal.Permutation.rule_In
    , Horizontal.Permutation.rule_Permutation_Inverse 
    , Horizontal.Permutation.rule_Image_Comprehendable
    , Horizontal.Permutation.rule_Image_Incomprehendable
    , Horizontal.Permutation.rule_Image_Literal


    , Horizontal.Set.rule_Comprehension_Literal
    , Horizontal.Set.rule_Eq
    , Horizontal.Set.rule_Neq
    , Horizontal.Set.rule_Subset
    , Horizontal.Set.rule_SubsetEq
    , Horizontal.Set.rule_Supset
    , Horizontal.Set.rule_SupsetEq
    , Horizontal.Set.rule_In
    , Horizontal.Set.rule_Card
    , Horizontal.Set.rule_CardViaFreq
    , Horizontal.Set.rule_Intersect
    , Horizontal.Set.rule_Union
    , Horizontal.Set.rule_Difference
    , Horizontal.Set.rule_PowerSet_Comprehension
    , Horizontal.Set.rule_PowerSet_Difference
    , Horizontal.Set.rule_MaxMin

    , Horizontal.MSet.rule_Comprehension_Literal
    , Horizontal.MSet.rule_Comprehension_ToSet_Literal
    , Horizontal.MSet.rule_Eq
    , Horizontal.MSet.rule_Neq
    , Horizontal.MSet.rule_Subset
    , Horizontal.MSet.rule_SubsetEq
    , Horizontal.MSet.rule_Supset
    , Horizontal.MSet.rule_SupsetEq
    , Horizontal.MSet.rule_Freq
    , Horizontal.MSet.rule_In
    , Horizontal.MSet.rule_Card
    , Horizontal.MSet.rule_MaxMin

    , Horizontal.Function.rule_Comprehension_Literal
    , Horizontal.Function.rule_Image_Bool
    , Horizontal.Function.rule_Image_BoolMatrixIndexed
    , Horizontal.Function.rule_Image_BoolTupleIndexed
    , Horizontal.Function.rule_Image_Int
    , Horizontal.Function.rule_Image_IntMatrixIndexed
    , Horizontal.Function.rule_Image_IntTupleIndexed
    , Horizontal.Function.rule_Image_Matrix_LexLhs
    , Horizontal.Function.rule_Image_Matrix_LexRhs

    , Horizontal.Function.rule_Comprehension_Image
    , Horizontal.Function.rule_Comprehension_ImageSet
    , Horizontal.Function.rule_Eq
    , Horizontal.Function.rule_Neq
    , Horizontal.Function.rule_Subset
    , Horizontal.Function.rule_SubsetEq
    , Horizontal.Function.rule_Supset
    , Horizontal.Function.rule_SupsetEq
    , Horizontal.Function.rule_Inverse
    , Horizontal.Function.rule_Card
    , Horizontal.Function.rule_Comprehension_PreImage
    , Horizontal.Function.rule_Comprehension_Defined
    , Horizontal.Function.rule_Comprehension_Range
    , Horizontal.Function.rule_In
    , Horizontal.Function.rule_Restrict_Image
    , Horizontal.Function.rule_Restrict_Comprehension
    , Horizontal.Function.rule_Comprehension_Defined_Size
    , Horizontal.Function.rule_Comprehension_Range_Size
    , Horizontal.Function.rule_Defined_Intersect
    , Horizontal.Function.rule_DefinedOrRange_Union
    , Horizontal.Function.rule_DefinedOrRange_Difference

    , Horizontal.Sequence.rule_Comprehension_Literal
    , Horizontal.Sequence.rule_Image_Bool
    , Horizontal.Sequence.rule_Image_Int
    , Horizontal.Sequence.rule_Comprehension_Image
    , Horizontal.Sequence.rule_Image_Literal_Bool
    , Horizontal.Sequence.rule_Image_Literal_Int
    , Horizontal.Sequence.rule_Eq_Literal
    , Horizontal.Sequence.rule_Eq
    , Horizontal.Sequence.rule_Eq_Comprehension
    , Horizontal.Sequence.rule_Neq
    , Horizontal.Sequence.rule_Subset
    , Horizontal.Sequence.rule_SubsetEq
    , Horizontal.Sequence.rule_Supset
    , Horizontal.Sequence.rule_SupsetEq
    , Horizontal.Sequence.rule_Card
    , Horizontal.Sequence.rule_Comprehension_PreImage
    , Horizontal.Sequence.rule_Comprehension_Defined
    , Horizontal.Sequence.rule_Comprehension_Range
    , Horizontal.Sequence.rule_In
    , Horizontal.Sequence.rule_Restrict_Image
    , Horizontal.Sequence.rule_Restrict_Comprehension
    , Horizontal.Sequence.rule_Substring
    , Horizontal.Sequence.rule_Subsequence

    , Horizontal.Relation.rule_Comprehension_Literal
    , Horizontal.Relation.rule_Comprehension_Projection
    , Horizontal.Relation.rule_PowerSet_Comprehension
    , Horizontal.Relation.rule_Image
    , Horizontal.Relation.rule_In
    , Horizontal.Relation.rule_Eq
    , Horizontal.Relation.rule_Neq
    , Horizontal.Relation.rule_Subset
    , Horizontal.Relation.rule_SubsetEq
    , Horizontal.Relation.rule_Supset
    , Horizontal.Relation.rule_SupsetEq
    , Horizontal.Relation.rule_Card

    , Horizontal.Partition.rule_Comprehension_Literal
    , Horizontal.Partition.rule_Eq
    , Horizontal.Partition.rule_Neq
    , Horizontal.Partition.rule_Together
    , Horizontal.Partition.rule_Apart
    , Horizontal.Partition.rule_Party
    , Horizontal.Partition.rule_Participants
    , Horizontal.Partition.rule_Card
    , Horizontal.Partition.rule_In


    ]


bubbleUpRules :: [Rule]
bubbleUpRules =
    [ BubbleUp.rule_MergeNested
    , BubbleUp.rule_ToAnd
    , BubbleUp.rule_ToMultiply_HeadOfIntComprehension
    , BubbleUp.rule_NotBoolYet
    , BubbleUp.rule_ConditionInsideGeneratorDomain
    , BubbleUp.rule_LiftVars
    ]


otherRules :: [[Rule]]
otherRules =
    [
        [ rule_Xor_To_Sum ]
    ,
        [ TildeOrdering.rule_BoolInt
        , TildeOrdering.rule_MSet
        , TildeOrdering.rule_ViaMSet
        , TildeOrdering.rule_TildeLeq
        ]
    ,
        [ DontCare.rule_Bool
        , DontCare.rule_Int
        , DontCare.rule_Tuple
        , DontCare.rule_Record
        , DontCare.rule_Variant
        , DontCare.rule_Permutation
        , DontCare.rule_Matrix
        , DontCare.rule_Abstract
        ]
    ,
        [ rule_TrueIsNoOp
        , rule_FlattenOf1D
        , rule_Decompose_AllDiff

        , rule_GeneratorsFirst
        ]
    ,
        [ rule_DomainCardinality
        , rule_DomainMinMax

        , rule_ComplexAbsPat

        , rule_AttributeToConstraint

        , rule_QuantifierShift
        , rule_QuantifierShift2
        , rule_QuantifierShift3

        ]

    ,   [ rule_Comprehension_Simplify
        ]

    ,   [ rule_InlineConditions
        , rule_InlineConditions_AllDiff
        , rule_InlineConditions_MaxMin
        ]
    ]

-- | These rules depend on other rules firing first.
delayedRules :: [[Rule]]
delayedRules =
    [
        [ Vertical.Matrix.rule_Comprehension_Singleton
        , Vertical.Matrix.rule_Comprehension_SingletonDomain
        , Vertical.Matrix.rule_Concatenate_Singleton
        , Vertical.Matrix.rule_MatrixIndexing

        ]
    ,   [ rule_ReducerToComprehension
        ]
    ,   [ rule_DotLtLeq
        , rule_Flatten_Lex
        ]
    ]


rule_ChooseRepr :: (?typeCheckerMode :: TypeCheckerMode) => Config -> Rule
rule_ChooseRepr config = Rule "choose-repr" (const theRule) where

    theRule (Reference nm (Just (DeclNoRepr forg _ inpDom region))) | forg `elem` [Find, Given, CutFind] = do
        let reprsWhichOrder
                | (forg, representationsGivens config) == (Given, Sparse) = reprsSparseOrder
                | representationLevels config == False                    = reprsStandardOrderNoLevels
                | otherwise                                               = reprsStandardOrder
        domOpts <- reprOptions reprsWhichOrder inpDom
        when (null domOpts) $
            bug $ "No representation matches this beast:" <++> pretty inpDom
        let options =
                [ RuleResult { ruleResultDescr = msg
                             , ruleResultType = case forg of
                                    Find    -> ChooseRepr_Find nm
                                    Given   -> ChooseRepr_Given nm
                                    CutFind -> ChooseRepr_Cut nm
                                    _       -> bug "rule_ChooseRepr ruleResultType"
                             , ruleResult = return out
                             , ruleResultHook = Just hook
                             }
                | thisDom <- domOpts
                , let msg = "Choosing representation for" <+> pretty nm <> ":" <++> pretty thisDom
                , let out = Reference nm (Just (DeclHasRepr forg nm thisDom))
                , let hook = mkHook (channelling config) forg nm thisDom region
                ]
        return options
    theRule _ = na "rule_ChooseRepr"

    mkHook
        :: ( MonadLog m
           , MonadFail m
           , NameGen m
           , EnumerateDomain m
           )
        => Bool
        -> FindOrGiven
        -> Name
        -> Domain HasRepresentation Expression
        -> Region
        -> Model
        -> m Model
    mkHook useChannelling   -- whether to use channelling or not
           forg             -- find or given
           name             -- name of the original declaration
           domain           -- domain with representation selected
           region           -- the region of the Reference we are working on
           model = do
        let

            representations     = model |> mInfo |> miRepresentations
            representationsTree = model |> mInfo |> miRepresentationsTree
                                        |> concatMap (\ (n, ds) -> map (n,) ds )

            usedBefore = (name, reprTree domain) `elem` representationsTree

            mkStructurals :: (MonadLog m, MonadFail m, NameGen m, EnumerateDomain m)
                          => m [Expression]
            mkStructurals = do
                let ref = Reference name (Just (DeclHasRepr forg name domain))
                logDebugVerbose $ "Generating structural constraints for:" <+> vcat [pretty ref, pretty domain]
                structurals <- getStructurals downX1 domain >>= \ gen -> gen ref
                logDebugVerbose $ "Before name resolution:" <+> vcat (map pretty structurals)
                resolved    <- mapM resolveNamesX structurals     -- re-resolving names
                logDebugVerbose $ "After  name resolution:" <+> vcat (map pretty resolved)
                return resolved

            addStructurals :: (MonadLog m, MonadFail m, NameGen m, EnumerateDomain m)
                           => Model -> m Model
            addStructurals
                | forg == Given = return
                | usedBefore = return
                | otherwise = \ m -> do
                    structurals <- mkStructurals
                    return $ if null structurals
                        then m
                        else m { mStatements = mStatements m ++ [SuchThat structurals] }

            channels =
                [ make opEq this that
                | (n, d) <- representations
                , n == name
                , let this = Reference name (Just (DeclHasRepr forg name domain))
                , let that = Reference name (Just (DeclHasRepr forg name d))
                ]

            addChannels
                | forg == Given = return
                | usedBefore = return
                | null channels = return
                | otherwise = \ m -> return
                    m { mStatements = mStatements m ++ [SuchThat channels] }

            recordThis
                | usedBefore = return
                | otherwise = \ m ->
                let
                    oldInfo = mInfo m
                    newInfo = oldInfo
                        { miRepresentations     =  representations     ++ [(name, domain)]
                        , miRepresentationsTree = (representationsTree ++ [(name, reprTree domain)])
                                                |> sortBy (comparing fst)
                                                |> groupBy ((==) `on` fst)
                                                |> map (\ grp -> (fst (head grp), map snd grp) )
                        }
                in  return m { mInfo = newInfo }

            fixReprForAllOthers
                | useChannelling = return           -- no-op, if channelling=yes
                | otherwise = \ m ->
                let
                    f (Reference nm _)
                        | nm == name
                        = Reference nm (Just (DeclHasRepr forg name domain))
                    f x = x
                in
                    return m { mStatements = transformBi f (mStatements m) }

            fixReprForSameRegion
                | region == NoRegion = return       -- no-op, if we aren't in a particular region
                | otherwise = \ m ->
                let
                    f (Reference nm (Just (DeclNoRepr _ _ _ region')))
                        | nm == name
                        , region' == region
                        = Reference nm (Just (DeclHasRepr forg name domain))
                    f x = x
                in
                    return m { mStatements = transformBi f (mStatements m) }


        logDebugVerbose $ vcat
            [ "Name        :" <+> pretty name
            , "Previously  :" <+> vcat [ pretty (show d) | (n,d) <- representations, n == name ]
            , "This guy    :" <+> pretty (show domain)
            , "usedBefore? :" <+> pretty usedBefore
            ]

        return model
            >>= addStructurals       -- unless usedBefore: add structurals
            >>= addChannels          -- for each in previously recorded representation
            >>= recordThis           -- unless usedBefore: record (name, domain) as being used in the model
            >>= fixReprForAllOthers  -- fix the representation of this guy in the whole model, if channelling=no
            >>= fixReprForSameRegion -- fix the representation of this guy in the whole model,
                                     -- for those references with the same "region"
            >>= resolveNames         -- we need to re-resolve names to avoid repeatedly selecting representations
                                     -- for abstract stuff inside aliases.


rule_ChooseReprForComprehension :: Config -> Rule
rule_ChooseReprForComprehension config = Rule "choose-repr-for-comprehension" (const theRule) where

    theRule (Comprehension body gensOrConds) = do
        (gocBefore, (nm, domain), gocAfter) <- matchFirst gensOrConds $ \ goc -> case goc of
            Generator (GenDomainNoRepr (Single nm) domain) -> return (nm, domain)
            _ -> na "rule_ChooseReprForComprehension"

        let reprsWhichOrder
                | representationsGivens config == Sparse = reprsSparseOrder
                | representationLevels config == False   = reprsStandardOrderNoLevels
                | otherwise                              = reprsStandardOrder
        domOpts <- reprOptions reprsWhichOrder domain
        when (null domOpts) $
            bug $ "No representation matches this beast:" <++> pretty domain

        return
            [ RuleResult
                { ruleResultDescr = "Choosing representation for quantified variable" <+>
                                        pretty nm <> ":" <++> pretty thisDom
                , ruleResultType = ChooseRepr_Quantified
                , ruleResult = bugFailT "rule_ChooseReprForComprehension" $ do
                    outDomains <- downD (nm, thisDom)
                    structurals <- mkStructurals nm thisDom
                    let updateRepr (Reference nm' _)
                            | nm == nm'
                            = Reference nm (Just (DeclHasRepr Quantified nm thisDom))
                        updateRepr p = p
                    let out' = Comprehension (transform updateRepr body)
                                $  gocBefore
                                ++ [ Generator (GenDomainHasRepr name dom)
                                   | (name, dom) <- outDomains ]
                                ++ map Condition structurals
                                ++ transformBi updateRepr gocAfter
                    out <- resolveNamesX out'
                    return out
                , ruleResultHook = Nothing
                }
            | thisDom <- domOpts
            ]
    theRule _ = na "rule_ChooseReprForComprehension"

    mkStructurals name domain = do
        let ref = Reference name (Just (DeclHasRepr Quantified name domain))
        gen  <- getStructurals downX1 domain
        gen ref


rule_ChooseReprForLocals :: Config -> Rule
rule_ChooseReprForLocals config = Rule "choose-repr-for-locals" (const theRule) where

    theRule (WithLocals body (AuxiliaryVars locals)) = do
        (stmtBefore, (nm, domain), stmtAfter) <- matchFirst locals $ \ local -> case local of
            Declaration (FindOrGiven LocalFind nm domain) -> return (nm, domain)
            _ -> na "rule_ChooseReprForLocals"

        let
            isReferencedWithoutRepr (Reference nm' (Just DeclNoRepr{})) | nm == nm' = True
            isReferencedWithoutRepr _ = False

        unless (any isReferencedWithoutRepr (universeBi (body, stmtBefore, stmtAfter))) $
            na $ "This local variable seems to be handled before:" <+> pretty nm

        let reprsWhichOrder
                | representationsAuxiliaries config == Sparse   = reprsSparseOrder
                | representationLevels config == False          = reprsStandardOrderNoLevels
                | otherwise                                     = reprsStandardOrder
        domOpts <- reprOptions reprsWhichOrder domain
        when (null domOpts) $
            bug $ "No representation matches this beast:" <++> pretty domain

        return
            [ RuleResult
                { ruleResultDescr = "Choosing representation for auxiliary variable" <+>
                                        pretty nm <> ":" <++> pretty thisDom
                , ruleResultType = ChooseRepr_Auxiliary
                , ruleResult = bugFailT "rule_ChooseReprForLocals" $ do
                    outDomains <- downD (nm, thisDom)
                    structurals <- mkStructurals nm thisDom
                    let updateRepr (Reference nm' _)
                            | nm == nm'
                            = Reference nm (Just (DeclHasRepr LocalFind nm thisDom))
                        updateRepr p = p
                    let out' = WithLocals (transform updateRepr body) $ AuxiliaryVars
                                (  stmtBefore
                                ++ [ Declaration (FindOrGiven
                                                    LocalFind
                                                    name
                                                    (forgetRepr dom))
                                   | (name, dom) <- outDomains ]
                                ++ [ SuchThat structurals | not (null structurals) ]
                                ++ transformBi updateRepr stmtAfter
                                )
                    out <- resolveNamesX out'
                    return out
                , ruleResultHook = Nothing
                }
            | thisDom <- domOpts
            ]
    theRule _ = na "rule_ChooseReprForLocals"

    mkStructurals name domain = do
        let ref = Reference name (Just (DeclHasRepr LocalFind name domain))
        gen  <- getStructurals downX1 domain
        gen ref


rule_GeneratorsFirst :: Rule
rule_GeneratorsFirst = "generators-first" `namedRule` theRule where
    theRule (Comprehension body [])
        = return
            ( "Empty generators."
            , return $ AbstractLiteral $ AbsLitMatrix (mkDomainIntB 1 1) [body]
            )
    theRule (Comprehension body gensOrConds)
        | let (gens, rest) = mconcat
                [ case x of
                    Generator{} -> ([x],[])
                    _           -> ([],[x])
                | x <- gensOrConds
                ]
        , let gensOrConds' = gens ++ rest
        , gensOrConds /= gensOrConds'
        = return
            ( "Generators come first."
            , return $ Comprehension body gensOrConds'
            )
    theRule (Comprehension body gensOrConds)
        | let (lettings :: [Name], rest :: [GeneratorOrCondition]) = mconcat
                [ case x of
                    ComprehensionLetting pat _ -> (universeBi pat,[] )
                    _                          -> ([]  ,[x])
                | x <- gensOrConds
                ]
        , let f (Reference nm (Just (Alias x))) | nm `elem` lettings = f x
              f x = x
        , not (null lettings)
        = return
            ( "Inlining comprehension lettings."
            , return $ transformBi f $ Comprehension body rest
            )
    theRule _ = na "rule_GeneratorsFirst"


rule_Eq :: Rule
rule_Eq = "identical-domain-eq" `namedRule` theRule where
    theRule p = do
        (x,y) <- match opEq p
        domX  <- domainOf x
        domY  <- domainOf y
        unless (domX == domY) $ na "rule_Eq domains not identical"
        sameRepresentationTree x y
        xs <- downX x
        ys <- downX y
        unless (length xs == length ys) $ na "rule_Eq"
        when (xs == [x]) $ na "rule_Eq"
        when (ys == [y]) $ na "rule_Eq"
        return
            ( "Generic vertical rule for identical-domain equality"
            , return $ make opAnd $ fromList $ zipWith (\ i j -> [essence| &i = &j |] ) xs ys
            )


rule_Neq :: Rule
rule_Neq = "identical-domain-neq" `namedRule` theRule where
    theRule p = do
        (x,y) <- match opNeq p
        domX  <- domainOf x
        domY  <- domainOf y
        unless (domX == domY) $ na "rule_Neq domains not identical"
        sameRepresentationTree x y
        xs <- downX x
        ys <- downX y
        unless (length xs == length ys) $ na "rule_Neq"
        when (xs == [x]) $ na "rule_Neq"
        when (ys == [y]) $ na "rule_Neq"
        return
            ( "Generic vertical rule for identical-domain equality"
            , return $ make opOr $ fromList $ zipWith (\ i j -> [essence| &i != &j |] ) xs ys
            )


rule_DotLtLeq :: Rule
rule_DotLtLeq = "generic-DotLtLeq" `namedRule` theRule where
    theRule p = do
        (a,b,mk) <- case p of
                    [essence| &a .<  &b |] -> return ( a, b, \ i j -> [essence| &i <lex  &j |] )
                    [essence| &a .<= &b |] -> return ( a, b, \ i j -> [essence| &i <=lex &j |] )
                    _ -> na "rule_DotLtLeq"
<<<<<<< HEAD
        -- aType <- typeOf a
        -- case aType of
        --     TypeTuple{}     -> return ()
        --     TypeMatrix{}    -> return ()
        --     TypeSet{}       -> return ()
        --     TypeMSet{}      -> return ()
        --     TypeFunction{}  -> return ()
        --     TypeSequence{}  -> return ()
        --     TypeRelation{}  -> return ()
        --     TypePartition{} -> return ()
        --     _ -> na "rule_DotLtLeq"
        -- sameRepresentationTree a b
        ma <- symmetryOrdering a 
=======
        ma <- symmetryOrdering a
>>>>>>> bbc2b755
        mb <- symmetryOrdering b
        return
            ( "Generic vertical rule for dotLt and dotLeq:" <+> pretty p
            , return $ mk ma mb
            )


rule_Flatten_Lex :: Rule
rule_Flatten_Lex = "flatten-lex" `namedRule` theRule where
    theRule [essence| &a <lex &b |] = do
      ta <- typeOf a
      tb <- typeOf b
      case (ta, tb) of
        (TypeList TypeInt{}, TypeList TypeInt{}) ->
          na "rule_Flatten_Lex" 
        (TypeMatrix TypeInt{} TypeInt{}, TypeMatrix TypeInt{} TypeInt{}) ->
          na "rule_Flatten_Lex"
        _ -> return () 
      fa <- flatten a
      fb <- flatten b
      tfa <- typeOf fa
      tfb <- typeOf fb
      case (tfa, tfb) of
        (TypeList TypeInt{}, TypeList TypeInt{}) -> return ()
        (TypeMatrix TypeInt{} TypeInt{}, TypeMatrix TypeInt{} TypeInt{}) -> return ()
        _ -> bug $ "flattener: " <+> vcat [stringToDoc $ show tfa, stringToDoc $ show tfb]
      return ( "Flatten Lex less"
             , return [essence| &fa <lex &fb |]
             )
    theRule [essence| &a <=lex &b |] = do
      ta <- typeOf a
      tb <- typeOf b
      case (ta, tb) of
        (TypeList TypeInt{}, TypeList TypeInt{}) ->
          na "rule_Flatten_Lex" 
        (TypeMatrix TypeInt{} TypeInt{}, TypeMatrix TypeInt{} TypeInt{}) ->
          na "rule_Flatten_Lex"
        _ -> return () 
      fa <- flatten a
      fb <- flatten b
      tfa <- typeOf fa
      tfb <- typeOf fb
      case (tfa, tfb) of
        (TypeList TypeInt{}, TypeList TypeInt{}) -> return ()
        (TypeMatrix TypeInt{} TypeInt{}, TypeMatrix TypeInt{} TypeInt{}) -> return ()
        _ -> bug $ "flattener: " <+> vcat [stringToDoc $ show tfa, stringToDoc $ show tfb]
      return ( "Flatten Lex Lt"
             , return [essence| &fa <=lex &fb |]
             )
    theRule _ = na "rule_Flatten_Lex"  
    flatten a = do
      ta <- typeOf a
      case ta of
        TypeBool -> return [essence| [-toInt(&a)] |]
        TypeInt{} -> return [essence| [&a] |]
        TypeList TypeInt{} -> return a
        TypeMatrix TypeInt{} TypeInt{} -> return a
        TypeTuple ts -> do
          case a of
            AbstractLiteral x -> do
              case x of
                AbsLitTuple xs -> do
                  fxs <- sequence (flatten <$> xs)
                  let flatxs = fromList fxs
                  return [essence| flatten(&flatxs) |]
                _ -> bug $ "rule_FlattenLex: flatten isn't defined for this abslit fellow..."
                    <+> vcat [pretty a, pretty ta, stringToDoc $ show a]
            Constant c ->
              case c of
                ConstantAbstract ca ->
                  case ca of
                    AbsLitTuple xs -> do
                      fxs <- sequence (flatten <$> (Constant <$> xs))
                      let flatxs = fromList fxs
                      return [essence| flatten(&flatxs) |]
                    _ -> bug $ "rule_FlattenLex: flatten isn't defined for this constant fellow..."
                        <+> vcat [pretty a, pretty ta, stringToDoc $ show a]
                _ -> bug $ "rule_FlattenLex: flatten isn't defined for this constant fellow..."
                    <+> vcat [pretty a, pretty ta, stringToDoc $ show a]
            Op _ -> do
              (oName, o) <- quantifiedVar
              flatten $ Comprehension o [ComprehensionLetting oName a]
            _ -> do
              ps <- sequence $ (\(i,_) -> do
                                  (Single nm, tm) <- quantifiedVar
                                  return (i,nm,tm)) <$> (zip [1..] ts)
              let lts = (\(i,nm,_tm) -> ComprehensionLetting (Single nm) [essence| &a[&i] |]) <$> ps
                  tup = AbstractLiteral $ AbsLitTuple $ (\(_,_,tm) -> tm) <$> ps
              flatten $ Comprehension tup lts
        _ ->
          case a of
            AbstractLiteral x -> do
              case x of
                AbsLitMatrix _ xs -> do
                  fxs <- sequence (flatten <$> xs)
                  let flatxs = fromList fxs
                  return [essence| flatten(&flatxs) |]
                _ -> bug $ "rule_FlattenLex: flatten isn't defined for this abslit fellow..."
                    <+> vcat [pretty a, pretty ta, stringToDoc $ show a]
            Constant c ->
              case c of
                ConstantAbstract ca ->
                  case ca of
                    AbsLitMatrix _ [] ->
                      return [essence| ([] : `matrix indexed by [int()] of int`) |]
                    AbsLitMatrix _ xs -> do
                      fxs <- sequence (flatten <$> (Constant <$> xs))
                      let flatxs = fromList fxs
                      return [essence| flatten(&flatxs) |]
                    _ -> bug $ "rule_FlattenLex: flatten isn't defined for this constant fellow..."
                        <+> vcat [pretty a, pretty ta, stringToDoc $ show a]
                TypedConstant tc _ -> flatten (Constant tc)
                _ -> bug $ "rule_FlattenLex: flatten isn't defined for this constant fellow..."
                    <+> vcat [pretty a, pretty ta, stringToDoc $ show a]
            Op _ -> do
              (oName, o) <- quantifiedVar
              flatten $ Comprehension o [ComprehensionLetting oName a]
            Reference nm ex ->
                  bug $ "rule_FlattenLex: flatten isn't defined for this reference fellow..."
                     <+> vcat [stringToDoc (show a)
                              ,"reference:" <+> stringToDoc (show nm)
                              ,"fellow:" <+> stringToDoc (show ex)]
            Comprehension body gocs -> do
              fbody <- flatten body
              let comp = Comprehension fbody gocs
              return [essence| flatten(&comp) |]
            _ -> bug $ "rule_FlattenLex: flatten isn't defined for this expression fellow..."

                    <+> vcat [pretty a, pretty ta, stringToDoc $ show a]


rule_ReducerToComprehension :: Rule
rule_ReducerToComprehension = "reducer-to-comprehension" `namedRule` theRule where
    theRule p = do
        (_, _, mk, coll) <- match opReducer p
        -- leave comprehensions alone
        let
            isComprehension Comprehension{} = True
            isComprehension _ = False
        case followAliases isComprehension coll of
            True  -> na "rule_ReducerToComprehension"
            False -> return ()
        -- leave matrix literals alone
        case tryMatch matrixLiteral coll of
            Nothing -> return ()
            Just {} -> na "rule_ReducerToComprehension"
        tyColl <- typeOf coll
        howToIndex <- case tyColl of
            TypeSequence{} -> return $ Left ()
            TypeMatrix{}   -> return $ Right ()
            TypeList{}     -> return $ Right ()
            TypeSet{}      -> return $ Right ()
            TypeMSet{}     -> return $ Right ()
            _ -> na "rule_ReducerToComprehension"
        return
            ( "Creating a comprehension for the collection inside the reducer operator."
            , do
                (iPat, i) <- quantifiedVar
                case howToIndex of
                    Left{}  -> return $ mk [essence| [ &i[2] | &iPat <- &coll ] |]
                    Right{} -> return $ mk [essence| [ &i    | &iPat <- &coll ] |]
            )


rule_TrueIsNoOp :: Rule
rule_TrueIsNoOp = "true-is-noop" `namedRule` theRule where
    theRule (Op (MkOpTrue (OpTrue ref))) =
        case ref of
            Reference _ (Just DeclHasRepr{}) ->
                return ( "Remove the argument from true."
                       , return $ Constant $ ConstantBool True
                       )
            _ -> na "The argument of true doesn't have a representation."
    theRule _ = na "rule_TrueIsNoOp"


rule_FlattenOf1D :: Rule
rule_FlattenOf1D = "flatten-of-1D" `namedRule` theRule where
    theRule p = do
        x   <- match opFlatten p
        tyx <- typeOf x
        out <- case tyx of
            TypeList     TypeBool{} -> return x
            TypeList     TypeInt{}  -> return x
            TypeMatrix _ TypeBool{} -> return x
            TypeMatrix _ TypeInt{}  -> return x
            TypeMatrix{}            -> -- more than 1D
                case listOut x of
                    Just [y] -> return (make opFlatten y)
                    _        -> na "rule_FlattenOf1D"
            _ -> na "rule_FlattenOf1D"
        return ( "1D matrices do not need a flatten."
               , return out
               )


rule_Decompose_AllDiff :: Rule
rule_Decompose_AllDiff = "decompose-allDiff" `namedRule` theRule where
    theRule [essence| allDiff(&m) |] = do
        ty <- typeOf m
        case ty of
            TypeMatrix _ TypeBool -> na "allDiff can stay"
            TypeMatrix _ (TypeInt _)  -> na "allDiff can stay"
            TypeMatrix _ _        -> return ()
            _                     -> na "allDiff on something other than a matrix."
        index:_ <- indexDomainsOf m
        return
            ( "Decomposing allDiff. Type:" <+> pretty ty
            , do
                (iPat, i) <- quantifiedVar
                (jPat, j) <- quantifiedVar
                return
                    [essence|
                        and([ &m[&i] != &m[&j]
                            | &iPat : &index
                            , &jPat : &index
                            , &i < &j
                            ])
                    |]
            )
    theRule _ = na "rule_Decompose_AllDiff"


rule_DomainCardinality :: Rule
rule_DomainCardinality = "domain-cardinality" `namedRule` theRule where
    theRule p = do
        maybeDomain <- match opTwoBars p
        d <- case maybeDomain of
            Domain d -> return d
            Reference _ (Just (Alias (Domain d))) -> return d
            _ -> na "rule_DomainCardinality"
        return
            ( "Cardinality of a domain"
            , case d of
                DomainInt _ [RangeBounded 1 u] -> return u
                _ -> do
                    (iPat, _) <- quantifiedVar
                    return [essence| sum([ 1 | &iPat : &d ]) |]
            )


rule_DomainMinMax :: Rule
rule_DomainMinMax = "domain-MinMax" `namedRule` theRule where
    theRule [essence| max(&maybeDomain) |] = do
        d <- getDomain maybeDomain
        return
            ( "max of a domain"
            , maxOfDomain d
            )
    theRule [essence| min(&maybeDomain) |] = do
        d <- getDomain maybeDomain
        return
            ( "min of a domain"
            , minOfDomain d
            )
    theRule _ = na "rule_DomainMinMax"

    getDomain :: MonadFail m => Expression -> m (Domain () Expression)
    getDomain (Domain d) = return d
    getDomain (Reference _ (Just (Alias (Domain d)))) = getDomain (Domain d)
    getDomain _ = na "rule_DomainMinMax.getDomain"


rule_ComplexAbsPat :: Rule
rule_ComplexAbsPat = "complex-pattern" `namedRule` theRule where
    theRule (Comprehension body gensOrConds) = do
        (gocBefore, (pat, domainOrExpr), gocAfter) <- matchFirst gensOrConds $ \ goc -> case goc of
            Generator (GenDomainNoRepr pat@AbsPatTuple{} domain) -> return (pat, Left domain)
            Generator (GenInExpr       pat@AbsPatTuple{} expr)   -> return (pat, Right expr)
            _ -> na "rule_ComplexAbsPat"
        return
            ( "complex pattern on tuple patterns"
            , do
                (iPat, i) <- quantifiedVar
                let replacements = [ (p, make opMatrixIndexing i (map (fromInt . fromIntegral) is))
                                   | (p, is) <- genMappings pat
                                   ]
                let f x@(Reference nm _) = fromMaybe x (lookup nm replacements)
                    f x = x
                return $ Comprehension (transform f body)
                            $  gocBefore
                            ++ [ either (Generator . GenDomainNoRepr iPat)
                                        (Generator . GenInExpr       iPat)
                                        domainOrExpr ]
                            ++ transformBi f gocAfter
            )
    theRule _ = na "rule_ComplexAbsPat"

    -- i         --> i -> []
    -- (i,j)     --> i -> [1]
    --               j -> [2]
    -- (i,(j,k)) --> i -> [1]
    --               j -> [2,1]
    --               k -> [2,2]
    genMappings :: AbstractPattern -> [(Name, [Int])]
    genMappings (Single nm) = [(nm, [])]
    genMappings (AbsPatTuple pats)
        = concat
            [ [ (patCore, i:is) | (patCore, is) <- genMappings pat ]
            | (i, pat) <- zip [1..] pats
            ]
    genMappings (AbsPatMatrix pats)
        = concat
            [ [ (patCore, i:is) | (patCore, is) <- genMappings pat ]
            | (i, pat) <- zip [1..] pats
            ]
    genMappings pat = bug ("rule_ComplexLambda.genMappings:" <+> pretty (show pat))


-- this rule doesn't use `namedRule` because it need access to ascendants through the zipper
rule_InlineConditions :: Rule
rule_InlineConditions = Rule "inline-conditions" theRule where
    theRule z (Comprehension body gensOrConds) = do
        let (toInline, toKeep) = mconcat
                [ case goc of
                    Condition x | categoryOf x == CatDecision -> ([x],[])
                    _ -> ([],[goc])
                | goc <- gensOrConds
                ]
        theGuard <- case toInline of
            []  -> na "No condition to inline."
            [x] -> return x
            xs  -> return $ make opAnd $ fromList xs
        (nameQ, opSkip) <- queryQ z
        let bodySkipped = opSkip theGuard body
        return
            [ RuleResult
                { ruleResultDescr = "Inlining conditions, inside" <+> nameQ
                , ruleResultType  = ExpressionRefinement
                , ruleResult      = return $ Comprehension bodySkipped toKeep
                , ruleResultHook  = Nothing
                } ]
    theRule _ _ = na "rule_InlineConditions"

    -- keep going up, until finding a quantifier
    -- when found, return the skipping operator for the quantifier
    -- if none exists, do not apply the rule.
    -- (or maybe we should call bug right ahead, it can't be anything else.)
<<<<<<< HEAD
    queryQ z0 = case Zipper.up z0 of
                    Nothing -> na "rule_InlineConditions (top)"
                    Just z -> queryQ_handleLevel z (hole z)

    queryQ_handleLevel z h
        | Just{} <- match opAnd      h = return ("and", opAndSkip)
        | Just{} <- match opOr       h = return ("or" , opOrSkip )
        | Just{} <- match opSum      h = return ("sum", opSumSkip)
        | Just{} <- match opMin      h = na "rule_InlineConditions (min)"
        | Just{} <- match opMax      h = na "rule_InlineConditions (max)"
        | Just{} <- match opOrdering h = return ("ordering", opSumSkip)
        | Comprehension{} <- h         = queryQ z
        | Just{} <- match opFlatten  h = queryQ z
        | otherwise                    = na "rule_InlineConditions (stop)"

    opAndSkip b x = [essence| &b -> &x |]
    opOrSkip  b x = [essence| &b /\ &x |]

    opSumSkip b [essence| flatten(&x)|] = make opFlatten (opSumSkip b x)
    opSumSkip b (Comprehension body gocs) = Comprehension (opSumSkip b body) gocs
    opSumSkip b x = [essence| toInt(&b) * catchUndef(&x, 0) |]
=======
    queryQ z0 =
        case Zipper.up z0 of
            Nothing -> na "rule_InlineConditions (meh-1)"
            Just z -> do
                let h = hole z
                case ( match opAnd h, match opOr h, match opSum h, match opProduct h
                     , match opMin h, match opMax h, match opOrdering h ) of
                    (Just{}, _, _, _, _, _, _) -> return ("and", opAndSkip)
                    (_, Just{}, _, _, _, _, _) -> return ("or" , opOrSkip )
                    (_, _, Just{}, _, _, _, _) -> return ("sum", opSumSkip)
                    (_, _, _, Just{}, _, _, _) -> return ("product", opProductSkip)
                    (_, _, _, _, Just{}, _, _) -> na "rule_InlineConditions (min)"
                    (_, _, _, _, _, Just{}, _) -> na "rule_InlineConditions (max)"
                    (_, _, _, _, _, _, Just{}) -> return ("ordering", opSumSkip)
                    _                          -> na "rule_InlineConditions (meh-2)"
                                            -- case Zipper.up z of
                                            --     Nothing -> na "queryQ"
                                            --     Just u  -> queryQ u

    opAndSkip     b x = [essence| &b -> &x |]
    opOrSkip      b x = [essence| &b /\ &x |]
    opSumSkip     b x = [essence| toInt(&b) * catchUndef(&x, 0) |]
    opProductSkip b x = [essence| [ 1
                                  , catchUndef(&x,1)
                                  ; int(0..1)
                                  ] [toInt(&b)] |]
>>>>>>> bbc2b755


rule_InlineConditions_AllDiff :: Rule
rule_InlineConditions_AllDiff = "inline-conditions-allDiff" `namedRule` theRule where
    theRule (Op (MkOpAllDiff (OpAllDiff (Comprehension body gensOrConds)))) = do
        let (toInline, toKeep) = mconcat
                [ case goc of
                    Condition x | categoryOf x == CatDecision -> ([x],[])
                    _ -> ([],[goc])
                | goc <- gensOrConds
                ]
        theGuard <- case toInline of
            []  -> na "No condition to inline."
            [x] -> return x
            xs  -> return $ make opAnd $ fromList xs

        domBody <- domainOf body
        let
            collectLowerBounds (RangeSingle x) = return x
            collectLowerBounds (RangeBounded x _) = return x
            collectLowerBounds _ = userErr1 ("Unexpected infinite domain:" <+> pretty domBody)

            collectLowerBoundsD (DomainInt _ rs) = mapM collectLowerBounds rs
            collectLowerBoundsD _  = userErr1 ("Expected an integer domain, but got:" <+> pretty domBody)

        bounds <- collectLowerBoundsD domBody
        let lowerBound = make opMin (fromList bounds)

        -- for each element, we do element-lowerBound+1
        -- this makes sure the smallest element is 1
        -- hence we can use 0 as the except value!
        let bodySkipped = [essence| toInt(&theGuard) * catchUndef(&body + (1 - &lowerBound), 0) |]

        return
            ( "Inlining conditions, inside allDiff"
            , return $ make opAllDiffExcept (Comprehension bodySkipped toKeep) 0
            )
    theRule _ = na "rule_InlineConditions_AllDiff"


rule_InlineConditions_MaxMin :: Rule
rule_InlineConditions_MaxMin = "aux-for-MaxMin" `namedRule` theRule where
    theRule p = do
        when (categoryOf p < CatDecision) $ na "rule_InlineConditions_MaxMin"
        (nameQ, binOp, Comprehension body gensOrConds) <-
            case (match opMax p, match opMin p) of
                (Just res, _) -> return ("max", \ a b -> [essence| &a <= &b |], res )
                (_, Just res) -> return ("min", \ a b -> [essence| &a >= &b |], res )
                _ -> na "rule_InlineConditions_MaxMin"
        let
            (toInline, gocInExpr, _toKeep) = mconcat
                [ case goc of
                    Condition x | categoryOf x == CatDecision -> ([x],[],[])
                    Generator (GenInExpr {}) -> ([],[goc],[])
                    _ -> ([],[],[goc])
                | goc <- gensOrConds
                ]
        when (null toInline && null gocInExpr) $ na "rule_InlineConditions_MaxMin"
        auxDomain <- domainOf body
        return
            ( "Creating auxiliary variable for a" <+> nameQ
            , do
                (auxName, aux) <- auxiliaryVar
                let auxDefinedLHS = make opSum (Comprehension 1 gensOrConds)
                let auxDefined = [essence| &auxDefinedLHS > 0 |]
                let auxUndefined = [essence| &auxDefinedLHS = 0 |]
                let aux' = WithLocals aux (DefinednessConstraints [auxDefined])
                return $ WithLocals aux'
                    (AuxiliaryVars
                        [ Declaration (FindOrGiven LocalFind auxName auxDomain)
                        , SuchThat
                            [ make opAnd $ Comprehension
                                (binOp body aux)
                                gensOrConds

                        -- either one of the members of this comprehension, or dontCare
                        -- if it is indeed dontCare, care should be taken to make sure it isn't used as a normal value
                            , make opAnd $ fromList
                                [ make opImply auxDefined
                                    (make opOr  $ Comprehension
                                        [essence| &body = &aux |]
                                        gensOrConds)
                                , make opImply auxUndefined (make opDontCare aux)
                                ]
                            ]
                        ])
            )


rule_AttributeToConstraint :: Rule
rule_AttributeToConstraint = "attribute-to-constraint" `namedRule` theRule where
    theRule (Op (MkOpAttributeAsConstraint (OpAttributeAsConstraint thing attr mval))) = do
        dom <- domainOf thing
        let conv = mkAttributeToConstraint dom attr mval thing
        return
            ( "Converting an attribute to a constraint"
            , bugFailT "rule_AttributeToConstraint" conv
            )
    theRule _ = na "rule_AttributeToConstraint"


rule_FullEvaluate :: Rule
rule_FullEvaluate = "full-evaluate" `namedRule` theRule where
    theRule Constant{} = na "rule_FullEvaluate"
    theRule Domain{} = na "rule_FullEvaluate"
    theRule p = do
        constant <- instantiateExpression [] p
        unless (null [() | ConstantUndefined{} <- universe constant]) $
            na "rule_PartialEvaluate, undefined"
        return
            ( "Full evaluator"
            , return $ Constant constant
            )


rule_PartialEvaluate :: Rule
rule_PartialEvaluate = "partial-evaluate" `namedRuleZ` theRule where
    -- if a variable only has a single value in its domain, replace it with the value
    theRule z (Reference _ (Just (DeclHasRepr _ _ (singletonDomainInt -> Just val)))) =
        case hole <$> Zipper.up z of
            Just (Op (MkOpTrue _)) -> na "rule_PartialEvaluate, inside a true(ref)"
            _                      -> return ( "Partial evaluator"
                                             , return val
                                             )
    theRule _ (Op op)
        | Just (x, y) <- case op of
                            MkOpLeq (OpLeq x y) -> Just (x,y)
                            MkOpGeq (OpGeq x y) -> Just (x,y)
                            MkOpEq  (OpEq  x y) -> Just (x,y)
                            _                   -> Nothing
        , Reference nmX _ <- x
        , Reference nmY _ <- y
        , nmX == nmY
        , categoryOf x <= CatQuantified
        , categoryOf y <= CatQuantified
        = return
            ( "Parameter = parameter (or quantified)"
            , return (fromBool True)
            )
    theRule _ (Op x) = do
        x' <- simplifyOp x
        when (Op x == x') $ bug $ vcat
            [ "rule_PartialEvaluate, simplifier returns the input unchanged."
            , "input:" <+> vcat [ pretty (Op x)
                                , pretty (show (Op x))
                                ]
            ]
        return
            ( "Partial evaluator"
            , return x'
            )
    theRule _ _ = na "rule_PartialEvaluate"


-- | shifting quantifiers inwards, if they operate on a row of a 2d matrix,
--   make them operate on the rows directly then index
rule_QuantifierShift :: Rule
rule_QuantifierShift = "quantifier-shift" `namedRule` theRule where
    theRule p = do
        (_, _, mkQuan, inner)           <- match opReducer p
        (matrix, indexer)               <- match opIndexing inner
        (TypeMatrix _ ty, index, elems) <- match matrixLiteral matrix
        case ty of
            TypeMatrix{} -> return ()
            TypeList{} -> return ()
            _ -> na "rule_QuantifierShift"
        return
            ( "Shifting quantifier inwards"
            , return $ make opIndexing
                        (make matrixLiteral
                            ty
                            index
                            (map mkQuan elems))
                        indexer
            )


-- | shifting quantifiers inwards, if they operate on a flattened multi-dim matrix.
rule_QuantifierShift2 :: Rule
rule_QuantifierShift2 = "quantifier-shift2" `namedRule` theRule where
    theRule p = do
        (_, _, mkQuan, inner)           <- match opReducer p
        matrix                          <- match opFlatten inner
        (TypeMatrix _ ty, index, elems) <- match matrixLiteral matrix
        case ty of
            TypeMatrix{} -> return ()           -- the matrix literal should contain further matrix/list stuff.
            TypeList{}   -> return ()
            _            -> na "rule_QuantifierShift2"
        return
            ( "Shifting quantifier inwards"
            , return $ mkQuan
                        (make matrixLiteral
                            ty
                            index
                            (map (mkQuan . flattenIfNeeded (matrixNumDims ty)) elems))
            )


-- | shifting quantifiers inwards, if they operate on a concatenated multi-dim matrix.
rule_QuantifierShift3 :: Rule
rule_QuantifierShift3 = "quantifier-shift3" `namedRule` theRule where
    theRule p = do
        (_, True, mkQuan, inner)        <- match opReducer p
        matrix                          <- match opConcatenate inner
        (TypeMatrix _ ty, index, elems) <- match matrixLiteral matrix
        return
            ( "Shifting quantifier inwards"
            , return $ mkQuan $ make matrixLiteral
                                        ty
                                        index
                                        (map mkQuan elems)
            )


rule_Comprehension_Simplify :: Rule
rule_Comprehension_Simplify = "comprehension-simplify" `namedRule` theRule where
    theRule (Comprehension x gocs)
        | let isTrueCondition (Condition (Constant (ConstantBool True))) = True
              isTrueCondition _ = False
        , let gocs' = filter (not . isTrueCondition) gocs
        , length gocs' < length gocs
        = return
            ( "Removing true conditions"
            , return $ Comprehension x gocs'
            )
    theRule _ = na "rule_Comprehension_Simplify"


rule_Xor_To_Sum :: Rule
rule_Xor_To_Sum = "xor-to-sum" `namedRule` theRule where
    theRule [essence| xor(&arg) |] =
        case arg of
            Comprehension body goc -> do
                let argOut = Comprehension [essence| toInt(&body) |] goc
                return
                    ( "xor to sum"
                    , return [essence| 1 = sum(&argOut) |]
                    )
            AbstractLiteral (AbsLitMatrix dom elems) -> do
                let argOut = AbstractLiteral $ AbsLitMatrix dom
                                [ [essence| toInt(&el) |] | el <- elems ]
                return
                    ( "xor to sum"
                    , return [essence| 1 = sum(&argOut) |]
                    )
            _ -> do
                (iPat, i) <- quantifiedVar
                return
                    ( "xor to sum"
                    , return [essence| 1 = sum([ toInt(&i) | &iPat <- &arg ]) |]
                    )
    theRule _ = na "rule_Xor_To_Sum"


<<<<<<< HEAD
enforceTagConsistency :: MonadFail m => Model -> m Model
enforceTagConsistency model = do
  let statements' = transformBi reDomExp $ transformBi reDomConst (mStatements model)
  return model { mStatements = statements' }


addUnnamedSymmetryBreaking ::
    NameGen m =>
    Maybe UnnamedSymmetryBreaking ->
    Model ->
    m Model
addUnnamedSymmetryBreaking mode model = do

    let
        allUnnamedTypes :: [(Domain () Expression, Expression)]
        allUnnamedTypes =
            [ reTag (TagUnnamed nm') (DomainReference nm Nothing,  x) --x is a TagInt at this point so we must reTag it
            | Declaration (LettingDomainDefnUnnamed nm@(Name nm') x) <- mStatements model
            ]

        allDecVars =
            [ (Reference nm Nothing, domain)
            | Declaration (FindOrGiven Find nm domain) <- mStatements model
            ]

        allDecVarsAux auxSuffix =
            [ (Reference (mconcat [nm, "_auxFor_", auxSuffix]) Nothing, domain)
            | Declaration (FindOrGiven Find nm domain) <- mStatements model
            ]

        varsTuple = AbstractLiteral $ AbsLitTuple $ map fst allDecVars
        mkAuxTuple auxSuffix = AbstractLiteral $ AbsLitTuple $ map fst (allDecVarsAux auxSuffix)

--    traceM $ show $ "Unnamed types in this model:" <++> prettyList id "," allUnnamedTypes
--    traceM $ show $ "Unnamed decision variables in this model:" <++> prettyList id "," allDecVars

    -- 3 axis of doom
    -- 1. Quick/Complete. Quick is x .<= p(x)
    --                    Complete is x .<= y /\ y = p(x)
    -- 2. Scope.          Consecutive
    --                    AllPairs
    --                    AllPermutations
    -- 3. Independently/Altogether

    case mode of
        Nothing -> return model
        Just (UnnamedSymmetryBreaking quickOrComplete usbScope independentlyOrAltogether) -> do
            let newDecls =
                    case quickOrComplete of
                        USBQuick -> []
                        USBComplete ->
                            case independentlyOrAltogether of
                                USBIndependently ->
                                    [ Declaration (FindOrGiven LocalFind nm' domain)
                                    | Declaration (FindOrGiven Find nm  domain) <- mStatements model
                                    , (DomainReference uName _, _) <- allUnnamedTypes
                                    , let nm' = mconcat [nm, "_auxFor_", uName]
                                    ]
                                USBAltogether ->
                                    [ Declaration (FindOrGiven LocalFind nm' domain)
                                    | Declaration (FindOrGiven Find nm  domain) <- mStatements model
                                    , let nm' = mconcat [nm, "_auxFor_all"]
                                    ]

            let

                buildPermutationChain [] vars = vars
                buildPermutationChain (p:ps) vars =
                        let applied = buildPermutationChain ps vars
                        in  [essence| image(&p, &applied) |]

                nestInBubbles :: Expression -> Int -> [(Expression,Statement)] -> Expression -> Expression 
                nestInBubbles _ _ [] expr = expr
                nestInBubbles modl i (fv:auxVars) expr =
                  let v = fst fv
                      ii = fromInt (fromIntegral i)
                   in WithLocals [essence| &modl[&ii] .<= &v |] (AuxiliaryVars ((snd fv):[SuchThat [nestInBubbles modl (i + 1) auxVars expr]]))

                combinedPermApply auxSuffix perms =
                    case quickOrComplete of
                        USBQuick ->
                            let applied = buildPermutationChain perms varsTuple
                            in  [essence| &varsTuple .<= &applied |]
                        USBComplete ->
                            let applied = buildPermutationChain perms varsTuple
                                thisAuxTuple = mkAuxTuple auxSuffix
                             
                                dVars = map fst (allDecVarsAux auxSuffix)
                             in nestInBubbles varsTuple 1 (zip dVars newDecls) 
                                              [essence| &thisAuxTuple = &applied |]

                mkGenerator_Consecutive _ _ [] = bug "must have at least one unnamed type"
                mkGenerator_Consecutive auxSuffix perms [(u, uSize)] = do
                    (iPat, i) <- quantifiedVar
                    let perm = [essence| permutation((&i, succ(&i))) |]
                    let applied = combinedPermApply auxSuffix (perm:perms)
                    return [essence|
                                and([ &applied
                                    | &iPat : &u
                                    , &i < &uSize
                                    ])
                           |]
                mkGenerator_Consecutive auxSuffix perms ((u, uSize):us) = do
                    (iPat, i) <- quantifiedVar
                    let perm = [essence| permutation((&i, succ(&i))) |]
                    applied <- mkGenerator_Consecutive auxSuffix (perm:perms) us
                    return [essence|
                                and([ &applied
                                    | &iPat : &u
                                    , &i < &uSize
                                    ])
                           |]


                mkGenerator_AllPairs _ _ [] = bug "must have at least one unnamed type"
                mkGenerator_AllPairs auxSuffix perms [(u, _uSize)] = do
                    (iPat, i) <- quantifiedVar
                    (jPat, j) <- quantifiedVar
                    let perm = [essence| permutation((&i, &j)) |]
                    let applied = combinedPermApply auxSuffix (perm:perms)
                    return [essence|
                                and([ &applied
                                    | &iPat : &u
                                    , &jPat : &u
                                    , &i < &j
                                    ])
                           |]
                mkGenerator_AllPairs auxSuffix perms ((u, _uSize):us) = do
                    (iPat, i) <- quantifiedVar
                    (jPat, j) <- quantifiedVar
                    let perm = [essence| permutation((&i, &j)) |]
                    applied <- mkGenerator_AllPairs auxSuffix (perm:perms) us
                    return [essence|
                                and([ &applied
                                    | &iPat : &u
                                    , &jPat : &u
                                    , &i < &j
                                    ])
                           |]

                mkGenerator_AllPermutations _ _ [] = bug "must have at least one unnamed type"
                mkGenerator_AllPermutations auxSuffix perms [(u, _uSize)] = do
                    (iPat, i) <- quantifiedVar
                    let perm = i
                    let applied = combinedPermApply auxSuffix (perm:perms)
                    return [essence|
                                and([ &applied
                                    | &iPat : permutation of &u
                                    ])
                           |]
                mkGenerator_AllPermutations auxSuffix perms ((u, _uSize):us) = do
                    (iPat, i) <- quantifiedVar
                    let perm = i
                    applied <- mkGenerator_AllPermutations auxSuffix (perm:perms) us
                    return [essence|
                                and([ &applied
                                    | &iPat : permutation of &u
                                    ])
                           |]

                mkGenerator auxSuffix perms us =
                    case usbScope of
                        USBConsecutive -> mkGenerator_Consecutive auxSuffix perms us
                        USBAllPairs -> mkGenerator_AllPairs auxSuffix perms us
                        USBAllPermutations -> mkGenerator_AllPermutations auxSuffix perms us
            newCons <-
                case independentlyOrAltogether of
                    USBIndependently -> do
                      xs <- (sequence
                            [ mkGenerator uName [] [(u, uSize)]
                            | (u@(DomainReference uName _), uSize) <- allUnnamedTypes
                            ])
                      return [SuchThat xs]
                    USBAltogether -> do
                        cons <- mkGenerator "all" [] allUnnamedTypes
                        return [SuchThat [cons]]

            let stmts = newCons
            traceM $ show $ vcat $ "Adding the following unnamed symmetry breaking constraints:"
                                 : map (nest 4 . pretty) stmts
            return model { mStatements = mStatements model ++ stmts}
=======
rule_Comprehension_Cardinality :: Rule
rule_Comprehension_Cardinality = "comprehension-cardinality" `namedRule` theRule where
    theRule p = do
        Comprehension _ gensOrConds <- match opTwoBars p
        let ofones = Comprehension (fromInt 1) gensOrConds
        return ( "Horizontal rule for comprehension cardinality"
               , return [essence| sum(&ofones) |]
               )

rule_Flatten_Cardinality :: Rule
rule_Flatten_Cardinality = "flatten-cardinality" `namedRule` theRule where
    theRule p = do
        list <- match opTwoBars p >>= match opConcatenate
        return ( "Horizontal rule for comprehension cardinality"
               , do
                   (iPat, i) <- quantifiedVar
                   return [essence| sum([ |&i| | &iPat <- &list ]) |]
               )
>>>>>>> bbc2b755
<|MERGE_RESOLUTION|>--- conflicted
+++ resolved
@@ -259,9 +259,9 @@
     EnumerateDomain m =>
     MonadLog m =>
     (?typeCheckerMode :: TypeCheckerMode) =>
-    Model -> m JSONValue
-modelRepresentationsJSON model = do
-    reprs <- modelRepresentations model
+    Config -> Model -> m JSONValue
+modelRepresentationsJSON config model = do
+    reprs <- modelRepresentations config model
     return $ JSON.Array $ V.fromList
         [ JSON.Object $ M.fromList
             [ "name" ~~ r name
@@ -288,9 +288,9 @@
     EnumerateDomain m =>
     MonadLog m =>
     (?typeCheckerMode :: TypeCheckerMode) =>
-    Model -> m [(Name, [Domain HasRepresentation Expression])]
-modelRepresentations model0 = do
-    model <- prologue model0
+    Config -> Model -> m [(Name, [Domain HasRepresentation Expression])]
+modelRepresentations config model0 = do
+    model <- prologue config model0
     concatForM (mStatements model) $ \case
         Declaration (FindOrGiven _ name domain) -> do
             domOpts <- reprOptions reprsStandardOrderNoLevels domain
@@ -471,13 +471,9 @@
             , let doc =
                     vcat $ ("Question" <+> pretty n <> ":" <+> pretty (qHole q))
                          : [ nest 4 ("Context #" <> pretty i <> ":" <+> pretty c)
-<<<<<<< HEAD
-                           | (i,c) <- zip allNats (qAscendants q), i < 2
-=======
                            | (i,c) <- zip allNats (qAscendants q)
                            -- if logLevel < LogDebugVerbose, only show a select few levels
                            , logLevel config == LogDebugVerbose || i `elem` [1,3,5,10,25]
->>>>>>> bbc2b755
                            ]
             ]
     pickedQs <- executeStrategy (bug "strategyToDriver no Question") optionsQ (strategyQ config)
@@ -1261,12 +1257,8 @@
     Model -> m Model
 epilogue model = return model
                                       >>= logDebugIdModel "[epilogue]"
-<<<<<<< HEAD
     >>= flattenLex                    >>= logDebugIdModel "[flattenLex]"
-    >>= dropTagForSR                  >>= logDebugIdModel "[dropTagForSR]"
-=======
     >>= lexSingletons                 >>= logDebugIdModel "[lexSingletons]"
->>>>>>> bbc2b755
     >>= updateDeclarations            >>= logDebugIdModel "[updateDeclarations]"
     >>= return . inlineDecVarLettings >>= logDebugIdModel "[inlineDecVarLettings]"
     >>= topLevelBubbles               >>= logDebugIdModel "[topLevelBubbles]"
@@ -1508,18 +1500,18 @@
     , Horizontal.Permutation.rule_Equality
     , Horizontal.Permutation.rule_Comprehension
     , Horizontal.Permutation.rule_Compose_Image
-    , Horizontal.Permutation.rule_Image_Matrix_Indexing
-    , Horizontal.Permutation.rule_Image_Comprehension
---    , Horizontal.Permutation.rule_Image_Matrix_Indexing_Comprehension
---    , Horizontal.Permutation.rule_Compose
-    , Horizontal.Permutation.rule_Image_Partition
-    , Horizontal.Permutation.rule_Image_Sequence
-    , Horizontal.Permutation.rule_Image_Sequence_Defined
+
+
+
+
+
+
+
     , Horizontal.Permutation.rule_In
     , Horizontal.Permutation.rule_Permutation_Inverse 
-    , Horizontal.Permutation.rule_Image_Comprehendable
-    , Horizontal.Permutation.rule_Image_Incomprehendable
-    , Horizontal.Permutation.rule_Image_Literal
+
+
+
 
 
     , Horizontal.Set.rule_Comprehension_Literal
@@ -2052,23 +2044,7 @@
                     [essence| &a .<  &b |] -> return ( a, b, \ i j -> [essence| &i <lex  &j |] )
                     [essence| &a .<= &b |] -> return ( a, b, \ i j -> [essence| &i <=lex &j |] )
                     _ -> na "rule_DotLtLeq"
-<<<<<<< HEAD
-        -- aType <- typeOf a
-        -- case aType of
-        --     TypeTuple{}     -> return ()
-        --     TypeMatrix{}    -> return ()
-        --     TypeSet{}       -> return ()
-        --     TypeMSet{}      -> return ()
-        --     TypeFunction{}  -> return ()
-        --     TypeSequence{}  -> return ()
-        --     TypeRelation{}  -> return ()
-        --     TypePartition{} -> return ()
-        --     _ -> na "rule_DotLtLeq"
-        -- sameRepresentationTree a b
-        ma <- symmetryOrdering a 
-=======
         ma <- symmetryOrdering a
->>>>>>> bbc2b755
         mb <- symmetryOrdering b
         return
             ( "Generic vertical rule for dotLt and dotLeq:" <+> pretty p
@@ -2407,29 +2383,6 @@
     -- when found, return the skipping operator for the quantifier
     -- if none exists, do not apply the rule.
     -- (or maybe we should call bug right ahead, it can't be anything else.)
-<<<<<<< HEAD
-    queryQ z0 = case Zipper.up z0 of
-                    Nothing -> na "rule_InlineConditions (top)"
-                    Just z -> queryQ_handleLevel z (hole z)
-
-    queryQ_handleLevel z h
-        | Just{} <- match opAnd      h = return ("and", opAndSkip)
-        | Just{} <- match opOr       h = return ("or" , opOrSkip )
-        | Just{} <- match opSum      h = return ("sum", opSumSkip)
-        | Just{} <- match opMin      h = na "rule_InlineConditions (min)"
-        | Just{} <- match opMax      h = na "rule_InlineConditions (max)"
-        | Just{} <- match opOrdering h = return ("ordering", opSumSkip)
-        | Comprehension{} <- h         = queryQ z
-        | Just{} <- match opFlatten  h = queryQ z
-        | otherwise                    = na "rule_InlineConditions (stop)"
-
-    opAndSkip b x = [essence| &b -> &x |]
-    opOrSkip  b x = [essence| &b /\ &x |]
-
-    opSumSkip b [essence| flatten(&x)|] = make opFlatten (opSumSkip b x)
-    opSumSkip b (Comprehension body gocs) = Comprehension (opSumSkip b body) gocs
-    opSumSkip b x = [essence| toInt(&b) * catchUndef(&x, 0) |]
-=======
     queryQ z0 =
         case Zipper.up z0 of
             Nothing -> na "rule_InlineConditions (meh-1)"
@@ -2456,7 +2409,6 @@
                                   , catchUndef(&x,1)
                                   ; int(0..1)
                                   ] [toInt(&b)] |]
->>>>>>> bbc2b755
 
 
 rule_InlineConditions_AllDiff :: Rule
@@ -2711,7 +2663,6 @@
     theRule _ = na "rule_Xor_To_Sum"
 
 
-<<<<<<< HEAD
 enforceTagConsistency :: MonadFail m => Model -> m Model
 enforceTagConsistency model = do
   let statements' = transformBi reDomExp $ transformBi reDomConst (mStatements model)
@@ -2893,7 +2844,9 @@
             traceM $ show $ vcat $ "Adding the following unnamed symmetry breaking constraints:"
                                  : map (nest 4 . pretty) stmts
             return model { mStatements = mStatements model ++ stmts}
-=======
+
+
+
 rule_Comprehension_Cardinality :: Rule
 rule_Comprehension_Cardinality = "comprehension-cardinality" `namedRule` theRule where
     theRule p = do
@@ -2912,4 +2865,3 @@
                    (iPat, i) <- quantifiedVar
                    return [essence| sum([ |&i| | &iPat <- &list ]) |]
                )
->>>>>>> bbc2b755
