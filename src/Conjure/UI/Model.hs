{-# LANGUAGE Rank2Types #-}
{-# LANGUAGE TupleSections #-}
{-# LANGUAGE QuasiQuotes #-}
{-# LANGUAGE ViewPatterns #-}
{-# LANGUAGE RecordWildCards #-}

module Conjure.UI.Model
    ( outputModels
    , Strategy(..), Config(..), parseStrategy
    , nbUses
    ) where

import Conjure.Prelude
import Conjure.Bug
import Conjure.UserError
import Conjure.Language.Definition
import Conjure.Language.Expression.Internal.Generated ()
import Conjure.Language.Domain
import Conjure.Language.Type
import Conjure.Language.Pretty
import Conjure.Language.CategoryOf
import Conjure.Language.TypeOf
import Conjure.Compute.DomainOf
import Conjure.Language.Lenses
import Conjure.Language.TH
import Conjure.Language.Expression.Op
import Conjure.Language.ModelStats ( modelInfo )
import Conjure.Language.Instantiate ( instantiateExpression, trySimplify )
import Conjure.Process.AddNeighbourhoods ( addNeighbourhoods )
import Conjure.Process.Sanity ( sanityChecks )
import Conjure.Process.Enums ( removeEnumsFromModel )
import Conjure.Process.Unnameds ( removeUnnamedsFromModel )
import Conjure.Process.FiniteGivens ( finiteGivens )
import Conjure.Process.LettingsForComplexInDoms ( lettingsForComplexInDoms
                                                , inlineLettingDomainsForDecls
                                                , removeDomainLettings
                                                )
import Conjure.Process.AttributeAsConstraints ( attributeAsConstraints, mkAttributeToConstraint )
import Conjure.Process.InferAttributes ( inferAttributes )
import Conjure.Process.DealWithCuts ( dealWithCuts )
import Conjure.Process.Enumerate ( EnumerateDomain )
import Conjure.Language.NameResolution ( resolveNames, resolveNamesX )
import Conjure.UI.TypeCheck ( typeCheckModel, typeCheckModel_StandAlone )
import Conjure.UI.LogFollow ( logFollow, storeChoice )
import Conjure.UI ( OutputFormat(..) )
import Conjure.UI.IO ( writeModel )
import Conjure.UI.NormaliseQuantified ( distinctQuantifiedVars )

import Conjure.Representations
    ( downX1, downD, reprOptions, getStructurals
    , reprsStandardOrderNoLevels, reprsStandardOrder, reprsSparseOrder
    )

import Conjure.Rules.Definition

import qualified Conjure.Rules.Vertical.Tuple as Vertical.Tuple
import qualified Conjure.Rules.Vertical.Record as Vertical.Record
import qualified Conjure.Rules.Vertical.Variant as Vertical.Variant
import qualified Conjure.Rules.Vertical.Matrix as Vertical.Matrix

import qualified Conjure.Rules.Horizontal.Set as Horizontal.Set
import qualified Conjure.Rules.Vertical.Set.Explicit as Vertical.Set.Explicit
import qualified Conjure.Rules.Vertical.Set.ExplicitVarSizeWithDummy as Vertical.Set.ExplicitVarSizeWithDummy
import qualified Conjure.Rules.Vertical.Set.ExplicitVarSizeWithFlags as Vertical.Set.ExplicitVarSizeWithFlags
import qualified Conjure.Rules.Vertical.Set.ExplicitVarSizeWithMarker as Vertical.Set.ExplicitVarSizeWithMarker
import qualified Conjure.Rules.Vertical.Set.Occurrence as Vertical.Set.Occurrence

import qualified Conjure.Rules.Horizontal.MSet as Horizontal.MSet
import qualified Conjure.Rules.Vertical.MSet.ExplicitWithFlags as Vertical.MSet.ExplicitWithFlags
import qualified Conjure.Rules.Vertical.MSet.ExplicitWithRepetition as Vertical.MSet.ExplicitWithRepetition

import qualified Conjure.Rules.Horizontal.Function as Horizontal.Function
import qualified Conjure.Rules.Vertical.Function.Function1D as Vertical.Function.Function1D
import qualified Conjure.Rules.Vertical.Function.Function1DPartial as Vertical.Function.Function1DPartial
import qualified Conjure.Rules.Vertical.Function.FunctionND as Vertical.Function.FunctionND
import qualified Conjure.Rules.Vertical.Function.FunctionNDPartial as Vertical.Function.FunctionNDPartial
import qualified Conjure.Rules.Vertical.Function.FunctionAsRelation as Vertical.Function.FunctionAsRelation

import qualified Conjure.Rules.Horizontal.Sequence as Horizontal.Sequence
import qualified Conjure.Rules.Vertical.Sequence.ExplicitBounded as Vertical.Sequence.ExplicitBounded

import qualified Conjure.Rules.Horizontal.Relation as Horizontal.Relation
import qualified Conjure.Rules.Vertical.Relation.RelationAsMatrix as Vertical.Relation.RelationAsMatrix
import qualified Conjure.Rules.Vertical.Relation.RelationAsSet as Vertical.Relation.RelationAsSet

import qualified Conjure.Rules.Horizontal.Partition as Horizontal.Partition
import qualified Conjure.Rules.Vertical.Partition.PartitionAsSet as Vertical.Partition.PartitionAsSet
import qualified Conjure.Rules.Vertical.Partition.Occurrence as Vertical.Partition.Occurrence

import qualified Conjure.Rules.BubbleUp as BubbleUp
import qualified Conjure.Rules.DontCare as DontCare
import qualified Conjure.Rules.TildeOrdering as TildeOrdering

-- base
import System.IO ( hFlush, stdout )
import Data.IORef ( IORef, newIORef, readIORef, writeIORef )
import System.IO.Unsafe ( unsafePerformIO )


-- uniplate
import Data.Generics.Uniplate.Zipper ( hole, replaceHole )
import Data.Generics.Uniplate.Zipper as Zipper ( right, up )

-- pipes
import Pipes ( Producer, await, yield, (>->), cat )
import qualified Pipes.Prelude as Pipes ( foldM )


outputModels
    :: (MonadIO m, MonadFail m, MonadLog m, NameGen m, EnumerateDomain m, MonadUserError m)
    => Config
    -> Model
    -> m ()
outputModels config model = do

    liftIO $ writeIORef recordedResponses (responses config)

    -- Savile Row does not support ' characters in identifiers
    -- We could implement a workaround where we insert a marker (like __PRIME__) for each ' character
    -- and recover these after a solution is found.
    -- But this will be too hairy, instead we will reject such identifiers for now.
    -- If somebody really needs to use a ' character as part of an identifier, we can revisit this decision.
    let
        primeyIdentifiers = catMaybes
            [ if '\'' `elem` textToString identifier
                then Just identifier
                else Nothing
            | Declaration decl <- mStatements model
            , Name identifier <- universeBi decl
            ]
    unless (null primeyIdentifiers) $ userErr1 $ vcat
        ["Identifiers cannot contain a quotation mark character in them:" <+> prettyList id "," primeyIdentifiers]

    let dir = outputDirectory config
    liftIO $ createDirectoryIfMissing True dir

    let
        limitModelsIfNeeded = maybe Pipes.cat limitModelsNeeded (limitModels config)
        limitModelsNeeded 0 = return ()
        limitModelsNeeded n = do
            x <- Pipes.await
            Pipes.yield x
            case x of
                Left {} -> limitModelsNeeded n              -- yielded a log, still n models to produce
                Right{} -> limitModelsNeeded (n-1)          -- yielded a model, produce n-1 more models

        each i logOrModel =
            case logOrModel of
                Left (l,msg) -> do
                    log l msg
                    return i
                Right eprime -> do
                    let gen =
                            if smartFilenames config
                                then [ choice
                                     | (_question, choice, numOptions) <-
                                             eprime |> mInfo |> miTrailCompact
                                     , numOptions > 1
                                     ] |> map (('_':) . show)
                                       |> concat
                                else padLeft 6 '0' (show i)
                    let filename = dir </> "model" ++ gen ++ ".eprime"
                    writeModel (lineWidth config) Plain (Just filename) eprime
                    return (i+1)

    Pipes.foldM each
                (return (numberingStart config))
                (const $ return ())
                (toCompletion config model
                    >-> limitModelsIfNeeded)


toCompletion
    :: forall m . (MonadIO m, MonadFail m, NameGen m, EnumerateDomain m)
    => Config
    -> Model
    -> Producer LogOrModel m ()
toCompletion config m = do
    m2 <- prologue config m
    namegenst <- exportNameGenState
    let m2Info = mInfo m2
    let m3 = m2 { mInfo = m2Info { miStrategyQ = strategyQ config
                                 , miStrategyA = strategyA config
                                 , miNameGenState = namegenst
                                 } }
    logDebug $ modelInfo m3
    loopy (StartOver m3)
    where
        driver :: Driver
        driver = strategyToDriver config

        loopy :: ModelWIP -> Producer LogOrModel m ()
        loopy modelWIP = do
            logDebug $ "[loopy]" <+> pretty ((modelWIPOut modelWIP) {mInfo = def})
            qs <- remainingWIP config modelWIP
            if null qs
                then do
                    let model = modelWIPOut modelWIP
                    model' <- epilogue model
                    yield (Right model')
                else do
                    nextModels <- driver qs
                    mapM_ loopy nextModels


-- | If a rule is applied at a position P, the MonadZipper will be retained focused at that location
--   and new rules will be tried using P as the top of the zipper-tree.
--   The whole model (containing P too) will be tried later for completeness.
remainingWIP
    :: (MonadFail m, MonadLog m, NameGen m, EnumerateDomain m)
    => Config
    -> ModelWIP
    -> m [Question]
remainingWIP config (StartOver model)
    | Just modelZipper <- mkModelZipper model = do
        qs <- remaining config modelZipper (mInfo model)
        return qs
    | otherwise = return []
remainingWIP config wip@(TryThisFirst modelZipper info) = do
    qs <- remaining config modelZipper info
    case (null qs, Zipper.right modelZipper, Zipper.up modelZipper) of
        (False, _, _)  -> return qs                                         -- not null, return
        (_, Just r, _) -> remainingWIP config (TryThisFirst r info)         -- there is a sibling to the right
        (_, _, Just u) -> remainingWIP config (TryThisFirst u info)         -- there is a parent
        _              -> remainingWIP config (StartOver (modelWIPOut wip)) -- we are done here,
                                                                            -- start-over the whole model in case
                                                                            -- something on the left needs attention.


remaining
    :: (MonadFail m, MonadLog m, NameGen m, EnumerateDomain m)
    => Config
    -> ModelZipper
    -> ModelInfo
    -> m [Question]
remaining config modelZipper minfo = do
    -- note: the call to getQuestions can update the NameGen state
    importNameGenState (minfo |> miNameGenState)
    questions <- getQuestions config modelZipper
    namegenst0 <- exportNameGenState
    forM questions $ \ (focus, answers0) -> do
        answers1 <- forM answers0 $ \ (ruleName, RuleResult{..}) -> do
            importNameGenState namegenst0
            ruleResultExpr <- ruleResult
            -- ruleResultExpr <- fmap fixRelationProj ruleResult   -- TODO: do we need the fixRelationProj?
            let fullModelBeforeHook = replaceHole ruleResultExpr focus
            let mtyBefore = typeOf (hole focus)
            let mtyAfter  = typeOf ruleResultExpr
            case (mtyBefore, mtyAfter) of
                (Right tyBefore, Right tyAfter) ->
                    unless (typesUnify [tyBefore, tyAfter]) $
                        bug $ vcat
                                [ "Rule application changes type:" <+> pretty ruleName
                                , "Before:" <+> pretty (hole focus)
                                , "After :" <+> pretty ruleResultExpr
                                , "Type before:" <+> pretty tyBefore
                                , "Type after :" <+> pretty tyAfter
                                ]
                (Left msg, _) -> bug $ vcat
                                [ "Type error before rule application:" <+> pretty ruleName
                                , "Before:" <+> pretty (hole focus)
                                , "After :" <+> pretty ruleResultExpr
                                , "Error :" <+> pretty msg
                                ]
                (_, Left msg) -> bug $ vcat
                                [ "Type error after rule application:" <+> pretty ruleName
                                , "Before:" <+> pretty (hole focus)
                                , "After :" <+> pretty ruleResultExpr
                                , "Error :" <+> pretty msg
                                ]

            fullModelAfterHook <- case ruleResultHook of
                Nothing   -> do
                    namegenst <- exportNameGenState
                    return (TryThisFirst fullModelBeforeHook minfo { miNameGenState = namegenst })
                Just hook -> do
                    namegenst1 <- exportNameGenState
                    let m1 = fromModelZipper fullModelBeforeHook minfo { miNameGenState = namegenst1 }
                    m2 <- hook m1
                    namegenst2 <- exportNameGenState
                    let m3 = m2 { mInfo = (mInfo m2) { miNameGenState = namegenst2 } }
                    return (StartOver m3)

            return
                ( Answer
                    { aText = ruleName <> ":" <+> ruleResultDescr
                    , aRuleName = ruleName
                    , aBefore = hole focus
                    , aAnswer = ruleResultExpr
                    , aFullModel = fullModelAfterHook
                    }
                , ruleResultType
                )
        let qTypes = map snd answers1
        qType' <- if all (head qTypes ==) (tail qTypes)
                    then return (head qTypes)
                    else bug "Rules of different rule kinds applicable, this is a bug."
        return Question
            { qType = qType'
            , qHole = hole focus
            , qAscendants = tail (ascendants focus)
            , qAnswers = map fst answers1
            }


-- | Computes all applicable questions.
--   strategyQ == PickFirst is special-cased for performance.
getQuestions
    :: (MonadLog m, MonadFail m, NameGen m, EnumerateDomain m)
    => Config
    -> ModelZipper
    -> m [(ModelZipper, [(Doc, RuleResult m)])]
getQuestions config modelZipper | strategyQ config == PickFirst = maybeToList <$>
    let
        loopLevels :: Monad m => [m (Maybe a)] -> m (Maybe a)
        loopLevels [] = return Nothing
        loopLevels (a:as) = do bs <- a
                               case bs of
                                   Nothing -> loopLevels as
                                   Just {} -> return bs

        processLevel :: (MonadFail m, MonadLog m, NameGen m, EnumerateDomain m)
                     => [Rule]
                     -> m (Maybe (ModelZipper, [(Doc, RuleResult m)]))
        processLevel rulesAtLevel =
            let
                go [] = return Nothing
                go (x:xs) = do
                     ys <- applicableRules config rulesAtLevel x
                     if null ys
                         then go xs
                         else return (Just (x, ys))
            in
                go (allContextsExceptReferences modelZipper)
    in
        loopLevels (map processLevel (allRules config))
getQuestions config modelZipper =
    let
        loopLevels :: Monad m => [m [a]] -> m [a]
        loopLevels [] = return []
        loopLevels (a:as) = do bs <- a
                               if null bs
                                   then loopLevels as
                                   else return bs

        processLevel :: (MonadFail m, MonadLog m, NameGen m, EnumerateDomain m)
                     => [Rule]
                     -> m [(ModelZipper, [(Doc, RuleResult m)])]
        processLevel rulesAtLevel =
            fmap catMaybes $ forM (allContextsExceptReferences modelZipper) $ \ x -> do
                ys <- applicableRules config rulesAtLevel x
                return $ if null ys
                            then Nothing
                            else Just (x, ys)
    in
        loopLevels (map processLevel (allRules config))


strategyToDriver :: Config -> Driver
strategyToDriver config questions = do
    let optionsQ =
            [ (doc, q)
            | (n, q) <- zip allNats questions
            , let doc =
                    vcat $ ("Question" <+> pretty n <> ":" <+> pretty (qHole q))
                         : [ nest 4 ("Context #" <> pretty i <> ":" <+> pretty c)
                           | (i,c) <- zip allNats (qAscendants q)
                           ]
            ]
    pickedQs <- executeStrategy optionsQ (strategyQ config)
    fmap concat $ forM pickedQs $ \ (pickedQNumber, pickedQDescr, pickedQ) -> do
        let optionsA =
                [ (doc, a)
                | (n, a) <- zip allNats (qAnswers pickedQ)
                , let doc =
                        nest 4 $ "Answer" <+> pretty n <> ":" <+> vcat [ pretty (aText a)
                                                                       , pretty (aAnswer a) ]
                ]
        let strategyA' = case qType pickedQ of
                ChooseRepr            -> representations
                ChooseRepr_Find       -> representationsFinds
                ChooseRepr_Given      -> representationsGivens
                ChooseRepr_Auxiliary  -> representationsAuxiliaries
                ChooseRepr_Quantified -> representationsQuantifieds
                ChooseRepr_Cut        -> representationsCuts
                ExpressionRefinement  -> strategyA
        pickedAs <- executeAnswerStrategy config pickedQ optionsA (strategyA' config)
        return
            [ theModel
            | (pickedANumber, pickedADescr, pickedA) <- pickedAs
            , let upd = addToTrail
                            config
                            (strategyQ  config) pickedQNumber                   pickedQDescr
                            (strategyA' config) pickedANumber (length optionsA) pickedADescr
                            (aText pickedA)
                            (aBefore pickedA)
                            (aAnswer pickedA)
            , let theModel = updateModelWIPInfo upd (aFullModel pickedA)
            ]


recordedResponses :: IORef (Maybe [Int])
{-# NOINLINE recordedResponses #-}
recordedResponses = unsafePerformIO (newIORef Nothing)


executeStrategy :: (MonadIO m, MonadLog m) => [(Doc, a)] -> Strategy -> m [(Int, Doc, a)]
executeStrategy [] _ = bug "executeStrategy: nothing to choose from"
executeStrategy [(doc, option)] (viewAuto -> (_, True)) = do
    logDebug ("Picking the only option:" <+> doc)
    return [(1, doc, option)]
executeStrategy options@((doc, option):_) (viewAuto -> (strategy, _)) =
    case strategy of
        Auto _      -> bug "executeStrategy: Auto"
        PickFirst   -> do
            logDebug ("Picking the first option:" <+> doc)
            return [(1, doc, option)]
        Sparse     -> do
            logDebug ("Picking the first option (in sparse order):" <+> doc)
            return [(1, doc, option)]
        PickAll     -> return [ (i,d,o) | (i,(d,o)) <- zip [1..] options ]
        Interactive -> liftIO $ do
            print (vcat (map fst options))
            let
                nextRecordedResponse :: IO (Maybe Int)
                nextRecordedResponse = do
                    mres <- readIORef recordedResponses
                    case mres of
                        Just (next:rest) -> do
                            writeIORef recordedResponses (Just rest)
                            return (Just next)
                        _ -> return Nothing

                pickIndex :: IO Int
                pickIndex = do
                    mrecorded <- nextRecordedResponse
                    case mrecorded of
                        Just recorded -> do
                            putStrLn ("Response: " ++ show recorded)
                            return recorded
                        Nothing -> do
                            putStr "Pick option: "
                            hFlush stdout
                            line <- getLine
                            case (line, readMay line) of
                                ("", _) -> return 1
                                (_, Just lineInt) | lineInt >= 1 && lineInt <= length options -> return lineInt
                                (_, Nothing) -> do
                                    putStrLn "Enter an integer value."
                                    pickIndex
                                (_, Just _) -> do
                                    print $ pretty $ "Enter a value between 1 and" <+> pretty (length options)
                                    pickIndex

            pickedIndex <- pickIndex
            let (pickedDescr, picked) = at options (pickedIndex - 1)
            return [(pickedIndex, pickedDescr, picked)]
        AtRandom -> do
            let nbOptions = length options
            pickedIndex <- liftIO $ randomRIO (1, nbOptions)
            let (pickedDescr, picked) = at options (pickedIndex - 1)
            logDebug ("Randomly picking option #" <> pretty pickedIndex <+> "out of" <+> pretty nbOptions)
            return [(pickedIndex, pickedDescr, picked)]
        Compact -> bug "executeStrategy: Compact"
        FollowLog -> bug "executeStrategy: FollowLog"


executeAnswerStrategy :: (MonadIO m, MonadLog m)
                      => Config -> Question -> [(Doc, Answer)] -> Strategy -> m [(Int, Doc, Answer)]
executeAnswerStrategy _  _ [] _ = bug "executeStrategy: nothing to choose from"
executeAnswerStrategy config q [(doc, option)] (viewAuto -> (_, True)) = do
    logDebug ("Picking the only option:" <+> doc)
    c <- storeChoice config q option
    return [(1, doc, c)]
executeAnswerStrategy config question options st@(viewAuto -> (strategy, _)) =
    case strategy of
        Compact -> do
            let (n,(doc,c)) = minimumBy (compactCompareAnswer `on` (snd . snd)) (zip [1..] options)
            c' <- storeChoice config question c
            return [(n, doc, c')]
        FollowLog -> logFollow config question options
        AtRandom -> do
          [(n, doc, ans0)] <- executeStrategy options st
          ans1             <- storeChoice config question ans0
          return [(n, doc, ans1)]
        _  -> do
          cs <- executeStrategy options st
          forM cs $ \ (n, d, c) -> do
              c' <- storeChoice config question c
              return (n, d, c')


compactCompareAnswer :: Answer -> Answer -> Ordering
compactCompareAnswer = comparing (expressionDepth . aAnswer)
    where
        expressionDepth :: Data a => a -> Int
        expressionDepth x = 1 + maximum (0 : map expressionDepth (children x))


addToTrail
    :: Config
    -> Strategy -> Int ->        Doc
    -> Strategy -> Int -> Int -> Doc
    -> Doc -> Expression -> Expression
    -> ModelInfo -> ModelInfo
addToTrail Config{..}
           questionStrategy questionNumber                 questionDescr
           answerStrategy   answerNumber   answerNumbers   answerDescr
           ruleDescr oldExpr newExpr
           oldInfo = newInfo
    where
        newInfo = oldInfo { miTrailCompact  = (questionNumber, answerNumber, answerNumbers)
                                            : miTrailCompact oldInfo
                          , miTrailVerbose  = if verboseTrail
                                                    then theA : theQ : miTrailVerbose oldInfo
                                                    else []
                          , miTrailRewrites = if rewritesTrail
                                                    then theRewrite : miTrailRewrites oldInfo
                                                    else []
                          }
        theQ = Decision
            { dDescription = map (stringToText . renderWide)
                $ ("Question #" <> pretty questionNumber)
                : ("  (Using strategy:" <+> pretty (show questionStrategy) <> ")")
                : map pretty (lines (renderWide questionDescr))
            , dDecision = questionNumber
            , dNumOptions = Nothing
            }
        theA = Decision
            { dDescription = map (stringToText . renderWide)
                $ ("Answer #" <> pretty answerNumber <+> "out of" <+> pretty (show answerNumbers))
                : ("  (Using strategy:" <+> pretty (show answerStrategy) <> ")")
                : map pretty (lines (renderWide answerDescr))
            , dDecision = answerNumber
            , dNumOptions = Just answerNumbers
            }
        theRewrite = TrailRewrites
            { trRule   = stringToText $ renderWide ruleDescr
            , trBefore = map stringToText $ lines $ renderWide $ pretty oldExpr
            , trAfter  = map stringToText $ lines $ renderWide $ pretty newExpr
            }


-- | Add a true-constraint, for every decision variable (whether it is used or not in the model) and
--                          for every parameter (that is not used in the model).
--   A true-constraint has no effect, other than forcing Conjure to produce a representation.
--   It can be used to make sure that a declaration doesn't get lost (if it isn't used anywhere in the model)
--   It can also be used to produce "extra" representations (if it is used in the model)
addTrueConstraints :: Model -> Model
addTrueConstraints m =
    let
        mkTrueConstraint forg nm dom = Op $ MkOpTrue $ OpTrue (Reference nm (Just (DeclNoRepr forg nm dom NoRegion)))
        trueConstraints = [ mkTrueConstraint forg nm d
                          | (Declaration (FindOrGiven forg nm d), after) <- withAfter (mStatements m)
                          , forg == Find || (forg == Given && nbUses nm after == 0)
                          ]
    in
        m { mStatements = mStatements m ++ [SuchThat trueConstraints] }


reverseTrails :: Model -> Model
reverseTrails m =
    let
        oldInfo = mInfo m
        newInfo = oldInfo { miTrailCompact  = reverse (miTrailCompact  oldInfo)
                          , miTrailVerbose  = reverse (miTrailVerbose  oldInfo)
                          , miTrailRewrites = reverse (miTrailRewrites oldInfo)
                          }
    in
        m { mInfo = newInfo }


oneSuchThat :: Model -> Model
oneSuchThat m = m { mStatements = onStatements (mStatements m) }

    where

        onStatements :: [Statement] -> [Statement]
        onStatements xs =
            let
                (suchThats0, objectives, others) = xs |> map collect |> mconcat
                suchThats = suchThats0
                      |> map breakConjunctions                         -- break top level /\'s
                      |> mconcat
                      |> filter (/= Constant (ConstantBool True))      -- remove top level true's
                      |> nub                                           -- uniq
            in
                others ++ objectives ++ [SuchThat (combine suchThats)]

        collect :: Statement -> ( [Expression]                  -- SuchThats
                                , [Statement]                   -- Objectives
                                , [Statement]                   -- other statements
                                )
        collect (SuchThat s) = (s, [], [])
        collect s@Objective{} = ([], [s], [])
        collect s = ([], [], [s])

        combine :: [Expression] -> [Expression]
        combine xs = if null xs
                        then [Constant (ConstantBool True)]
                        else xs

        breakConjunctions :: Expression -> [Expression]
        breakConjunctions p@(Op (MkOpAnd (OpAnd x))) =
            case listOut x of
                Nothing -> [p] -- doesn't contain a list
                Just xs -> concatMap breakConjunctions xs
        breakConjunctions x = [x]


emptyMatrixLiterals :: Model -> Model
emptyMatrixLiterals model =
    let
        f (TypeList ty) = TypeMatrix TypeInt ty
        f x = x
    in
        model { mStatements = mStatements model |> transformBi f }


inlineDecVarLettings :: Model -> Model
inlineDecVarLettings model =
    let
        inline p@(Reference nm _) = do
            x <- gets (lookup nm)
            return (fromMaybe p x)
        inline p = return p

        statements = catMaybes
                        $ flip evalState []
                        $ forM (mStatements model)
                        $ \ st ->
            case st of
                Declaration (Letting nm x)
                    | categoryOf x == CatDecision
                    -> modify ((nm,x) :) >> return Nothing
                -- The following doesn't work when the identifier is used in a domain
                -- Declaration (Letting nm x@Reference{})
                --     -> modify ((nm,x) :) >> return Nothing
                _ -> Just <$> transformBiM inline st
    in
        model { mStatements = statements }


updateDeclarations :: forall m . (MonadUserError m, MonadFail m, NameGen m, EnumerateDomain m) => Model -> m Model
updateDeclarations model = do
    let
        representations = model |> mInfo |> miRepresentations

        onEachStatement (inStatement, afters) =
            case inStatement of
                Declaration (FindOrGiven forg nm _) -> do
                    let
                        -- the refined domains for the high level declaration
                        domains = [ d | (n, d) <- representations, n == nm ]
                    nub <$> concatMapM (onEachDomain forg nm) domains
                Declaration (GivenDomainDefnEnum name) -> return
                    [ Declaration (FindOrGiven Given (name `mappend` "_EnumSize") (DomainInt [])) ]
                Declaration (Letting nm x)             -> do
                    let usedAfter = nbUses nm afters > 0
                    let isRefined = (0 :: Int) == sum
                                            [ case y of 
                                                Constant (ConstantAbstract AbsLitMatrix{}) -> 0
                                                Constant ConstantAbstract{} -> 1
                                                AbstractLiteral AbsLitMatrix{} -> 0
                                                AbstractLiteral{} -> 1
                                                _ -> 0
                                            | y <- universe x ]
                    return [inStatement | and [usedAfter, isRefined]]
                Declaration LettingDomainDefnEnum{}    -> return []
                Declaration LettingDomainDefnUnnamed{} -> return []
                SearchOrder orders -> do
                    orders' <- forM orders $ \case
                        BranchingOn nm -> do
                            let domains = [ d | (n, d) <- representations, n == nm ]
                            outNames <- concatMapM (onEachDomainSearch nm) domains
                            return $ map BranchingOn $ nub outNames
                        Cut{} -> bug "updateDeclarations, Cut shouldn't be here"
                    return [ SearchOrder (concat orders') ]
                SNS_Group groupName vars -> do
                    let
                        go vars1 = do
                            vars2 <- fmap concat $ forM vars1 $ \ v -> do
                                mvs <- runMaybeT (downX1 v)
                                case mvs of
                                    Just vs | length vs > 0 -> return vs
                                    _ -> return [v]
                            if vars1 == vars2
                                then return vars1
                                else go vars2
                    vars' <- go vars
                    return [SNS_Group groupName vars']
                SNS_Out_Neighbourhood name sizeVarName activationVarName groupName vars -> do
                    let
                        go vars1 = do
                            vars2 <- fmap concat $ forM vars1 $ \ v -> do
                                mvs <- runMaybeT (downX1 v)
                                case mvs of
                                    Just vs | length vs > 0 -> return vs
                                    _ -> return [v]
                            if vars1 == vars2
                                then return vars1
                                else go vars2
                    vars' <- go vars
                    return [SNS_Out_Neighbourhood name sizeVarName activationVarName groupName vars']
                _ -> return [inStatement]

        onEachDomain :: FindOrGiven -> Name -> Domain HasRepresentation Expression -> m [Statement]
        onEachDomain forg nm domain =
            runExceptT (downD (nm, domain)) >>= \case
                Left err -> bug err
                Right outs -> forM outs $ \ (n, d) -> do
                    d' <- transformBiM trySimplify $ forgetRepr d
                    return $ Declaration (FindOrGiven forg n d')

        onEachDomainSearch :: Name -> Domain HasRepresentation Expression -> m [Name]
        onEachDomainSearch nm domain =
            runExceptT (downD (nm, domain)) >>= \case
                Left err -> bug err
                Right outs -> return [ n
                                     | (n, _) <- outs
                                     ]

    statements <- concatMapM onEachStatement (withAfter (mStatements model))
    return model { mStatements = statements }


updateDeclarationsInsideFrameUpdate
    :: forall m . (MonadUserError m, MonadFail m, NameGen m, EnumerateDomain m) => Model -> m Model
updateDeclarationsInsideFrameUpdate model = do
    
    let
        onFrameUpdateEprime :: Expression -> m Expression
        onFrameUpdateEprime p
            | Just (source, target, sourceFocus, targetFocus) <- match opFrameUpdateEprime p = do
            let
                onE (Reference nm (Just (DeclHasRepr Find _ domain))) =
                    runExceptT (downD (nm, domain)) >>= \case
                        Left err -> bug err
                        Right outs -> return [ Reference n (Just (DeclHasRepr Find n d))
                                             | (n, d) <- outs
                                             ]
                onE x | Just y <- match opIncumbent x = do
                    ys <- onE y
                    return (map (make opIncumbent) ys)
                onE x = return [x]
            source' <- onE source
            target' <- onE target
            let
                conjunct [x] = x
                conjunct xs = make opAnd (fromList xs)
            return $ conjunct
                [ make opFrameUpdateEprime s t sourceFocus targetFocus
                | (s, t) <- zip source' target'
                ]
        onFrameUpdateEprime p = return p

    statements <- transformBiM onFrameUpdateEprime (mStatements model)
    return model { mStatements = statements }


-- | checking whether any `Reference`s with `DeclHasRepr`s are left in the model
checkIfAllRefined :: MonadFail m => Model -> m Model
checkIfAllRefined m | Just modelZipper <- mkModelZipper m = do             -- we exclude the mInfo here
    let returnMsg x = return
            $ ""
            : ("Not refined:" <+> pretty (hole x))
            : [ nest 4 ("Context #" <> pretty i <> ":" <+> pretty c)
              | (i, c) <- zip allNats (tail (ascendants x))
              ]

    fails <- fmap concat $ forM (allContextsExceptReferences modelZipper) $ \ x ->
                case hole x of
                    Reference _ (Just (DeclHasRepr _ _ dom))
                        | not (isPrimitiveDomain dom) ->
                        return $ ""
                               : ("Not refined:" <+> pretty (hole x))
                               : ("Domain     :" <+> pretty dom)
                               : [ nest 4 ("Context #" <> pretty i <> ":" <+> pretty c)
                                 | (i, c) <- zip allNats (tail (ascendants x))
                                 ]
                    Constant (ConstantAbstract AbsLitMatrix{}) -> return []
                    Constant ConstantAbstract{} -> returnMsg x
                    AbstractLiteral AbsLitMatrix{} -> return []
                    AbstractLiteral{} -> returnMsg x
                    WithLocals{} -> returnMsg x
                    Comprehension _ stmts -> do
                        decisionConditions <-
                            fmap catMaybes $ forM stmts $ \ stmt -> case stmt of
                                Condition c ->
                                    if categoryOf c >= CatDecision
                                        then return (Just c)
                                        else return Nothing
                                _ -> return Nothing
                        comprehensionLettings <-
                            fmap catMaybes $ forM stmts $ \ stmt -> case stmt of
                                ComprehensionLetting{} -> return (Just stmt)
                                _ -> return Nothing
                        unsupportedGenerator <-
                            fmap catMaybes $ forM stmts $ \ stmt -> case stmt of
                                Generator GenInExpr{} -> return (Just stmt)
                                _ -> return Nothing
                        let msgs =  [ "decision expressions as conditions"
                                    | not (null decisionConditions) ]
                                 ++ [ "local lettings"
                                    | not (null comprehensionLettings) ]
                                 ++ [ "unsupported generators"
                                    | not (null unsupportedGenerator) ]
                        let msg = "Comprehension contains" <+> prettyListDoc id "," msgs <> "."
                        case msgs of
                            [] -> return []
                            _  -> return $ [ msg ]
                                        ++ [ nest 4 (pretty (hole x)) ]
                                        ++ [ nest 4 ("Context #" <> pretty i <> ":" <+> pretty c)
                                           | (i, c) <- zip allNats (tail (ascendants x))
                                           ]
                    _ -> return []
    unless (null fails) (bug (vcat fails))
    return m
checkIfAllRefined m = return m


-- | checking whether any undefined values creeped into the final model
checkIfHasUndefined :: MonadFail m => Model -> m Model
checkIfHasUndefined m  | Just modelZipper <- mkModelZipper m = do
    let returnMsg x = return
            $ ""
            : ("Undefined value in the final model:" <+> pretty (hole x))
            : [ nest 4 ("Context #" <> pretty i <> ":" <+> pretty c)
              | (i, c) <- zip allNats (tail (ascendants x))
              ]

    fails <- fmap concat $ forM (allContextsExceptReferences modelZipper) $ \ x ->
                case hole x of
                    Constant ConstantUndefined{} -> returnMsg x
                    _ -> return []
    unless (null fails) (bug (vcat fails))
    return m
checkIfHasUndefined m = return m


topLevelBubbles :: (MonadFail m, MonadUserError m, NameGen m) => Model -> m Model
topLevelBubbles m = do
    let
        onStmt (SuchThat xs) = onExprs xs
        onStmt (Where    xs) = concatMapM onWheres xs
        onStmt (Objective obj (WithLocals h locals)) =
            case locals of
                AuxiliaryVars          locs -> (           locs  ++ [Objective obj h] ) |> onStmts
                DefinednessConstraints locs -> ( [SuchThat locs] ++ [Objective obj h] ) |> onStmts
        onStmt (Declaration decl) =
            let
                f (WithLocals h locs) = tell [locs] >> return h
                f x = return x

                (decl', locals) = runWriter (transformBiM f decl)

                conv :: InBubble -> [Statement]
                conv (AuxiliaryVars locs) = locs
                conv (DefinednessConstraints locs) = [SuchThat locs]

                newStmts :: [Statement]
                newStmts = concatMap conv locals
            in
                if null newStmts
                    then return [Declaration decl]
                    else onStmts (newStmts ++ [Declaration decl'])
        onStmt s = return [s]

        -- a where that has a bubble at the top-most level will be replaced
        -- with a Comprehension. this is to avoid creating a where with decision variables inside.
        onWheres (WithLocals h (DefinednessConstraints locals)) =
            return $ map (Where . return) (locals ++ [h])
        onWheres (WithLocals h (AuxiliaryVars locals)) = do
            let (localfinds, gens) = mconcat
                    [ case local of
                        Declaration (FindOrGiven LocalFind nm dom) ->
                            ([nm], [Generator (GenDomainNoRepr (Single nm) dom)])
                        SuchThat xs ->
                            ([], map Condition xs)
                        _ -> bug ("topLevelBubbles.onWheres:" <+> pretty local)
                    | local <- locals
                    ]
            let forgetReprsOfLocalFinds (Reference nm _) | nm `elem` localfinds = Reference nm Nothing
                forgetReprsOfLocalFinds x = descend forgetReprsOfLocalFinds x
            let out = Comprehension h gens
            out' <- resolveNamesX (forgetReprsOfLocalFinds out)
            return [Where [out']]
        onWheres x = return [Where [x]]

        onExpr (WithLocals h (AuxiliaryVars          locals)) = (          locals  ++ [SuchThat [h]]) |> onStmts
        onExpr (WithLocals h (DefinednessConstraints locals)) = ([SuchThat locals] ++ [SuchThat [h]]) |> onStmts
        onExpr x = return [SuchThat [x]]

        onStmts = concatMapM onStmt
        onExprs = concatMapM onExpr

    statements' <- onStmts (mStatements m)
    return m { mStatements = statements' }


sliceThemMatrices :: Monad m => Model -> m Model
sliceThemMatrices model = do
    let
        -- nothing stays with a matrix type
        -- we are doing this top down
        -- when we reach a matrix-typed expression, we know it needs to be sliced
        -- we descend otherwise
        -- we also descend into components of the matrix-typed expression during slicing
        onExpr :: Monad m => Expression -> m Expression
        onExpr p = do
            let isIndexedMatrix = do
                    (m, is) <- match opMatrixIndexing p
                    tyM     <- typeOf m
                    return (m, is, tyM)
            case isIndexedMatrix of
                Nothing -> descendM onExpr p
                Just (m, is, tyM) -> do
                    let nestingLevel (TypeMatrix _ a) = 1 + nestingLevel a
                        nestingLevel (TypeList     a) = 1 + nestingLevel a
                        nestingLevel _ = 0 :: Int
                    let howMany = nestingLevel tyM - length is
                    let unroll a 0 = a
                        unroll a i = make opSlicing (unroll a (i-1)) Nothing Nothing
                    m'  <- descendM onExpr m
                    is' <- mapM onExpr is
                    let p' = make opMatrixIndexing m' is'
                    return $ unroll p' howMany

    statements <- descendBiM onExpr (mStatements model)
    return model { mStatements = statements }


removeExtraSlices :: Monad m => Model -> m Model
removeExtraSlices model = do
    let
        -- a slice at the end of a chain of slices & indexings
        -- does no good in Essence and should be removed
        onExpr :: Monad m => Expression -> m Expression
        onExpr (match opSlicing -> Just (m,_,_)) = onExpr m
        onExpr p@(match opIndexing -> Just _) = return p
        onExpr p = descendM onExpr p

    statements <- descendBiM onExpr (mStatements model)
    return model { mStatements = statements }


<<<<<<< HEAD
convertSNSNeighbourhood :: (MonadFail m, MonadLog m, MonadUserError m, NameGen m, EnumerateDomain m) => Model -> m Model
convertSNSNeighbourhood model
    | let hasSNS = not $ null [ () | SNS_Neighbourhood{} <- mStatements model ]
    , hasSNS = do

    statements <- concatForM (mStatements model) $ \case

        SNS_Neighbourhood neigName groupName sizeVarName sizeVarDomain body0 -> do

            Model _ body _ <- topLevelBubbles (Model def body0 def)

            let liftName n = mconcat [neigName, "_", n]

            let activationVarName = liftName "activation"
            let activationVar = Reference activationVarName Nothing

            -- implication
            (bodyVars, bodyConstraints) <- fmap mconcat $ forM body $ \case
                SuchThat xs -> return ([], xs)
                Declaration (FindOrGiven f name domain) | f `elem` [Find, LocalFind] -> return ([(name, domain)], [])
                st -> userErr1 $ "Unsupported statement type inside a neighbourhood:" <++> pretty st

            let liftAllNames =
                    transformBi
                        (\ nm ->
                            if nm `elem` (sizeVarName : [name | (name, _) <- bodyVars])
                                then liftName nm
                                else nm
                        )

            let
                liftImply (WithLocals b (AuxiliaryVars st)) =
                    WithLocals (liftImply b) (AuxiliaryVars (map liftImplySt st))
                liftImply x = [essence| &activationVar -> &x |]

                liftImplySt (SuchThat xs) =
                    let xsConjunction = make opAnd $ fromList xs
                    in  SuchThat [ [essence| &activationVar -> &xsConjunction |] ]
                liftImplySt s = s

            let outBody = map (liftAllNames . liftImply) bodyConstraints

            let sizeVar = Reference (liftName sizeVarName)
                                    (Just (DeclNoRepr LocalFind (liftName sizeVarName) sizeVarDomain NoRegion))
            let localVars = [ Reference (liftName name)
                                        (Just (DeclNoRepr LocalFind (liftName name) domain NoRegion))
                            | (name, domain) <- bodyVars ]
            let localVarsTuple = AbstractLiteral $ AbsLitTuple (sizeVar : localVars)
            dontCareLocalVars <- DontCare.handleDontCares [essence| dontCare(&localVarsTuple) |]

            let outSNS = SNS_Out_Neighbourhood neigName (liftName sizeVarName) activationVarName groupName localVars

            return $ [ Declaration (FindOrGiven Find (liftName name) domain) | (name, domain) <- bodyVars ]
                  ++ [ Declaration (FindOrGiven Find activationVarName DomainBool)
                     , Declaration (FindOrGiven Find (liftName sizeVarName) sizeVarDomain)
                     , SuchThat outBody
                     , outSNS
                     ]
                  ++ [ SuchThat [ [essence| (! &activationVar) -> &dontCareLocalVars |] ] ]

        st -> return [st]

    resolveNames model { mStatements = statements }

convertSNSNeighbourhood model = return model


addIncumbentVariables :: Monad m => Model -> m Model
addIncumbentVariables model
    | let hasSNS = not $ null $ [ () | st <- mStatements model
                                     , case st of
                                         SNS_Group{} -> True
                                         SNS_Neighbourhood{} -> True
                                         SNS_Out_Neighbourhood{} -> True
                                         SNS_Out_IncumbentMapping{} -> True
                                         _ -> False
                                ]
    , hasSNS = do
    let
        appendIncumbent :: Name -> Name
        appendIncumbent nm = mappend "incumbent_" nm

        washIncumbent p =
            case match opIncumbent p of
                Nothing -> descendM washIncumbent p
                Just q  -> applyWash q

        applyWash p@(Reference _ (Just (Alias _))) = return p
        applyWash (Reference nm (Just (DeclHasRepr Find _ domain))) = do
            tell [nm]
            return (Reference (appendIncumbent nm) (Just (DeclHasRepr Find (appendIncumbent nm) domain)))
        applyWash p@Reference{} = return p
        applyWash (match opIndexing -> Just (m,i)) = do
            m' <- applyWash m
            return (make opIndexing m' i)
        applyWash what = bug (pretty ("applyWash " ++ show what))

    (stWashed, originalsWithDups)  <- runWriterT $ descendBiM washIncumbent (mStatements model)
    let originals = nub originalsWithDups
    stIncumbentsDeclared <- forM stWashed $ \ st ->
        case st of
            Declaration (FindOrGiven Find nm domain) | nm `elem` originals ->
                return [ st
                       , Declaration (FindOrGiven Find (appendIncumbent nm) domain)
                       ]
            _ -> return [st]

    return model { mStatements = concat stIncumbentsDeclared
                              ++ [SNS_Out_IncumbentMapping originals (map appendIncumbent originals) ] }

addIncumbentVariables model = return model


prologue :: (MonadFail m, MonadLog m, NameGen m, EnumerateDomain m) => Config -> Model -> m Model
prologue config model = do
    void $ typeCheckModel_StandAlone model
    return model                      >>= logDebugId "[input]"
    >>= attributeAsConstraints        >>= logDebugId "[attributeAsConstraints]"
    >>= inferAttributes               >>= logDebugId "[inferAttributes]"
    >>= inlineLettingDomainsForDecls  >>= logDebugId "[inlineLettingDomainsForDecls]"
    >>= lettingsForComplexInDoms      >>= logDebugId "[lettingsForComplexInDoms]"
    >>= distinctQuantifiedVars        >>= logDebugId "[distinctQuantifiedVars]"
    >>= return . initInfo             >>= logDebugId "[initInfo]"
    >>= removeUnnamedsFromModel       >>= logDebugId "[removeUnnamedsFromModel]"
    >>= removeEnumsFromModel          >>= logDebugId "[removeEnumsFromModel]"
    >>= finiteGivens                  >>= logDebugId "[finiteGivens]"
    >>= resolveNames                  >>= logDebugId "[resolveNames]"
    >>= return . initInfo_Lettings    >>= logDebugId "[initInfo_Lettings]"
    >>= removeDomainLettings          >>= logDebugId "[removeDomainLettings]"
    >>= typeCheckModel                >>= logDebugId "[typeCheckModel]"
    >>= categoryChecking              >>= logDebugId "[categoryChecking]"
    >>= sanityChecks                  >>= logDebugId "[sanityChecks]"
    >>= dealWithCuts                  >>= logDebugId "[dealWithCuts]"
    >>= removeExtraSlices             >>= logDebugId "[removeExtraSlices]"
    >>= return . addTrueConstraints   >>= logDebugId "[addTrueConstraints]"
    >>= addNeighbourhoods config      >>= logDebugId "[addNeighbourhoods]"
=======
logDebugIdModel :: MonadLog m => Doc -> Model -> m Model
logDebugIdModel msg a = logDebug (msg <++> pretty (a {mInfo = def})) >> return a

prologue :: (MonadFail m, MonadLog m, NameGen m, EnumerateDomain m) => Model -> m Model
prologue model = do
    void $ typeCheckModel_StandAlone model
    return model                      >>= logDebugIdModel "[input]"
    >>= attributeAsConstraints        >>= logDebugIdModel "[attributeAsConstraints]"
    >>= inferAttributes               >>= logDebugIdModel "[inferAttributes]"
    >>= inlineLettingDomainsForDecls  >>= logDebugIdModel "[inlineLettingDomainsForDecls]"
    >>= lettingsForComplexInDoms      >>= logDebugIdModel "[lettingsForComplexInDoms]"
    >>= distinctQuantifiedVars        >>= logDebugIdModel "[distinctQuantifiedVars]"
    >>= return . initInfo             >>= logDebugIdModel "[initInfo]"
    >>= removeUnnamedsFromModel       >>= logDebugIdModel "[removeUnnamedsFromModel]"
    >>= removeEnumsFromModel          >>= logDebugIdModel "[removeEnumsFromModel]"
    >>= finiteGivens                  >>= logDebugIdModel "[finiteGivens]"
    >>= resolveNames                  >>= logDebugIdModel "[resolveNames]"
    >>= return . initInfo_Lettings    >>= logDebugIdModel "[initInfo_Lettings]"
    >>= removeDomainLettings          >>= logDebugIdModel "[removeDomainLettings]"
    >>= typeCheckModel                >>= logDebugIdModel "[typeCheckModel]"
    >>= categoryChecking              >>= logDebugIdModel "[categoryChecking]"
    >>= sanityChecks                  >>= logDebugIdModel "[sanityChecks]"
    >>= dealWithCuts                  >>= logDebugIdModel "[dealWithCuts]"
    >>= removeExtraSlices             >>= logDebugIdModel "[removeExtraSlices]"
    >>= return . addTrueConstraints   >>= logDebugIdModel "[addTrueConstraints]"
>>>>>>> 8691dc1e


epilogue :: (MonadFail m, MonadLog m, NameGen m, EnumerateDomain m, MonadUserError m) => Model -> m Model
epilogue model = return model
<<<<<<< HEAD
                                      >>= logDebugId "[epilogue]"
    >>= updateDeclarations            >>= logDebugId "[updateDeclarations]"
    >>= convertSNSNeighbourhood       >>= logDebugId "[convertSNSNeighbourhood]"
    >>= updateDeclarationsInsideFrameUpdate >>= logDebugId "[updateDeclarationsInsideFrameUpdate]"
    >>= addIncumbentVariables         >>= logDebugId "[addIncumbentVariables]"
    >>= return . inlineDecVarLettings >>= logDebugId "[inlineDecVarLettings]"
    >>= topLevelBubbles               >>= logDebugId "[topLevelBubbles]"
    >>= checkIfAllRefined             >>= logDebugId "[checkIfAllRefined]"
    >>= checkIfHasUndefined           >>= logDebugId "[checkIfHasUndefined]"
    >>= sliceThemMatrices             >>= logDebugId "[sliceThemMatrices]"
    >>= return . emptyMatrixLiterals  >>= logDebugId "[emptyMatrixLiterals]"
    >>= return . reverseTrails        >>= logDebugId "[reverseTrails]"
    >>= return . oneSuchThat          >>= logDebugId "[oneSuchThat]"
    >>= return . languageEprime       >>= logDebugId "[languageEprime]"
=======
                                      >>= logDebugIdModel "[epilogue]"
    >>= updateDeclarations            >>= logDebugIdModel "[updateDeclarations]"
    >>= return . inlineDecVarLettings >>= logDebugIdModel "[inlineDecVarLettings]"
    >>= topLevelBubbles               >>= logDebugIdModel "[topLevelBubbles]"
    >>= checkIfAllRefined             >>= logDebugIdModel "[checkIfAllRefined]"
    >>= checkIfHasUndefined           >>= logDebugIdModel "[checkIfHasUndefined]"
    >>= sliceThemMatrices             >>= logDebugIdModel "[sliceThemMatrices]"
    >>= return . emptyMatrixLiterals  >>= logDebugIdModel "[emptyMatrixLiterals]"
    >>= return . reverseTrails        >>= logDebugIdModel "[reverseTrails]"
    >>= return . oneSuchThat          >>= logDebugIdModel "[oneSuchThat]"
    >>= return . languageEprime       >>= logDebugIdModel "[languageEprime]"
>>>>>>> 8691dc1e


applicableRules
    :: forall m n . ( MonadUserError n, MonadLog n, NameGen n, EnumerateDomain n
                    , MonadUserError m, MonadLog m, NameGen m, EnumerateDomain m, MonadFail m
                    )
    => Config
    -> [Rule]
    -> ModelZipper
    -> n [(Doc, RuleResult m)]
applicableRules Config{..} rulesAtLevel x = do
    let logAttempt = if logRuleAttempts  then logInfo else const (return ())
    let logFail    = if logRuleFails     then logInfo else const (return ())
    let logSuccess = if logRuleSuccesses then logInfo else const (return ())

    mys <- sequence [ do logAttempt ("attempting rule" <+> rName r <+> "on" <+> pretty (hole x))
                         applied <- runExceptT $ runReaderT (rApply r x (hole x)) x
                         return (rName r, applied)
                    | r <- rulesAtLevel ]
    forM_ mys $ \ (rule, my) ->
        case my of
            Left  failed -> unless ("N/A" `isPrefixOf` show failed) $ logFail $ vcat
                [ " rule failed:" <+> rule
                , "          on:" <+> pretty (hole x)
                , "     message:" <+> failed
                ]
            Right ys     -> logSuccess $ vcat
                [ "rule applied:" <+> rule
                , "          on:" <+> pretty (hole x)
                , "     message:" <+> vcat (map ruleResultDescr ys)
                ]
    return [ (name, res {ruleResult = ruleResult'})
           | (name, Right ress) <- mys
           , res <- ress
           , let ruleResult' = do
                    rResult <- ruleResult res
                    case (hole x, rResult) of
                        (Reference nm1 _, Reference nm2 _)
                            | name /= "choose-repr"
                            , nm1 == nm2 -> bug $ vcat
                            [ "Rule applied inside a Reference."
                            , "Rule              :" <+> pretty name
                            , "Rule input        :" <+> pretty (hole x)
                            , "Rule output       :" <+> pretty rResult
                            , "Rule input  (show):" <+> pretty (show (hole x))
                            , "Rule output (show):" <+> pretty (show rResult)
                            ]
                        _ -> return ()
                    merr <- runExceptT (resolveNamesX rResult)
                    case merr of
                        Left err -> bug $ vcat
                            [ "Name resolution failed after rule application."
                            , "Rule              :" <+> pretty name
                            , "Rule input        :" <+> pretty (hole x)
                            , "Rule output       :" <+> pretty rResult
                            , "Rule input  (show):" <+> pretty (show (hole x))
                            , "Rule output (show):" <+> pretty (show rResult)
                            , "The error         :" <+> err
                            ]
                        Right r  -> return r
           ]


allRules :: Config -> [[Rule]]
allRules config =
    [ [ rule_FullEvaluate
      ]
    , [ rule_PartialEvaluate
      ]
    , paramRules
    , [ rule_ChooseRepr                 config
      , rule_ChooseReprForComprehension config
      , rule_ChooseReprForLocals        config
      ]
    , bubbleUpRules
    , verticalRules config
    , horizontalRules
    ] ++ otherRules
      ++ delayedRules


-- | For information that can be readily pulled out from parameters.
--   Some things are easier when everything involved is a param.
--   These rules aren't necessary for correctness, but they can help remove some verbose expressions from the output.
--   Make Savile Row happier so it makes us happier. :)
paramRules :: [Rule]
paramRules =
    [ Horizontal.Set.rule_Param_MinOfSet
    , Horizontal.Set.rule_Param_MaxOfSet
    , Horizontal.Set.rule_Param_Card
    , Horizontal.Function.rule_Param_DefinedRange
    , Horizontal.Relation.rule_Param_Card
    ]

verticalRules :: Config -> [Rule]
verticalRules config =
    [ Vertical.Tuple.rule_Tuple_Eq
    , Vertical.Tuple.rule_Tuple_Neq
    , Vertical.Tuple.rule_Tuple_Leq
    , Vertical.Tuple.rule_Tuple_Lt
    , Vertical.Tuple.rule_Tuple_DotLeq
    , Vertical.Tuple.rule_Tuple_DotLt
    , Vertical.Tuple.rule_Tuple_TildeLeq
    , Vertical.Tuple.rule_Tuple_TildeLt
    , Vertical.Tuple.rule_Tuple_Index

    , Vertical.Record.rule_Record_Eq
    , Vertical.Record.rule_Record_Neq
    , Vertical.Record.rule_Record_Leq
    , Vertical.Record.rule_Record_Lt
    , Vertical.Record.rule_Record_DotLeq
    , Vertical.Record.rule_Record_DotLt
    , Vertical.Record.rule_Record_Index

    , Vertical.Variant.rule_Variant_Eq
    , Vertical.Variant.rule_Variant_Neq
    , Vertical.Variant.rule_Variant_Leq
    , Vertical.Variant.rule_Variant_Lt
    , Vertical.Variant.rule_Variant_DotLeq
    , Vertical.Variant.rule_Variant_DotLt
    , Vertical.Variant.rule_Variant_Index
    , Vertical.Variant.rule_Variant_Active

    , Vertical.Matrix.rule_Comprehension_Literal
    , Vertical.Matrix.rule_ModifierAroundIndexedMatrixLiteral
    -- , Vertical.Matrix.rule_QuantifierAroundIndexedMatrixLiteral
    , Vertical.Matrix.rule_Comprehension_LiteralIndexed
    , Vertical.Matrix.rule_Comprehension_Nested
    , Vertical.Matrix.rule_Comprehension_Hist
    , Vertical.Matrix.rule_Comprehension_ToSet_Matrix
    , Vertical.Matrix.rule_Comprehension_ToSet_List
    , Vertical.Matrix.rule_Comprehension_ToSet_List_DuplicateFree
    , Vertical.Matrix.rule_Matrix_Eq
    , Vertical.Matrix.rule_Matrix_Neq
    , Vertical.Matrix.rule_Matrix_Leq_Primitive
    , Vertical.Matrix.rule_Matrix_Leq_Decompose
    , Vertical.Matrix.rule_Matrix_Lt_Primitive
    , Vertical.Matrix.rule_Matrix_Lt_Decompose
    , Vertical.Matrix.rule_Matrix_DotLeq_Decompose
    , Vertical.Matrix.rule_Matrix_DotLt_Decompose
    , Vertical.Matrix.rule_IndexingIdentical

    , Vertical.Set.Explicit.rule_Min
    , Vertical.Set.Explicit.rule_Max
    , Vertical.Set.Explicit.rule_Card
    , Vertical.Set.Explicit.rule_Comprehension
    , Vertical.Set.Explicit.rule_PowerSet_Comprehension
    , frameUpdateDispatch config
        Vertical.Set.Explicit.rule_frameUpdate_propagator
        Vertical.Set.Explicit.rule_frameUpdate_decomposition
    , Vertical.Set.ExplicitVarSizeWithDummy.rule_Comprehension
    , Vertical.Set.ExplicitVarSizeWithDummy.rule_PowerSet_Comprehension
    , frameUpdateDispatch config
        Vertical.Set.ExplicitVarSizeWithDummy.rule_frameUpdate_propagator
        Vertical.Set.ExplicitVarSizeWithDummy.rule_frameUpdate_decomposition
    , Vertical.Set.ExplicitVarSizeWithFlags.rule_Comprehension
    , Vertical.Set.ExplicitVarSizeWithFlags.rule_PowerSet_Comprehension
    , frameUpdateDispatch config
        Vertical.Set.ExplicitVarSizeWithFlags.rule_frameUpdate_propagator
        Vertical.Set.ExplicitVarSizeWithFlags.rule_frameUpdate_decomposition
    , Vertical.Set.ExplicitVarSizeWithMarker.rule_Card
    , Vertical.Set.ExplicitVarSizeWithMarker.rule_Comprehension
    , Vertical.Set.ExplicitVarSizeWithMarker.rule_PowerSet_Comprehension
    , frameUpdateDispatch config
        Vertical.Set.ExplicitVarSizeWithMarker.rule_frameUpdate_propagator
        Vertical.Set.ExplicitVarSizeWithMarker.rule_frameUpdate_decomposition
    , Vertical.Set.Occurrence.rule_Comprehension
    , Vertical.Set.Occurrence.rule_PowerSet_Comprehension
    , Vertical.Set.Occurrence.rule_In
    , frameUpdateDispatch config
        Vertical.Set.Occurrence.rule_frameUpdate_propagator
        Vertical.Set.Occurrence.rule_frameUpdate_decomposition

    , Vertical.MSet.ExplicitWithFlags.rule_Comprehension
    , Vertical.MSet.ExplicitWithFlags.rule_Freq
    , frameUpdateDispatch config
        Vertical.MSet.ExplicitWithFlags.rule_frameUpdate_propagator
        Vertical.MSet.ExplicitWithFlags.rule_frameUpdate_decomposition

    , Vertical.MSet.ExplicitWithRepetition.rule_Comprehension
    , frameUpdateDispatch config
        Vertical.MSet.ExplicitWithRepetition.rule_frameUpdate_propagator
        Vertical.MSet.ExplicitWithRepetition.rule_frameUpdate_decomposition

    , Vertical.Function.Function1D.rule_Comprehension
    , Vertical.Function.Function1D.rule_Comprehension_Defined
    , Vertical.Function.Function1D.rule_Image

    , Vertical.Function.Function1DPartial.rule_Comprehension
    , Vertical.Function.Function1DPartial.rule_Image_NotABool
    , Vertical.Function.Function1DPartial.rule_Image_Bool
    , Vertical.Function.Function1DPartial.rule_InDefined

    , Vertical.Function.FunctionND.rule_Comprehension
    , Vertical.Function.FunctionND.rule_Comprehension_Defined
    , Vertical.Function.FunctionND.rule_Image

    , Vertical.Function.FunctionNDPartial.rule_Comprehension
    , Vertical.Function.FunctionNDPartial.rule_Image_NotABool
    , Vertical.Function.FunctionNDPartial.rule_Image_Bool
    , Vertical.Function.FunctionNDPartial.rule_InDefined

    , Vertical.Function.FunctionAsRelation.rule_Comprehension
    , Vertical.Function.FunctionAsRelation.rule_Image_Eq

    , Vertical.Sequence.ExplicitBounded.rule_Comprehension
    , Vertical.Sequence.ExplicitBounded.rule_Card
    , Vertical.Sequence.ExplicitBounded.rule_Image_Bool
    , Vertical.Sequence.ExplicitBounded.rule_Image_NotABool

    , Vertical.Relation.RelationAsMatrix.rule_Comprehension
    , Vertical.Relation.RelationAsMatrix.rule_Image

    , Vertical.Relation.RelationAsSet.rule_Comprehension

    , Vertical.Partition.PartitionAsSet.rule_Comprehension
    , Vertical.Partition.Occurrence.rule_Comprehension

    ]

frameUpdateDispatch :: Config -> Rule -> Rule -> Rule
frameUpdateDispatch config propagator decomposition =
    case frameUpdateVersion config of
        "propagator" -> propagator
        "decomposition" -> decomposition
        v -> bug ("frameUpdateDispatch:" <+> pretty v)


horizontalRules :: [Rule]
horizontalRules =
    [ Horizontal.Set.rule_Comprehension_Literal
    , Horizontal.Set.rule_Eq
    , Horizontal.Set.rule_Neq
    , Horizontal.Set.rule_DotLeq
    , Horizontal.Set.rule_DotLt
    , Horizontal.Set.rule_Subset
    , Horizontal.Set.rule_SubsetEq
    , Horizontal.Set.rule_Supset
    , Horizontal.Set.rule_SupsetEq
    , Horizontal.Set.rule_In
    , Horizontal.Set.rule_Card
    , Horizontal.Set.rule_CardViaFreq
    , Horizontal.Set.rule_Intersect
    , Horizontal.Set.rule_Union
    , Horizontal.Set.rule_Difference
    , Horizontal.Set.rule_PowerSet_Comprehension
    , Horizontal.Set.rule_PowerSet_Difference
    , Horizontal.Set.rule_MaxMin
    -- , Horizontal.Set.rule_frameUpdate

    , Horizontal.MSet.rule_Comprehension_Literal
    , Horizontal.MSet.rule_Comprehension_ToSet_Literal
    , Horizontal.MSet.rule_Eq
    , Horizontal.MSet.rule_Neq
    , Horizontal.MSet.rule_DotLeq
    , Horizontal.MSet.rule_DotLt
    , Horizontal.MSet.rule_Subset
    , Horizontal.MSet.rule_SubsetEq
    , Horizontal.MSet.rule_Supset
    , Horizontal.MSet.rule_SupsetEq
    , Horizontal.MSet.rule_Freq
    , Horizontal.MSet.rule_In
    , Horizontal.MSet.rule_Card
    , Horizontal.MSet.rule_MaxMin

    , Horizontal.Function.rule_Comprehension_Literal
    , Horizontal.Function.rule_Image_Bool
    , Horizontal.Function.rule_Image_BoolMatrixIndexed
    , Horizontal.Function.rule_Image_BoolTupleIndexed
    , Horizontal.Function.rule_Image_Int
    , Horizontal.Function.rule_Image_IntMatrixIndexed
    , Horizontal.Function.rule_Image_IntTupleIndexed
    , Horizontal.Function.rule_Image_Matrix_LexLhs
    , Horizontal.Function.rule_Image_Matrix_LexRhs

    , Horizontal.Function.rule_Comprehension_Image
    , Horizontal.Function.rule_Comprehension_ImageSet
    , Horizontal.Function.rule_Eq
    , Horizontal.Function.rule_Neq
    , Horizontal.Function.rule_DotLeq
    , Horizontal.Function.rule_DotLt
    , Horizontal.Function.rule_Subset
    , Horizontal.Function.rule_SubsetEq
    , Horizontal.Function.rule_Supset
    , Horizontal.Function.rule_SupsetEq
    , Horizontal.Function.rule_Inverse
    , Horizontal.Function.rule_Card
    , Horizontal.Function.rule_Comprehension_PreImage
    , Horizontal.Function.rule_Comprehension_Defined
    , Horizontal.Function.rule_Comprehension_Range
    , Horizontal.Function.rule_In
    , Horizontal.Function.rule_Restrict_Image
    , Horizontal.Function.rule_Restrict_Comprehension
    , Horizontal.Function.rule_Comprehension_Defined_Size
    , Horizontal.Function.rule_Comprehension_Range_Size
    , Horizontal.Function.rule_Defined_Intersect
    , Horizontal.Function.rule_DefinedOrRange_Union
    , Horizontal.Function.rule_DefinedOrRange_Difference

    , Horizontal.Sequence.rule_Comprehension_Literal
    , Horizontal.Sequence.rule_Image_Bool
    , Horizontal.Sequence.rule_Image_Int
    , Horizontal.Sequence.rule_Comprehension_Image
    , Horizontal.Sequence.rule_Image_Literal_Bool
    , Horizontal.Sequence.rule_Image_Literal_Int
    , Horizontal.Sequence.rule_Eq
    , Horizontal.Sequence.rule_Eq_Comprehension
    , Horizontal.Sequence.rule_Neq
    , Horizontal.Sequence.rule_DotLeq
    , Horizontal.Sequence.rule_DotLt
    , Horizontal.Sequence.rule_Subset
    , Horizontal.Sequence.rule_SubsetEq
    , Horizontal.Sequence.rule_Supset
    , Horizontal.Sequence.rule_SupsetEq
    , Horizontal.Sequence.rule_Card
    , Horizontal.Sequence.rule_Comprehension_PreImage
    , Horizontal.Sequence.rule_Comprehension_Defined
    , Horizontal.Sequence.rule_Comprehension_Range
    , Horizontal.Sequence.rule_In
    , Horizontal.Sequence.rule_Restrict_Image
    , Horizontal.Sequence.rule_Restrict_Comprehension
    , Horizontal.Sequence.rule_Substring
    , Horizontal.Sequence.rule_Subsequence

    , Horizontal.Relation.rule_Comprehension_Literal
    , Horizontal.Relation.rule_Comprehension_Projection
    , Horizontal.Relation.rule_PowerSet_Comprehension
    , Horizontal.Relation.rule_Image
    , Horizontal.Relation.rule_In
    , Horizontal.Relation.rule_Eq
    , Horizontal.Relation.rule_Neq
    , Horizontal.Relation.rule_DotLeq
    , Horizontal.Relation.rule_DotLt
    , Horizontal.Relation.rule_Subset
    , Horizontal.Relation.rule_SubsetEq
    , Horizontal.Relation.rule_Supset
    , Horizontal.Relation.rule_SupsetEq
    , Horizontal.Relation.rule_Card

    , Horizontal.Partition.rule_Comprehension_Literal
    , Horizontal.Partition.rule_Eq
    , Horizontal.Partition.rule_Neq
    , Horizontal.Partition.rule_DotLeq
    , Horizontal.Partition.rule_DotLt
    , Horizontal.Partition.rule_Together
    , Horizontal.Partition.rule_Apart
    , Horizontal.Partition.rule_Party
    , Horizontal.Partition.rule_Participants
    , Horizontal.Partition.rule_Card
    , Horizontal.Partition.rule_In

    ]


bubbleUpRules :: [Rule]
bubbleUpRules =
    [ BubbleUp.rule_MergeNested
    , BubbleUp.rule_ToAnd
    , BubbleUp.rule_ToMultiply_HeadOfIntComprehension
    , BubbleUp.rule_NotBoolYet
    , BubbleUp.rule_ConditionInsideGeneratorDomain
    , BubbleUp.rule_LiftVars
    ]


otherRules :: [[Rule]]
otherRules =
    [
        [ rule_Xor_To_Sum ]
    ,
        [ TildeOrdering.rule_BoolInt
        , TildeOrdering.rule_MSet
        , TildeOrdering.rule_ViaMSet
        , TildeOrdering.rule_TildeLeq
        ]
    ,
        [ DontCare.rule_Bool
        , DontCare.rule_Int
        , DontCare.rule_Tuple
        , DontCare.rule_Record
        , DontCare.rule_Variant
        , DontCare.rule_Matrix
        , DontCare.rule_Abstract
        ]
    ,
        [ rule_TrueIsNoOp
        , rule_FlattenOf1D
        , rule_Decompose_AllDiff

        , rule_GeneratorsFirst

        , rule_DomainCardinality
        , rule_DomainMinMax

        , rule_Pred
        , rule_Succ

        , rule_ComplexAbsPat

        , rule_AttributeToConstraint

        , rule_QuantifierShift
        , rule_QuantifierShift2
        , rule_QuantifierShift3

        , rule_DotLt_IntLike
        , rule_DotLeq_IntLike
        ]

    ,   [ rule_Comprehension_Simplify
        ]

    ,   [ rule_InlineConditions
        , rule_InlineConditions_AllDiff
        , rule_InlineConditions_MaxMin
        ]
    ]

-- | These rules depend on other rules firing first.
delayedRules :: [[Rule]]
delayedRules =
    [
        [ Vertical.Matrix.rule_Comprehension_Singleton
        , Vertical.Matrix.rule_Comprehension_SingletonDomain
        , Vertical.Matrix.rule_Concatenate_Singleton
        , Vertical.Matrix.rule_MatrixIndexing
        ]
    ,   [ rule_ReducerToComprehension
        ]
    ]


rule_ChooseRepr :: Config -> Rule
rule_ChooseRepr config = Rule "choose-repr" (const theRule) where

    theRule (Reference nm (Just (DeclNoRepr forg _ inpDom region))) | forg `elem` [Find, Given, CutFind] = do
        let reprsWhichOrder
                | (forg, representationsGivens config) == (Given, Sparse) = reprsSparseOrder
                | representationLevels config == False                    = reprsStandardOrderNoLevels
                | otherwise                                               = reprsStandardOrder
        domOpts <- reprOptions reprsWhichOrder inpDom
        when (null domOpts) $
            bug $ "No representation matches this beast:" <++> pretty inpDom
        let options =
                [ RuleResult { ruleResultDescr = msg
                             , ruleResultType = case forg of
                                    Find    -> ChooseRepr_Find
                                    Given   -> ChooseRepr_Given
                                    CutFind -> ChooseRepr_Cut
                                    _       -> bug "rule_ChooseRepr ruleResultType"
                             , ruleResult = return out
                             , ruleResultHook = Just hook
                             }
                | dom <- domOpts
                , let msg = "Choosing representation for" <+> pretty nm <> ":" <++> pretty dom
                , let out = Reference nm (Just (DeclHasRepr forg nm dom))
                , let hook = mkHook (channelling config) forg nm dom region
                ]
        return options
    theRule _ = na "rule_ChooseRepr"

    mkHook
        :: ( MonadLog m
           , MonadFail m
           , NameGen m
           , EnumerateDomain m
           )
        => Bool
        -> FindOrGiven
        -> Name
        -> Domain HasRepresentation Expression
        -> Region
        -> Model
        -> m Model
    mkHook useChannelling   -- whether to use channelling or not
           forg             -- find or given
           name             -- name of the original declaration
           domain           -- domain with representation selected
           region           -- the region of the Reference we are working on
           model = do
        let

            representations     = model |> mInfo |> miRepresentations
            representationsTree = model |> mInfo |> miRepresentationsTree
                                        |> concatMap (\ (n, ds) -> map (n,) ds )

            usedBefore = (name, reprTree domain) `elem` representationsTree

            mkStructurals :: (MonadLog m, MonadFail m, NameGen m, EnumerateDomain m)
                          => m [Expression]
            mkStructurals = do
                let ref = Reference name (Just (DeclHasRepr forg name domain))
                logDebugVerbose $ "Generating structural constraints for:" <+> vcat [pretty ref, pretty domain]
                structurals <- getStructurals downX1 domain >>= \ gen -> gen ref
                logDebugVerbose $ "Before name resolution:" <+> vcat (map pretty structurals)
                resolved    <- mapM resolveNamesX structurals     -- re-resolving names
                logDebugVerbose $ "After  name resolution:" <+> vcat (map pretty resolved)
                return resolved

            addStructurals :: (MonadLog m, MonadFail m, NameGen m, EnumerateDomain m)
                           => Model -> m Model
            addStructurals
                | forg == Given = return
                | usedBefore = return
                | otherwise = \ m -> do
                    structurals <- mkStructurals
                    return $ if null structurals
                        then m
                        else m { mStatements = mStatements m ++ [SuchThat structurals] }

            channels =
                [ make opEq this that
                | (n, d) <- representations
                , n == name
                , let this = Reference name (Just (DeclHasRepr forg name domain))
                , let that = Reference name (Just (DeclHasRepr forg name d))
                ]

            addChannels
                | forg == Given = return
                | usedBefore = return
                | null channels = return
                | otherwise = \ m -> return
                    m { mStatements = mStatements m ++ [SuchThat channels] }

            recordThis
                | usedBefore = return
                | otherwise = \ m ->
                let
                    oldInfo = mInfo m
                    newInfo = oldInfo
                        { miRepresentations     =  representations     ++ [(name, domain)]
                        , miRepresentationsTree = (representationsTree ++ [(name, reprTree domain)])
                                                |> sortBy (comparing fst)
                                                |> groupBy ((==) `on` fst)
                                                |> map (\ grp -> (fst (head grp), map snd grp) )
                        }
                in  return m { mInfo = newInfo }

            fixReprForAllOthers
                | useChannelling = return           -- no-op, if channelling=yes
                | otherwise = \ m ->
                let
                    f (Reference nm _)
                        | nm == name
                        = Reference nm (Just (DeclHasRepr forg name domain))
                    f x = x
                in
                    return m { mStatements = transformBi f (mStatements m) }

            fixReprForSameRegion
                | region == NoRegion = return       -- no-op, if we aren't in a particular region
                | otherwise = \ m ->
                let
                    f (Reference nm (Just (DeclNoRepr _ _ _ region')))
                        | nm == name
                        , region' == region
                        = Reference nm (Just (DeclHasRepr forg name domain))
                    f x = x
                in
                    return m { mStatements = transformBi f (mStatements m) }


        logDebugVerbose $ vcat
            [ "Name        :" <+> pretty name
            , "Previously  :" <+> vcat [ pretty (show d) | (n,d) <- representations, n == name ]
            , "This guy    :" <+> pretty (show domain)
            , "usedBefore? :" <+> pretty usedBefore
            ]

        return model
            >>= addStructurals       -- unless usedBefore: add structurals
            >>= addChannels          -- for each in previously recorded representation
            >>= recordThis           -- unless usedBefore: record (name, domain) as being used in the model
            >>= fixReprForAllOthers  -- fix the representation of this guy in the whole model, if channelling=no
            >>= fixReprForSameRegion -- fix the representation of this guy in the whole model,
                                     -- for those references with the same "region"
            >>= resolveNames         -- we need to re-resolve names to avoid repeatedly selecting representations
                                     -- for abstract stuff inside aliases.


rule_ChooseReprForComprehension :: Config -> Rule
rule_ChooseReprForComprehension config = Rule "choose-repr-for-comprehension" (const theRule) where

    theRule (Comprehension body gensOrConds) = do
        (gocBefore, (nm, domain), gocAfter) <- matchFirst gensOrConds $ \ goc -> case goc of
            Generator (GenDomainNoRepr (Single nm) domain) -> return (nm, domain)
            _ -> na "rule_ChooseReprForComprehension"

        ty <- typeOf domain

        let reprsWhichOrder
                | representationsGivens config == Sparse = reprsSparseOrder
                | representationLevels config == False   = reprsStandardOrderNoLevels
                | otherwise                              = reprsStandardOrder
        domOpts <- reprOptions reprsWhichOrder domain
        when (null domOpts) $
            bug $ "No representation matches this beast:" <++> pretty domain

        let genOptions =
                [ do
                    outs <- downD (nm, dom)
                    structurals <- mkStructurals nm dom
                    return (dom, outs, structurals)
                | dom <- domOpts
                ]

        return
            [ RuleResult
                { ruleResultDescr = "Choosing representation for quantified variable" <+> pretty nm
                                        <+> "(with type:" <+> pretty ty <> ")"
                , ruleResultType = ChooseRepr_Quantified
                , ruleResult = bugFailT "rule_ChooseReprForComprehension" $ do
                    option <- genOption
                    let (thisDom, outDomains, structurals) = option
                    let updateRepr (Reference nm' _)
                            | nm == nm'
                            = Reference nm (Just (DeclHasRepr Quantified nm thisDom))
                        updateRepr p = p
                    let out' = Comprehension (transform updateRepr body)
                                $  gocBefore
                                ++ [ Generator (GenDomainHasRepr name dom)
                                   | (name, dom) <- outDomains ]
                                ++ map Condition structurals
                                ++ transformBi updateRepr gocAfter
                    out <- resolveNamesX out'
                    return out
                , ruleResultHook = Nothing
                }
            | genOption <- genOptions
            ]
    theRule _ = na "rule_ChooseReprForComprehension"

    mkStructurals name domain = do
        let ref = Reference name (Just (DeclHasRepr Quantified name domain))
        gen  <- getStructurals downX1 domain
        gen ref


rule_ChooseReprForLocals :: Config -> Rule
rule_ChooseReprForLocals config = Rule "choose-repr-for-locals" (const theRule) where

    theRule (WithLocals body (AuxiliaryVars locals)) = do
        (stmtBefore, (nm, domain), stmtAfter) <- matchFirst locals $ \ local -> case local of
            Declaration (FindOrGiven LocalFind nm domain) -> return (nm, domain)
            _ -> na "rule_ChooseReprForLocals"

        let
            isReferencedWithoutRepr (Reference nm' (Just DeclNoRepr{})) | nm == nm' = True
            isReferencedWithoutRepr _ = False

        unless (any isReferencedWithoutRepr (universeBi (body, stmtBefore, stmtAfter))) $
            na $ "This local variable seems to be handled before:" <+> pretty nm

        let reprsWhichOrder
                | representationsAuxiliaries config == Sparse   = reprsSparseOrder
                | representationLevels config == False          = reprsStandardOrderNoLevels
                | otherwise                                     = reprsStandardOrder
        domOpts <- reprOptions reprsWhichOrder domain
        when (null domOpts) $
            bug $ "No representation matches this beast:" <++> pretty domain

        let genOptions =
                [ do
                    outs <- downD (nm, dom)
                    structurals <- mkStructurals nm dom
                    return (dom, outs, structurals)
                | dom <- domOpts
                ]

        return
            [ RuleResult
                { ruleResultDescr = "Choosing representation for local variable" <+> pretty nm
                , ruleResultType = ChooseRepr_Auxiliary
                , ruleResult = bugFailT "rule_ChooseReprForLocals" $ do
                    option <- genOption
                    let (thisDom, outDomains, structurals) = option
                    let updateRepr (Reference nm' _)
                            | nm == nm'
                            = Reference nm (Just (DeclHasRepr LocalFind nm thisDom))
                        updateRepr p = p
                    let out' = WithLocals (transform updateRepr body) $ AuxiliaryVars
                                (  stmtBefore
                                ++ [ Declaration (FindOrGiven
                                                    LocalFind
                                                    name
                                                    (forgetRepr dom))
                                   | (name, dom) <- outDomains ]
                                ++ [ SuchThat structurals | not (null structurals) ]
                                ++ transformBi updateRepr stmtAfter
                                )
                    out <- resolveNamesX out'
                    return out
                , ruleResultHook = Nothing
                }
            | genOption <- genOptions
            ]
    theRule _ = na "rule_ChooseReprForLocals"

    mkStructurals name domain = do
        let ref = Reference name (Just (DeclHasRepr LocalFind name domain))
        gen  <- getStructurals downX1 domain
        gen ref


rule_GeneratorsFirst :: Rule
rule_GeneratorsFirst = "generators-first" `namedRule` theRule where
    theRule (Comprehension body [])
        = return
            ( "Empty generators."
            , return $ AbstractLiteral $ AbsLitMatrix (mkDomainIntB 1 1) [body]
            )
    theRule (Comprehension body gensOrConds)
        | let (gens, rest) = mconcat
                [ case x of
                    Generator{} -> ([x],[])
                    _           -> ([],[x])
                | x <- gensOrConds
                ]
        , let gensOrConds' = gens ++ rest
        , gensOrConds /= gensOrConds'
        = return
            ( "Generators come first."
            , return $ Comprehension body gensOrConds'
            )
    theRule (Comprehension body gensOrConds)
        | let (lettings, rest) = mconcat
                [ case x of
                    ComprehensionLetting nm _ -> ([nm],[] )
                    _                         -> ([]  ,[x])
                | x <- gensOrConds
                ]
        , let f (Reference nm (Just (Alias x))) | nm `elem` lettings = f x
              f x = x
        , not (null lettings)
        = return
            ( "Inlining comprehension lettings."
            , return $ transformBi f $ Comprehension body rest
            )
    theRule _ = na "rule_GeneratorsFirst"


rule_ReducerToComprehension :: Rule
rule_ReducerToComprehension = "reducer-to-comprehension" `namedRule` theRule where
    theRule p = do
        (_, mk, coll) <- match opReducer p
        -- leave comprehensions alone
        let
            isComprehension Comprehension{} = True
            isComprehension _ = False
        case followAliases isComprehension coll of
            True  -> na "rule_ReducerToComprehension"
            False -> return ()
        -- leave matrix literals alone
        case tryMatch matrixLiteral coll of
            Nothing -> return ()
            Just {} -> na "rule_ReducerToComprehension"
        tyColl <- typeOf coll
        howToIndex <- case tyColl of
            TypeMatrix{} -> return $ Left ()
            TypeList{}   -> return $ Right ()
            TypeSet{}    -> return $ Right ()
            TypeMSet{}   -> return $ Right ()
            _ -> na "rule_ReducerToComprehension"
        return
            ( "Creating a comprehension for the collection inside the reducer operator."
            , do
                (iPat, i) <- quantifiedVar
                case howToIndex of
                    Left{}  -> return $ mk [essence| [ &i[2] | &iPat <- &coll ] |]
                    Right{} -> return $ mk [essence| [ &i    | &iPat <- &coll ] |]
            )


rule_TrueIsNoOp :: Rule
rule_TrueIsNoOp = "true-is-noop" `namedRule` theRule where
    theRule (Op (MkOpTrue (OpTrue ref))) =
        case ref of
            Reference _ (Just DeclHasRepr{}) ->
                return ( "Remove the argument from true."
                       , return $ Constant $ ConstantBool True
                       )
            _ -> na "The argument of true doesn't have a representation."
    theRule _ = na "rule_TrueIsNoOp"


rule_FlattenOf1D :: Rule
rule_FlattenOf1D = "flatten-of-1D" `namedRule` theRule where
    theRule p = do
        x   <- match opFlatten p
        tyx <- typeOf x
        case tyx of
            TypeList     TypeBool{} -> return ()
            TypeList     TypeInt{}  -> return ()
            TypeMatrix _ TypeBool{} -> return ()
            TypeMatrix _ TypeInt{}  -> return ()
            _ -> na "rule_FlattenOf1D"
        return ( "1D matrices do not need a flatten."
               , return x
               )


rule_Decompose_AllDiff :: Rule
rule_Decompose_AllDiff = "decompose-allDiff" `namedRule` theRule where
    theRule [essence| allDiff(&m) |] = do
        ty <- typeOf m
        case ty of
            TypeMatrix _ TypeBool -> na "allDiff can stay"
            TypeMatrix _ TypeInt  -> na "allDiff can stay"
            TypeMatrix _ _        -> return ()
            _                     -> na "allDiff on something other than a matrix."
        index:_ <- indexDomainsOf m
        return
            ( "Decomposing allDiff. Type:" <+> pretty ty
            , do
                (iPat, i) <- quantifiedVar
                (jPat, j) <- quantifiedVar
                return
                    [essence|
                        and([ &m[&i] != &m[&j]
                            | &iPat : &index
                            , &jPat : &index
                            , &i < &j
                            ])
                    |]
            )
    theRule _ = na "rule_Decompose_AllDiff"


rule_DomainCardinality :: Rule
rule_DomainCardinality = "domain-cardinality" `namedRule` theRule where
    theRule p = do
        maybeDomain <- match opTwoBars p
        d <- case maybeDomain of
            Domain d -> return d
            Reference _ (Just (Alias (Domain d))) -> return d
            _ -> na "rule_DomainCardinality"
        return
            ( "Cardinality of a domain"
            , case d of
                DomainInt [RangeBounded 1 u] -> return u
                _ -> do
                    (iPat, _) <- quantifiedVar
                    return [essence| sum([ 1 | &iPat : &d ]) |]
            )


rule_DomainMinMax :: Rule
rule_DomainMinMax = "domain-MinMax" `namedRule` theRule where
    theRule [essence| max(&maybeDomain) |] = do
        d <- getDomain maybeDomain
        return
            ( "max of a domain"
            , maxOfDomain d
            )
    theRule [essence| min(&maybeDomain) |] = do
        d <- getDomain maybeDomain
        return
            ( "min of a domain"
            , minOfDomain d
            )
    theRule _ = na "rule_DomainMinMax"

    getDomain :: MonadFail m => Expression -> m (Domain () Expression)
    getDomain (Domain d) = return d
    getDomain (Reference _ (Just (Alias (Domain d)))) = getDomain (Domain d)
    getDomain _ = na "rule_DomainMinMax.getDomain"


rule_Pred :: Rule
rule_Pred = "pred" `namedRule` theRule where
    theRule [essence| pred(&x) |] = do
        ty  <- typeOf x
        case ty of
            TypeBool{} -> return ( "Predecessor of boolean", return [essence| false |] )
                                                                -- since True becomes False
                                                                --       False becomes out-of-bounds, hence False
            TypeInt{}  -> return ( "Predecessor of integer", return [essence| &x - 1 |] )
            _          -> na "rule_Pred"
    theRule _ = na "rule_Pred"


rule_Succ :: Rule
rule_Succ = "succ" `namedRule` theRule where
    theRule [essence| succ(&x) |] = do
        ty  <- typeOf x
        case ty of
            TypeBool{} -> return ( "Succecessor of boolean", return [essence| !&x |] )
                                                                -- since False becomes True
                                                                --       True becomes out-of-bounds, hence False
                                                                -- "succ" is exactly "negate" on bools
            TypeInt{}  -> return ( "Succecessor of integer", return [essence| &x + 1 |] )
            _          -> na "rule_Succ"
    theRule _ = na "rule_Succ"


rule_ComplexAbsPat :: Rule
rule_ComplexAbsPat = "complex-pattern" `namedRule` theRule where
    theRule (Comprehension body gensOrConds) = do
        (gocBefore, (pat, domainOrExpr), gocAfter) <- matchFirst gensOrConds $ \ goc -> case goc of
            Generator (GenDomainNoRepr pat@AbsPatTuple{} domain) -> return (pat, Left domain)
            Generator (GenInExpr       pat@AbsPatTuple{} expr)   -> return (pat, Right expr)
            _ -> na "rule_ComplexAbsPat"
        return
            ( "complex pattern on tuple patterns"
            , do
                (iPat, i) <- quantifiedVar
                let replacements = [ (p, make opMatrixIndexing i (map (fromInt . fromIntegral) is))
                                   | (p, is) <- genMappings pat
                                   ]
                let f x@(Reference nm _) = fromMaybe x (lookup nm replacements)
                    f x = x
                return $ Comprehension (transform f body)
                            $  gocBefore
                            ++ [ either (Generator . GenDomainNoRepr iPat)
                                        (Generator . GenInExpr       iPat)
                                        domainOrExpr ]
                            ++ transformBi f gocAfter
            )
    theRule _ = na "rule_ComplexAbsPat"

    -- i         --> i -> []
    -- (i,j)     --> i -> [1]
    --               j -> [2]
    -- (i,(j,k)) --> i -> [1]
    --               j -> [2,1]
    --               k -> [2,2]
    genMappings :: AbstractPattern -> [(Name, [Int])]
    genMappings (Single nm) = [(nm, [])]
    genMappings (AbsPatTuple pats)
        = concat
            [ [ (patCore, i:is) | (patCore, is) <- genMappings pat ]
            | (i, pat) <- zip [1..] pats
            ]
    genMappings (AbsPatMatrix pats)
        = concat
            [ [ (patCore, i:is) | (patCore, is) <- genMappings pat ]
            | (i, pat) <- zip [1..] pats
            ]
    genMappings pat = bug ("rule_ComplexLambda.genMappings:" <+> pretty (show pat))


-- this rule doesn't use `namedRule` because it need access to ascendants through the zipper
rule_InlineConditions :: Rule
rule_InlineConditions = Rule "inline-conditions" theRule where
    theRule z (Comprehension body gensOrConds) = do
        let (toInline, toKeep) = mconcat
                [ case goc of
                    Condition x | categoryOf x == CatDecision -> ([x],[])
                    _ -> ([],[goc])
                | goc <- gensOrConds
                ]
        theGuard <- case toInline of
            []  -> na "No condition to inline."
            xs  -> return $ make opAnd $ fromList xs
        (nameQ, opSkip) <- queryQ z
        let bodySkipped = opSkip theGuard body
        return
            [ RuleResult
                { ruleResultDescr = "Inlining conditions, inside" <+> nameQ
                , ruleResultType  = ExpressionRefinement
                , ruleResult      = return $ Comprehension bodySkipped toKeep
                , ruleResultHook  = Nothing
                } ]
    theRule _ _ = na "rule_InlineConditions"

    -- keep going up, until finding a quantifier
    -- when found, return the skipping operator for the quantifier
    -- if none exists, do not apply the rule.
    -- (or maybe we should call bug right ahead, it can't be anything else.)
    queryQ z0 =
        case Zipper.up z0 of
            Nothing -> na "rule_InlineConditions (meh-1)"
            Just z -> do
                let h = hole z
                case ( match opAnd h, match opOr h, match opSum h
                     , match opMin h, match opMax h ) of
                    (Just{}, _, _, _, _) -> return ("and", opAndSkip)
                    (_, Just{}, _, _, _) -> return ("or" , opOrSkip )
                    (_, _, Just{}, _, _) -> return ("sum", opSumSkip)
                    (_, _, _, Just{}, _) -> na "rule_InlineConditions (min)"
                    (_, _, _, _, Just{}) -> na "rule_InlineConditions (max)"
                    _                    -> na "rule_InlineConditions (meh-2)"
                                            -- case Zipper.up z of
                                            --     Nothing -> na "queryQ"
                                            --     Just u  -> queryQ u

    opAndSkip b x = [essence| &b -> &x |]
    opOrSkip  b x = [essence| &b /\ &x |]
    opSumSkip b x = [essence| toInt(&b) * catchUndef(&x, 0) |]


rule_InlineConditions_AllDiff :: Rule
rule_InlineConditions_AllDiff = "inline-conditions-allDiff" `namedRule` theRule where
    theRule (Op (MkOpAllDiff (OpAllDiff (Comprehension body gensOrConds)))) = do
        let (toInline, toKeep) = mconcat
                [ case goc of
                    Condition x | categoryOf x == CatDecision -> ([x],[])
                    _ -> ([],[goc])
                | goc <- gensOrConds
                ]
        theGuard <- case toInline of
            []  -> na "No condition to inline."
            xs  -> return $ make opAnd $ fromList xs

        domBody <- domainOf body
        let
            collectLowerBounds (RangeSingle x) = return x
            collectLowerBounds (RangeBounded x _) = return x
            collectLowerBounds _ = userErr1 ("Unexpected infinite domain:" <+> pretty domBody)

            collectLowerBoundsD (DomainInt rs) = mapM collectLowerBounds rs
            collectLowerBoundsD _  = userErr1 ("Expected an integer domain, but got:" <+> pretty domBody)

        bounds <- collectLowerBoundsD domBody
        let lowerBound = make opMin (fromList bounds)

        -- for each element, we do element-lowerBound+1
        -- this makes sure the smallest element is 1
        -- hence we can use 0 as the except value!
        let bodySkipped = [essence| toInt(&theGuard) * catchUndef(&body + (1 - &lowerBound), 0) |]

        return
            ( "Inlining conditions, inside allDiff"
            , return $ make opAllDiffExcept (Comprehension bodySkipped toKeep) 0
            )
    theRule _ = na "rule_InlineConditions_AllDiff"


rule_InlineConditions_MaxMin :: Rule
rule_InlineConditions_MaxMin = "aux-for-MaxMin" `namedRule` theRule where
    theRule p = do
        (nameQ, binOp, Comprehension body gensOrConds) <-
            case (match opMax p, match opMin p) of
                (Just res, _) -> return ("max", \ a b -> [essence| &a <= &b |], res )
                (_, Just res) -> return ("min", \ a b -> [essence| &a >= &b |], res )
                _ -> na "rule_InlineConditions_MaxMin"
        let
            (toInline, _toKeep) = mconcat
                [ case goc of
                    Condition x | categoryOf x == CatDecision -> ([x],[])
                    _ -> ([],[goc])
                | goc <- gensOrConds
                ]
        when (null toInline) $ na "rule_InlineConditions_MaxMin"
        auxDomain <- domainOf body
        return
            ( "Creating auxiliary variable for a" <+> nameQ
            , do
                (auxName, aux) <- auxiliaryVar
                let auxDefinedLHS = make opSum (Comprehension 1 gensOrConds)
                let auxDefined = [essence| &auxDefinedLHS > 0 |]
                let auxUndefined = [essence| &auxDefinedLHS = 0 |]
                let aux' = WithLocals aux (DefinednessConstraints [auxDefined])
                return $ WithLocals aux'
                    (AuxiliaryVars
                        [ Declaration (FindOrGiven LocalFind auxName auxDomain)
                        , SuchThat
                            [ make opAnd $ Comprehension
                                (binOp body aux)
                                gensOrConds

                        -- either one of the members of this comprehension, or dontCare
                        -- if it is indeed dontCare, care should be taken to make sure it isn't used as a normal value
                            , make opAnd $ fromList
                                [ make opImply auxDefined
                                    (make opOr  $ Comprehension
                                        [essence| &body = &aux |]
                                        gensOrConds)
                                , make opImply auxUndefined (make opDontCare aux)
                                ]
                            ]
                        ])
            )


rule_DotLt_IntLike :: Rule
rule_DotLt_IntLike = "intLike-DotLt" `namedRule` theRule where
    theRule p = do
        (a,b) <- match opDotLt p
        tya   <- typeOf a
        tyb   <- typeOf b
        case mostDefined [tya, tyb] of
            TypeBool{} -> return ()
            TypeInt{}  -> return ()
            _ -> na "rule_DotLt_IntLike"
        return
            ( "Horizontal rule for int-like .<" <+> pretty (make opLt a b)
            , return $ make opLt a b
            )


rule_DotLeq_IntLike :: Rule
rule_DotLeq_IntLike = "intLike-DotLeq" `namedRule` theRule where
    theRule p = do
        (a,b) <- match opDotLeq p
        tya   <- typeOf a
        tyb   <- typeOf b
        case mostDefined [tya, tyb] of
            TypeBool{} -> return ()
            TypeInt{}  -> return ()
            _ -> na "rule_DotLeq_IntLike"
        return
            ( "Horizontal rule for int-like .<" <+> pretty (make opLeq a b)
            , return $ make opLeq a b
            )


rule_AttributeToConstraint :: Rule
rule_AttributeToConstraint = "attribute-to-constraint" `namedRule` theRule where
    theRule (Op (MkOpAttributeAsConstraint (OpAttributeAsConstraint thing attr mval))) = do
        dom <- domainOf thing
        let conv = mkAttributeToConstraint dom attr mval thing
        return
            ( "Converting an attribute to a constraint"
            , bugFailT "rule_AttributeToConstraint" conv
            )
    theRule _ = na "rule_AttributeToConstraint"


rule_FullEvaluate :: Rule
rule_FullEvaluate = "full-evaluate" `namedRule` theRule where
    theRule Constant{} = na "rule_FullEvaluate"
    theRule Domain{} = na "rule_FullEvaluate"
    theRule p = do
        constant <- instantiateExpression [] p
        unless (null [() | ConstantUndefined{} <- universe constant]) $
            na "rule_PartialEvaluate, undefined"
        return
            ( "Full evaluator"
            , return $ Constant constant
            )


rule_PartialEvaluate :: Rule
rule_PartialEvaluate = "partial-evaluate" `namedRuleZ` theRule where
    -- if a variable only has a single value in its domain, replace it with the value
    theRule z (Reference _ (Just (DeclHasRepr _ _ (singletonDomainInt -> Just val)))) =
        case hole <$> Zipper.up z of
            Just (Op (MkOpTrue _)) -> na "rule_PartialEvaluate, inside a true(ref)"
            _                      -> return ( "Partial evaluator"
                                             , return val
                                             )
    theRule _ (Op op)
        | Just (x, y) <- case op of
                            MkOpLeq (OpLeq x y) -> Just (x,y)
                            MkOpGeq (OpGeq x y) -> Just (x,y)
                            MkOpEq  (OpEq  x y) -> Just (x,y)
                            _                   -> Nothing
        , Reference nmX _ <- x
        , Reference nmY _ <- y
        , nmX == nmY
        , categoryOf x <= CatQuantified
        , categoryOf y <= CatQuantified
        = return
            ( "Parameter = parameter (or quantified)"
            , return (fromBool True)
            )
    theRule _ (Op x) = do
        x' <- simplifyOp x
        when (Op x == x') $ bug $ vcat
            [ "rule_PartialEvaluate, simplifier returns the input unchanged."
            , "input:" <+> vcat [ pretty (Op x)
                                , pretty (show (Op x))
                                ]
            ]
        return
            ( "Partial evaluator"
            , return x'
            )
    theRule _ _ = na "rule_PartialEvaluate"


-- | shifting quantifiers inwards, if they operate on a row of a 2d matrix,
--   make them operate on the rows directly then index
rule_QuantifierShift :: Rule
rule_QuantifierShift = "quantifier-shift" `namedRule` theRule where
    theRule p = do
        (_, mkQuan, inner)              <- match opReducer p
        (matrix, indexer)               <- match opIndexing inner
        (TypeMatrix _ ty, index, elems) <- match matrixLiteral matrix
        case ty of
            TypeMatrix{} -> return ()
            TypeList{} -> return ()
            _ -> na "rule_QuantifierShift"
        return
            ( "Shifting quantifier inwards"
            , return $ make opIndexing
                        (make matrixLiteral
                            ty
                            index
                            (map mkQuan elems))
                        indexer
            )


-- | shifting quantifiers inwards, if they operate on a flattened multi-dim matrix.
rule_QuantifierShift2 :: Rule
rule_QuantifierShift2 = "quantifier-shift2" `namedRule` theRule where
    theRule p = do
        (_, mkQuan, inner)              <- match opReducer p
        matrix                          <- match opFlatten inner
        (TypeMatrix _ ty, index, elems) <- match matrixLiteral matrix
        case ty of
            TypeMatrix{} -> return ()           -- the matrix literal should contain further matrix/list stuff.
            TypeList{}   -> return ()
            _            -> na "rule_QuantifierShift2"
        let flattenIfNeeded = if matrixNumDims ty > 1
                                then make opFlatten
                                else id
        return
            ( "Shifting quantifier inwards"
            , return $ mkQuan
                        (make matrixLiteral
                            ty
                            index
                            (map (mkQuan . flattenIfNeeded) elems))
            )


-- | shifting quantifiers inwards, if they operate on a concatenated multi-dim matrix.
rule_QuantifierShift3 :: Rule
rule_QuantifierShift3 = "quantifier-shift3" `namedRule` theRule where
    theRule p = do
        (_, mkQuan, inner)              <- match opReducer p
        matrix                          <- match opConcatenate inner
        (TypeMatrix _ ty, index, elems) <- match matrixLiteral matrix
        return
            ( "Shifting quantifier inwards"
            , return $ mkQuan
                        (make matrixLiteral
                            ty
                            index
                            (map mkQuan elems))
            )


rule_Comprehension_Simplify :: Rule
rule_Comprehension_Simplify = "comprehension-simplify" `namedRule` theRule where
    theRule (Comprehension x gocs)
        | let isTrueCondition (Condition (Constant (ConstantBool True))) = True
              isTrueCondition _ = False
        , let gocs' = filter (not . isTrueCondition) gocs
        , length gocs' < length gocs
        = return
            ( "Removing true conditions"
            , return $ Comprehension x gocs'
            )
    theRule _ = na "rule_Comprehension_Simplify"


rule_Xor_To_Sum :: Rule
rule_Xor_To_Sum = "xor-to-sum" `namedRule` theRule where
    theRule [essence| xor(&arg) |] =
        case arg of
            Comprehension body goc -> do
                let argOut = Comprehension [essence| toInt(&body) |] goc
                return
                    ( "xor to sum"
                    , return [essence| 1 = sum(&argOut) |]
                    )
            AbstractLiteral (AbsLitMatrix dom elems) -> do
                let argOut = AbstractLiteral $ AbsLitMatrix dom
                                [ [essence| toInt(&el) |] | el <- elems ]
                return
                    ( "xor to sum"
                    , return [essence| 1 = sum(&argOut) |]
                    )
            _ -> do
                (iPat, i) <- quantifiedVar
                return
                    ( "xor to sum"
                    , return [essence| 1 = sum([ toInt(&i) | &iPat <- &arg ]) |]
                    )
    theRule _ = na "rule_Xor_To_Sum"<|MERGE_RESOLUTION|>--- conflicted
+++ resolved
@@ -944,7 +944,6 @@
     return model { mStatements = statements }
 
 
-<<<<<<< HEAD
 convertSNSNeighbourhood :: (MonadFail m, MonadLog m, MonadUserError m, NameGen m, EnumerateDomain m) => Model -> m Model
 convertSNSNeighbourhood model
     | let hasSNS = not $ null [ () | SNS_Neighbourhood{} <- mStatements model ]
@@ -1058,35 +1057,11 @@
 addIncumbentVariables model = return model
 
 
+logDebugIdModel :: MonadLog m => Doc -> Model -> m Model
+logDebugIdModel msg a = logDebug (msg <++> pretty (a {mInfo = def})) >> return a
+
 prologue :: (MonadFail m, MonadLog m, NameGen m, EnumerateDomain m) => Config -> Model -> m Model
 prologue config model = do
-    void $ typeCheckModel_StandAlone model
-    return model                      >>= logDebugId "[input]"
-    >>= attributeAsConstraints        >>= logDebugId "[attributeAsConstraints]"
-    >>= inferAttributes               >>= logDebugId "[inferAttributes]"
-    >>= inlineLettingDomainsForDecls  >>= logDebugId "[inlineLettingDomainsForDecls]"
-    >>= lettingsForComplexInDoms      >>= logDebugId "[lettingsForComplexInDoms]"
-    >>= distinctQuantifiedVars        >>= logDebugId "[distinctQuantifiedVars]"
-    >>= return . initInfo             >>= logDebugId "[initInfo]"
-    >>= removeUnnamedsFromModel       >>= logDebugId "[removeUnnamedsFromModel]"
-    >>= removeEnumsFromModel          >>= logDebugId "[removeEnumsFromModel]"
-    >>= finiteGivens                  >>= logDebugId "[finiteGivens]"
-    >>= resolveNames                  >>= logDebugId "[resolveNames]"
-    >>= return . initInfo_Lettings    >>= logDebugId "[initInfo_Lettings]"
-    >>= removeDomainLettings          >>= logDebugId "[removeDomainLettings]"
-    >>= typeCheckModel                >>= logDebugId "[typeCheckModel]"
-    >>= categoryChecking              >>= logDebugId "[categoryChecking]"
-    >>= sanityChecks                  >>= logDebugId "[sanityChecks]"
-    >>= dealWithCuts                  >>= logDebugId "[dealWithCuts]"
-    >>= removeExtraSlices             >>= logDebugId "[removeExtraSlices]"
-    >>= return . addTrueConstraints   >>= logDebugId "[addTrueConstraints]"
-    >>= addNeighbourhoods config      >>= logDebugId "[addNeighbourhoods]"
-=======
-logDebugIdModel :: MonadLog m => Doc -> Model -> m Model
-logDebugIdModel msg a = logDebug (msg <++> pretty (a {mInfo = def})) >> return a
-
-prologue :: (MonadFail m, MonadLog m, NameGen m, EnumerateDomain m) => Model -> m Model
-prologue model = do
     void $ typeCheckModel_StandAlone model
     return model                      >>= logDebugIdModel "[input]"
     >>= attributeAsConstraints        >>= logDebugIdModel "[attributeAsConstraints]"
@@ -1107,29 +1082,17 @@
     >>= dealWithCuts                  >>= logDebugIdModel "[dealWithCuts]"
     >>= removeExtraSlices             >>= logDebugIdModel "[removeExtraSlices]"
     >>= return . addTrueConstraints   >>= logDebugIdModel "[addTrueConstraints]"
->>>>>>> 8691dc1e
+    >>= addNeighbourhoods config      >>= logDebugId "[addNeighbourhoods]"
 
 
 epilogue :: (MonadFail m, MonadLog m, NameGen m, EnumerateDomain m, MonadUserError m) => Model -> m Model
 epilogue model = return model
-<<<<<<< HEAD
-                                      >>= logDebugId "[epilogue]"
-    >>= updateDeclarations            >>= logDebugId "[updateDeclarations]"
-    >>= convertSNSNeighbourhood       >>= logDebugId "[convertSNSNeighbourhood]"
-    >>= updateDeclarationsInsideFrameUpdate >>= logDebugId "[updateDeclarationsInsideFrameUpdate]"
-    >>= addIncumbentVariables         >>= logDebugId "[addIncumbentVariables]"
-    >>= return . inlineDecVarLettings >>= logDebugId "[inlineDecVarLettings]"
-    >>= topLevelBubbles               >>= logDebugId "[topLevelBubbles]"
-    >>= checkIfAllRefined             >>= logDebugId "[checkIfAllRefined]"
-    >>= checkIfHasUndefined           >>= logDebugId "[checkIfHasUndefined]"
-    >>= sliceThemMatrices             >>= logDebugId "[sliceThemMatrices]"
-    >>= return . emptyMatrixLiterals  >>= logDebugId "[emptyMatrixLiterals]"
-    >>= return . reverseTrails        >>= logDebugId "[reverseTrails]"
-    >>= return . oneSuchThat          >>= logDebugId "[oneSuchThat]"
-    >>= return . languageEprime       >>= logDebugId "[languageEprime]"
-=======
                                       >>= logDebugIdModel "[epilogue]"
     >>= updateDeclarations            >>= logDebugIdModel "[updateDeclarations]"
+    >>= convertSNSNeighbourhood       >>= logDebugIdModel "[convertSNSNeighbourhood]"
+    >>= updateDeclarationsInsideFrameUpdate
+                                      >>= logDebugIdModel "[updateDeclarationsInsideFrameUpdate]"
+    >>= addIncumbentVariables         >>= logDebugIdModel "[addIncumbentVariables]"
     >>= return . inlineDecVarLettings >>= logDebugIdModel "[inlineDecVarLettings]"
     >>= topLevelBubbles               >>= logDebugIdModel "[topLevelBubbles]"
     >>= checkIfAllRefined             >>= logDebugIdModel "[checkIfAllRefined]"
@@ -1139,7 +1102,6 @@
     >>= return . reverseTrails        >>= logDebugIdModel "[reverseTrails]"
     >>= return . oneSuchThat          >>= logDebugIdModel "[oneSuchThat]"
     >>= return . languageEprime       >>= logDebugIdModel "[languageEprime]"
->>>>>>> 8691dc1e
 
 
 applicableRules
