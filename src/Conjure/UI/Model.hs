{-# LANGUAGE Rank2Types #-}
{-# LANGUAGE ParallelListComp #-}
{-# LANGUAGE TupleSections #-}
{-# LANGUAGE QuasiQuotes #-}
{-# LANGUAGE ViewPatterns #-}
{-# LANGUAGE RecordWildCards #-}

module Conjure.UI.Model
    ( outputModels
    , Strategy(..), Config(..), parseStrategy
    , nbUses
    ) where

import Conjure.Prelude
import Conjure.Bug
import Conjure.UserError
import Conjure.Language.Definition
import Conjure.Language.Expression.Internal.Generated ()
import Conjure.Language.Domain
import Conjure.Language.Type
import Conjure.Language.Pretty
import Conjure.Language.CategoryOf ( Category(..), categoryChecking, categoryOf )
import Conjure.Language.TypeOf
import Conjure.Compute.DomainOf
import Conjure.Language.Lenses
import Conjure.Language.TH ( essence )
import Conjure.Language.Expression.Op
import Conjure.Language.ModelStats ( modelInfo )
import Conjure.Language.Instantiate ( instantiateExpression, trySimplify )
import Conjure.Process.Sanity ( sanityChecks )
import Conjure.Process.Enums ( removeEnumsFromModel )
import Conjure.Process.Unnameds ( removeUnnamedsFromModel, addUnnamedStructurals )
import Conjure.Process.FiniteGivens ( finiteGivens )
import Conjure.Process.LettingsForComplexInDoms ( lettingsForComplexInDoms
                                                , inlineLettingDomainsForDecls
                                                , removeDomainLettings
                                                )
import Conjure.Process.AttributeAsConstraints ( attributeAsConstraints, mkAttributeToConstraint )
import Conjure.Process.DealWithCuts ( dealWithCuts )
import Conjure.Process.Enumerate ( EnumerateDomain )
import Conjure.Language.NameResolution ( resolveNames, resolveNamesX )
import Conjure.UI.TypeCheck ( typeCheckModel, typeCheckModel_StandAlone )
import Conjure.UI.LogFollow ( logFollow, storeChoice )
import Conjure.UI ( OutputFormat(..) )
import Conjure.UI.IO ( writeModel )
import Conjure.UI.NormaliseQuantified ( distinctQuantifiedVars )

import Conjure.Representations
    ( downX1, downD, reprOptions, getStructurals
    , reprsStandardOrderNoLevels, reprsStandardOrder, reprsSparseOrder
    )

import Conjure.Rules.Definition

import qualified Conjure.Rules.Vertical.Tuple as Vertical.Tuple
import qualified Conjure.Rules.Vertical.Record as Vertical.Record
import qualified Conjure.Rules.Vertical.Variant as Vertical.Variant
import qualified Conjure.Rules.Vertical.Matrix as Vertical.Matrix

import qualified Conjure.Rules.Horizontal.Set as Horizontal.Set
import qualified Conjure.Rules.Vertical.Set.Explicit as Vertical.Set.Explicit
import qualified Conjure.Rules.Vertical.Set.ExplicitVarSizeWithDummy as Vertical.Set.ExplicitVarSizeWithDummy
import qualified Conjure.Rules.Vertical.Set.ExplicitVarSizeWithFlags as Vertical.Set.ExplicitVarSizeWithFlags
import qualified Conjure.Rules.Vertical.Set.ExplicitVarSizeWithMarker as Vertical.Set.ExplicitVarSizeWithMarker
import qualified Conjure.Rules.Vertical.Set.Occurrence as Vertical.Set.Occurrence

import qualified Conjure.Rules.Horizontal.MSet as Horizontal.MSet
import qualified Conjure.Rules.Vertical.MSet.ExplicitWithFlags as Vertical.MSet.ExplicitWithFlags
import qualified Conjure.Rules.Vertical.MSet.ExplicitWithRepetition as Vertical.MSet.ExplicitWithRepetition

import qualified Conjure.Rules.Horizontal.Function as Horizontal.Function
import qualified Conjure.Rules.Vertical.Function.Function1D as Vertical.Function.Function1D
import qualified Conjure.Rules.Vertical.Function.Function1DPartial as Vertical.Function.Function1DPartial
import qualified Conjure.Rules.Vertical.Function.FunctionND as Vertical.Function.FunctionND
import qualified Conjure.Rules.Vertical.Function.FunctionNDPartial as Vertical.Function.FunctionNDPartial
import qualified Conjure.Rules.Vertical.Function.FunctionAsRelation as Vertical.Function.FunctionAsRelation

import qualified Conjure.Rules.Horizontal.Sequence as Horizontal.Sequence
import qualified Conjure.Rules.Vertical.Sequence.ExplicitBounded as Vertical.Sequence.ExplicitBounded

import qualified Conjure.Rules.Horizontal.Relation as Horizontal.Relation
import qualified Conjure.Rules.Vertical.Relation.RelationAsMatrix as Vertical.Relation.RelationAsMatrix
import qualified Conjure.Rules.Vertical.Relation.RelationAsSet as Vertical.Relation.RelationAsSet

import qualified Conjure.Rules.Horizontal.Partition as Horizontal.Partition
import qualified Conjure.Rules.Vertical.Partition.PartitionAsSet as Vertical.Partition.PartitionAsSet
import qualified Conjure.Rules.Vertical.Partition.Occurrence as Vertical.Partition.Occurrence

import qualified Conjure.Rules.BubbleUp as BubbleUp
import qualified Conjure.Rules.DontCare as DontCare
import qualified Conjure.Rules.TildeOrdering as TildeOrdering

-- base
import System.IO ( hFlush, stdout )

-- uniplate
import Data.Generics.Uniplate.Zipper ( hole, replaceHole )
import Data.Generics.Uniplate.Zipper as Zipper ( right, up )

-- pipes
import Pipes ( Producer, await, yield, (>->), cat )
import qualified Pipes.Prelude as Pipes ( foldM )


outputModels
    :: (MonadIO m, MonadFail m, MonadUserError m, MonadLog m, NameGen m, EnumerateDomain m)
    => Config
    -> Model
    -> m ()
outputModels config model = do
    let dir = outputDirectory config
    liftIO $ createDirectoryIfMissing True dir

    let
        limitModelsIfNeeded = maybe Pipes.cat limitModelsNeeded (limitModels config)
        limitModelsNeeded 0 = return ()
        limitModelsNeeded n = do
            x <- Pipes.await
            Pipes.yield x
            case x of
                Left {} -> limitModelsNeeded n              -- yielded a log, still n models to produce
                Right{} -> limitModelsNeeded (n-1)          -- yielded a model, produce n-1 more models

        each i logOrModel =
            case logOrModel of
                Left (l,msg) -> do
                    log l msg
                    return i
                Right eprime -> do
                    let gen =
                            if smartFilenames config
                                then [ choice
                                     | (_question, choice, numOptions) <-
                                             eprime |> mInfo |> miTrailCompact
                                     , numOptions > 1
                                     ] |> map (('_':) . show)
                                       |> concat
                                else paddedNum 6 '0' i
                    let filename = dir </> "model" ++ gen ++ ".eprime"
                    writeModel (lineWidth config) Plain (Just filename) eprime
                    return (i+1)

    Pipes.foldM each
                (return (numberingStart config))
                (const $ return ())
                (toCompletion config model
                    >-> limitModelsIfNeeded)


toCompletion
    :: forall m . (MonadIO m, MonadFail m, MonadUserError m, NameGen m, EnumerateDomain m)
    => Config
    -> Model
    -> Producer LogOrModel m ()
toCompletion config m = do
    m2 <- prologue config m
    let m2Info = mInfo m2
    let m3 = m2 { mInfo = m2Info { miStrategyQ = strategyQ config
                                 , miStrategyA = strategyA config
                                 } }
    logDebug $ modelInfo m3
    loopy (StartOver m3)
    where
        driver :: Driver
        driver = strategyToDriver config

        loopy :: ModelWIP -> Producer LogOrModel m ()
        loopy modelWIP = do
            logDebug $ "[loopy]" <+> pretty (modelWIPOut modelWIP)     -- TODO: pretty ModelWIP directly
            qs <- remainingWIP config modelWIP
            if null qs
                then do
                    let model = modelWIPOut modelWIP
                    model' <- epilogue model
                    yield (Right model')
                else do
                    nextModels <- driver qs
                    mapM_ loopy nextModels


-- | If a rule is applied at a position P, the MonadZipper will be retained focused at that location
--   and new rules will be tried using P as the top of the zipper-tree.
--   The whole model (containing P too) will be tried later for completeness.
remainingWIP
    :: (MonadFail m, MonadUserError m, MonadLog m, NameGen m, EnumerateDomain m)
    => Config
    -> ModelWIP
    -> m [Question]
remainingWIP config (StartOver model)
    | Just modelZipper <- mkModelZipper model = do
        qs <- remaining config modelZipper (mInfo model)
        return qs
    | otherwise = return []
remainingWIP config wip@(TryThisFirst modelZipper info) = do
    qs <- remaining config modelZipper info
    case (null qs, Zipper.right modelZipper, Zipper.up modelZipper) of
        (False, _, _)  -> return qs                                         -- not null, return
        (_, Just r, _) -> remainingWIP config (TryThisFirst r info)         -- there is a sibling to the right
        (_, _, Just u) -> remainingWIP config (TryThisFirst u info)         -- there is a parent
        _              -> remainingWIP config (StartOver (modelWIPOut wip)) -- we are done here,
                                                                            -- start-over the whole model in case
                                                                            -- something on the left needs attention.


remaining
    :: (MonadFail m, MonadUserError m, MonadLog m, NameGen m, EnumerateDomain m)
    => Config
    -> ModelZipper
    -> ModelInfo
    -> m [Question]
remaining config modelZipper minfo = do
    -- note: the call to getQuestions can update the NameGen state
    importNameGenState (minfo |> miNameGenState)
    questions <- getQuestions config modelZipper
    namegenst0 <- exportNameGenState
    forM questions $ \ (focus, answers0) -> do
        answers1 <- forM answers0 $ \ (ruleName, RuleResult{..}) -> do
            importNameGenState namegenst0
            ruleResultExpr <- ruleResult
            let fullModelBeforeHook = replaceHole ruleResultExpr focus
            let mtyBefore = typeOf (hole focus)
            let mtyAfter  = typeOf ruleResultExpr
            case (mtyBefore, mtyAfter) of
                (Right tyBefore, Right tyAfter) ->
                    unless (typesUnify [tyBefore, tyAfter]) $
                        bug $ vcat
                                [ "Rule application changes type:" <+> pretty ruleName
                                , "Before:" <+> pretty (hole focus)
                                , "After :" <+> pretty ruleResultExpr
                                , "Type before:" <+> pretty tyBefore
                                , "Type after :" <+> pretty tyAfter
                                ]
                (Left msg, _) -> bug $ vcat
                                [ "Type error before rule application:" <+> pretty ruleName
                                , "Before:" <+> pretty (hole focus)
                                , "After :" <+> pretty ruleResultExpr
                                , "Error :" <+> pretty msg
                                ]
                (_, Left msg) -> bug $ vcat
                                [ "Type error after rule application:" <+> pretty ruleName
                                , "Before:" <+> pretty (hole focus)
                                , "After :" <+> pretty ruleResultExpr
                                , "Error :" <+> pretty msg
                                ]

            fullModelAfterHook <- case ruleResultHook of
                Nothing   -> do
                    namegenst <- exportNameGenState
                    return (TryThisFirst fullModelBeforeHook minfo { miNameGenState = namegenst })
                Just hook -> do
                    namegenst1 <- exportNameGenState
                    let m1 = fromModelZipper fullModelBeforeHook minfo { miNameGenState = namegenst1 }
                    m2 <- hook m1
                    namegenst2 <- exportNameGenState
                    let m3 = m2 { mInfo = (mInfo m2) { miNameGenState = namegenst2 } }
                    return (StartOver m3)

            return
                ( Answer
                    { aText = ruleName <> ":" <+> ruleResultDescr
                    , aRuleName = ruleName
                    , aBefore = hole focus
                    , aAnswer = ruleResultExpr
                    , aFullModel = fullModelAfterHook
                    }
                , ruleResultType
                )
        let qTypes = map snd answers1
        qType' <- if all (head qTypes ==) (tail qTypes)
                    then return (head qTypes)
                    else bug "Rules of different rule kinds applicable, this is a bug."
        return Question
            { qType = qType'
            , qHole = hole focus
            , qAscendants = tail (ascendants focus)
            , qAnswers = map fst answers1
            }


-- | Computes all applicable questions.
--   strategyQ == PickFirst is special-cased for performance.
getQuestions
    :: (MonadLog m, MonadFail m, MonadUserError m, NameGen m, EnumerateDomain m)
    => Config
    -> ModelZipper
    -> m [(ModelZipper, [(Doc, RuleResult m)])]
getQuestions config modelZipper | strategyQ config == PickFirst = maybeToList <$>
    let
        loopLevels :: Monad m => [m (Maybe a)] -> m (Maybe a)
        loopLevels [] = return Nothing
        loopLevels (a:as) = do bs <- a
                               case bs of
                                   Nothing -> loopLevels as
                                   Just {} -> return bs

        processLevel :: (MonadFail m, MonadUserError m, MonadLog m, NameGen m, EnumerateDomain m)
                     => [Rule]
                     -> m (Maybe (ModelZipper, [(Doc, RuleResult m)]))
        processLevel rulesAtLevel =
            let
                go [] = return Nothing
                go (x:xs) = do
                     ys <- applicableRules config rulesAtLevel x
                     if null ys
                         then go xs
                         else return (Just (x, ys))
            in
                go (allContextsExceptReferences modelZipper)
    in
        loopLevels (map processLevel (allRules config))
getQuestions config modelZipper =
    let
        loopLevels :: Monad m => [m [a]] -> m [a]
        loopLevels [] = return []
        loopLevels (a:as) = do bs <- a
                               if null bs
                                   then loopLevels as
                                   else return bs

        processLevel :: (MonadFail m, MonadUserError m, MonadLog m, NameGen m, EnumerateDomain m)
                     => [Rule]
                     -> m [(ModelZipper, [(Doc, RuleResult m)])]
        processLevel rulesAtLevel =
            fmap catMaybes $ forM (allContextsExceptReferences modelZipper) $ \ x -> do
                ys <- applicableRules config rulesAtLevel x
                return $ if null ys
                            then Nothing
                            else Just (x, ys)
    in
        loopLevels (map processLevel (allRules config))


strategyToDriver :: Config -> Driver
strategyToDriver config questions = do
    let optionsQ =
            [ (doc, q)
            | (n, q) <- zip allNats questions
            , let doc =
                    vcat $ ("Question" <+> pretty n <> ":" <+> pretty (qHole q))
                         : [ nest 4 ("Context #" <> pretty i <> ":" <+> pretty c)
                           | i <- allNats
                           | c <- qAscendants q
                           ]
            ]
    pickedQs <- executeStrategy optionsQ (strategyQ config)
    fmap concat $ forM pickedQs $ \ (pickedQNumber, pickedQDescr, pickedQ) -> do
        let optionsA =
                [ (doc, a)
                | (n, a) <- zip allNats (qAnswers pickedQ)
                , let doc =
                        nest 4 $ "Answer" <+> pretty n <> ":" <+> vcat [ pretty (aText a)
                                                                       , pretty (aAnswer a) ]
                ]
        let strategyA' = case qType pickedQ of
                ChooseRepr            -> representations
                ChooseRepr_Find       -> representationsFinds
                ChooseRepr_Given      -> representationsGivens
                ChooseRepr_Auxiliary  -> representationsAuxiliaries
                ChooseRepr_Quantified -> representationsQuantifieds
                ChooseRepr_Cut        -> representationsCuts
                ExpressionRefinement  -> strategyA
        pickedAs <- executeAnswerStrategy config pickedQ optionsA (strategyA' config)
        return
            [ theModel
            | (pickedANumber, pickedADescr, pickedA) <- pickedAs
            , let upd = addToTrail
                            config
                            (strategyQ  config) pickedQNumber                   pickedQDescr
                            (strategyA' config) pickedANumber (length optionsA) pickedADescr
                            (aText pickedA)
                            (aBefore pickedA)
                            (aAnswer pickedA)
            , let theModel = updateModelWIPInfo upd (aFullModel pickedA)
            ]


executeStrategy :: (MonadIO m, MonadLog m) => [(Doc, a)] -> Strategy -> m [(Int, Doc, a)]
executeStrategy [] _ = bug "executeStrategy: nothing to choose from"
executeStrategy [(doc, option)] (viewAuto -> (_, True)) = do
    logDebug ("Picking the only option:" <+> doc)
    return [(1, doc, option)]
executeStrategy options@((doc, option):_) (viewAuto -> (strategy, _)) =
    case strategy of
        Auto _      -> bug "executeStrategy: Auto"
        PickFirst   -> do
            logDebug ("Picking the first option:" <+> doc)
            return [(1, doc, option)]
        Sparse     -> do
            logDebug ("Picking the first option (in sparse order):" <+> doc)
            return [(1, doc, option)]
        PickAll     -> return [ (i,d,o) | (i,(d,o)) <- zip [1..] options ]
        Interactive -> liftIO $ do
            print (vcat (map fst options))
            let
                pickIndex = do
                    putStr "Pick option: "
                    hFlush stdout
                    line <- getLine
                    case (line, readMay line) of
                        ("", _) -> return 1
                        (_, Just lineInt) | lineInt >= 1 && lineInt <= length options -> return lineInt
                        (_, Nothing) -> do
                            putStrLn "Enter an integer value."
                            pickIndex
                        (_, Just _) -> do
                            print $ pretty $ "Enter a value between 1 and" <+> pretty (length options)
                            pickIndex
            pickedIndex <- pickIndex
            let (pickedDescr, picked) = at options (pickedIndex - 1)
            return [(pickedIndex, pickedDescr, picked)]
        AtRandom -> do
            let nbOptions = length options
            pickedIndex <- liftIO $ randomRIO (1, nbOptions)
            let (pickedDescr, picked) = at options (pickedIndex - 1)
            logDebug ("Randomly picking option #" <> pretty pickedIndex <+> "out of" <+> pretty nbOptions)
            return [(pickedIndex, pickedDescr, picked)]
        Compact -> bug "executeStrategy: Compact"
        FollowLog -> bug "executeStrategy: FollowLog"


executeAnswerStrategy :: (MonadIO m, MonadLog m)
                      => Config -> Question -> [(Doc, Answer)] -> Strategy -> m [(Int, Doc, Answer)]
executeAnswerStrategy _  _ [] _ = bug "executeStrategy: nothing to choose from"
executeAnswerStrategy config q [(doc, option)] (viewAuto -> (_, True)) = do
    logDebug ("Picking the only option:" <+> doc)
    c <- storeChoice config q option
    return [(1, doc, c)]
executeAnswerStrategy config question options st@(viewAuto -> (strategy, _)) =
    case strategy of
        Compact -> do
            let (n,(doc,c)) = minimumBy (compactCompareAnswer `on` (snd . snd)) (zip [1..] options)
            c' <- storeChoice config question c
            return [(n, doc, c')]
        FollowLog -> logFollow config question options
        AtRandom -> do
          [(n, doc, ans0)] <- executeStrategy options st
          ans1             <- storeChoice config question ans0
          return [(n, doc, ans1)]
        _  -> do
          cs <- executeStrategy options st
          forM cs $ \ (n, d, c) -> do
              c' <- storeChoice config question c
              return (n, d, c')


compactCompareAnswer :: Answer -> Answer -> Ordering
compactCompareAnswer = comparing (expressionDepth . aAnswer)
    where
        expressionDepth :: Data a => a -> Int
        expressionDepth x = 1 + maximum (0 : map expressionDepth (children x))


addToTrail
    :: Config
    -> Strategy -> Int ->        Doc
    -> Strategy -> Int -> Int -> Doc
    -> Doc -> Expression -> Expression
    -> ModelInfo -> ModelInfo
addToTrail Config{..}
           questionStrategy questionNumber                 questionDescr
           answerStrategy   answerNumber   answerNumbers   answerDescr
           ruleDescr oldExpr newExpr
           oldInfo = newInfo
    where
        newInfo = oldInfo { miTrailCompact  = (questionNumber, answerNumber, answerNumbers)
                                            : miTrailCompact oldInfo
                          , miTrailVerbose  = if verboseTrail
                                                    then theA : theQ : miTrailVerbose oldInfo
                                                    else []
                          , miTrailRewrites = if rewritesTrail
                                                    then theRewrite : miTrailRewrites oldInfo
                                                    else []
                          }
        theQ = Decision
            { dDescription = map (stringToText . renderWide)
                $ ("Question #" <> pretty questionNumber)
                : ("  (Using strategy:" <+> pretty (show questionStrategy) <> ")")
                : map pretty (lines (renderWide questionDescr))
            , dDecision = questionNumber
            , dNumOptions = Nothing
            }
        theA = Decision
            { dDescription = map (stringToText . renderWide)
                $ ("Answer #" <> pretty answerNumber <+> "out of" <+> pretty (show answerNumbers))
                : ("  (Using strategy:" <+> pretty (show answerStrategy) <> ")")
                : map pretty (lines (renderWide answerDescr))
            , dDecision = answerNumber
            , dNumOptions = Just answerNumbers
            }
        theRewrite = TrailRewrites
            { trRule   = stringToText $ renderWide ruleDescr
            , trBefore = map stringToText $ lines $ renderWide $ pretty oldExpr
            , trAfter  = map stringToText $ lines $ renderWide $ pretty newExpr
            }


-- | Add a true-constraint, for every decision variable (whether it is used or not in the model) and
--                          for every parameter (that is not used in the model).
--   A true-constraint has no effect, other than forcing Conjure to produce a representation.
--   It can be used to make sure that a declaration doesn't get lost (if it isn't used anywhere in the model)
--   It can also be used to produce "extra" representations (if it is used in the model)
addTrueConstraints :: Model -> Model
addTrueConstraints m =
    let
        mkTrueConstraint forg nm dom = Op $ MkOpTrue $ OpTrue (Reference nm (Just (DeclNoRepr forg nm dom NoRegion)))
        trueConstraints = [ mkTrueConstraint forg nm d
                          | (Declaration (FindOrGiven forg nm d), after) <- withAfter (mStatements m)
                          , forg == Find || (forg == Given && nbUses nm after == 0)
                          ]
    in
        m { mStatements = mStatements m ++ [SuchThat trueConstraints] }


recordNameGenState :: (NameGen m) => Model -> m Model
recordNameGenState m = do
    st <- exportNameGenState
    let
        oldInfo = mInfo m
        newInfo = oldInfo { miNameGenState = st }
    return m { mInfo = newInfo }


reverseTrails :: Model -> Model
reverseTrails m =
    let
        oldInfo = mInfo m
        newInfo = oldInfo { miTrailCompact  = reverse (miTrailCompact  oldInfo)
                          , miTrailVerbose  = reverse (miTrailVerbose  oldInfo)
                          , miTrailRewrites = reverse (miTrailRewrites oldInfo)
                          }
    in
        m { mInfo = newInfo }


oneSuchThat :: Model -> Model
oneSuchThat m = m { mStatements = onStatements (mStatements m) }

    where

        onStatements :: [Statement] -> [Statement]
        onStatements xs =
            let
                (suchThats0, objectives, others) = xs |> map collect |> mconcat
                suchThats = suchThats0
                      |> map breakConjunctions                         -- break top level /\'s
                      |> mconcat
                      |> filter (/= Constant (ConstantBool True))      -- remove top level true's
                      |> nub                                           -- uniq
            in
                others ++ objectives ++ [SuchThat (combine suchThats)]

        collect :: Statement -> ( [Expression]                  -- SuchThats
                                , [Statement]                   -- Objectives
                                , [Statement]                   -- other statements
                                )
        collect (SuchThat s) = (s, [], [])
        collect s@Objective{} = ([], [s], [])
        collect s = ([], [], [s])

        combine :: [Expression] -> [Expression]
        combine xs = if null xs
                        then [Constant (ConstantBool True)]
                        else xs

        breakConjunctions :: Expression -> [Expression]
        breakConjunctions p@(Op (MkOpAnd (OpAnd x))) =
            case listOut x of
                Nothing -> [p] -- doesn't contain a list
                Just xs -> concatMap breakConjunctions xs
        breakConjunctions x = [x]


emptyMatrixLiterals :: Model -> Model
emptyMatrixLiterals model =
    let
        f (TypeList ty) = TypeMatrix TypeInt ty
        f x = x
    in
        model { mStatements = mStatements model |> transformBi f }


inlineDecVarLettings :: Model -> Model
inlineDecVarLettings model =
    let
        inline p@(Reference nm _) = do
            x <- gets (lookup nm)
            return (fromMaybe p x)
        inline p = return p

        statements = catMaybes
                        $ flip evalState []
                        $ forM (mStatements model)
                        $ \ st ->
            case st of
                Declaration (Letting nm x)
                    | categoryOf x == CatDecision
                    -> modify ((nm,x) :) >> return Nothing
                -- The following doesn't work when the identifier is used in a domain
                -- Declaration (Letting nm x@Reference{})
                --     -> modify ((nm,x) :) >> return Nothing
                _ -> Just <$> transformBiM inline st
    in
        model { mStatements = statements }


updateDeclarations :: (MonadUserError m, NameGen m, EnumerateDomain m) => Model -> m Model
updateDeclarations model = do
    let
        representations = model |> mInfo |> miRepresentations

        onEachStatement (inStatement, afters) =
            case inStatement of
                Declaration (FindOrGiven forg nm _) -> do
                    let
                        -- the refined domains for the high level declaration
                        domains = [ d | (n, d) <- representations, n == nm ]
                    concatMapM (onEachDomain forg nm) domains
                Declaration (GivenDomainDefnEnum name) -> return
                    [ Declaration (FindOrGiven Given (name `mappend` "_EnumSize") (DomainInt [])) ]
                Declaration (Letting nm _)             -> return [ inStatement | nbUses nm (afters, mInfo model) > 0 ]
                Declaration LettingDomainDefnEnum{}    -> return []
                Declaration LettingDomainDefnUnnamed{} -> return []
                SearchOrder orders -> do
                    orders' <- forM orders $ \case
                        BranchingOn nm -> do
                            let domains = [ d | (n, d) <- representations, n == nm ]
                            nub <$> concatMapM (onEachDomainSearch nm) domains
                        Cut{} -> bug "updateDeclarations, Cut shouldn't be here"
                    return [ SearchOrder (concat orders') ]
                _ -> return [inStatement]

        onEachDomain forg nm domain =
            runExceptT (downD (nm, domain)) >>= \case
                Left err -> bug err
                Right outs -> forM outs $ \ (n, d) -> do
                    d' <- transformBiM trySimplify $ forgetRepr d
                    return $ Declaration (FindOrGiven forg n d')

        onEachDomainSearch nm domain =
            runExceptT (downD (nm, domain)) >>= \case
                Left err -> bug err
                Right outs -> return [ BranchingOn n
                                     | (n, _) <- outs
                                     ]

    statements <- concatMapM onEachStatement (withAfter (mStatements model))
    return model { mStatements = statements }


-- | checking whether any `Reference`s with `DeclHasRepr`s are left in the model
checkIfAllRefined :: MonadFail m => Model -> m Model
checkIfAllRefined m | Just modelZipper <- mkModelZipper m = do             -- we exclude the mInfo here
    let returnMsg x = return
            $ ""
            : ("Not refined:" <+> pretty (hole x))
            : [ nest 4 ("Context #" <> pretty i <> ":" <+> pretty c)
              | i <- allNats
              | c <- tail (ascendants x)
              ]

    fails <- fmap concat $ forM (allContextsExceptReferences modelZipper) $ \ x ->
                case hole x of
                    Reference _ (Just (DeclHasRepr _ _ dom))
                        | not (isPrimitiveDomain dom) ->
                        return $ ""
                               : ("Not refined:" <+> pretty (hole x))
                               : ("Domain     :" <+> pretty dom)
                               : [ nest 4 ("Context #" <> pretty i <> ":" <+> pretty c)
                                 | i <- allNats
                                 | c <- tail (ascendants x)
                                 ]
                    Constant (ConstantAbstract AbsLitMatrix{}) -> return []
                    Constant ConstantAbstract{} -> returnMsg x
                    AbstractLiteral AbsLitMatrix{} -> return []
                    AbstractLiteral{} -> returnMsg x
                    WithLocals{} -> returnMsg x
                    Comprehension _ stmts -> do
                        decisionConditions <-
                            fmap catMaybes $ forM stmts $ \ stmt -> case stmt of
                                Condition c ->
                                    if categoryOf c >= CatDecision
                                        then return (Just c)
                                        else return Nothing
                                _ -> return Nothing
                        comprehensionLettings <-
                            fmap catMaybes $ forM stmts $ \ stmt -> case stmt of
                                ComprehensionLetting{} -> return (Just stmt)
                                _ -> return Nothing
                        msg <- case (decisionConditions, comprehensionLettings) of
                            ([], []) -> return Nothing
                            (_ , []) -> return $ Just ["Comprehension contains decision expressions as conditions."]
                            ([], _ ) -> return $ Just ["Comprehension contains local lettings."]
                            (_ , _ ) -> return $ Just [ "Comprehension contains decision expressions as conditions,"
                                                      , "                   and local lettings."
                                                      ]
                        case msg of
                            Nothing   -> return []
                            Just msg' -> return $ msg'
                                                ++ [ nest 4 (pretty (hole x)) ]
                                                ++ [ nest 4 ("Context #" <> pretty i <> ":" <+> pretty c)
                                                   | i <- allNats
                                                   | c <- tail (ascendants x)
                                                   ]
                    _ -> return []
    unless (null fails) (bug (vcat fails))
    return m
checkIfAllRefined m = return m


-- | checking whether any undefined values creeped into the final model
checkIfHasUndefined :: MonadFail m => Model -> m Model
checkIfHasUndefined m  | Just modelZipper <- mkModelZipper m = do
    let returnMsg x = return
            $ ""
            : ("Undefined value in the final model:" <+> pretty (hole x))
            : [ nest 4 ("Context #" <> pretty i <> ":" <+> pretty c)
              | i <- allNats
              | c <- tail (ascendants x)
              ]

    fails <- fmap concat $ forM (allContextsExceptReferences modelZipper) $ \ x ->
                case hole x of
                    Constant ConstantUndefined{} -> returnMsg x
                    _ -> return []
    unless (null fails) (bug (vcat fails))
    return m
checkIfHasUndefined m = return m


topLevelBubbles :: (MonadFail m, MonadUserError m, NameGen m) => Model -> m Model
topLevelBubbles m = do
    let
        onStmt (SuchThat xs) = onExprs xs
        onStmt (Where    xs) = concatMapM onWheres xs
        onStmt (Objective obj (WithLocals h locals)) =
            case locals of
                AuxiliaryVars          locs -> (           locs  ++ [Objective obj h] ) |> onStmts
                DefinednessConstraints locs -> ( [SuchThat locs] ++ [Objective obj h] ) |> onStmts
        onStmt (Declaration decl) =
            let
                f (WithLocals h locs) = tell [locs] >> return h
                f x = return x

                (decl', locals) = runWriter (transformBiM f decl)

                conv :: InBubble -> [Statement]
                conv (AuxiliaryVars locs) = locs
                conv (DefinednessConstraints locs) = [SuchThat locs]

                newStmts :: [Statement]
                newStmts = concatMap conv locals
            in
                if null newStmts
                    then return [Declaration decl]
                    else onStmts (newStmts ++ [Declaration decl'])
        onStmt s = return [s]

        -- a where that has a bubble at the top-most level will be replaced
        -- with a Comprehension. this is to avoid creating a where with decision variables inside.
        onWheres (WithLocals h (DefinednessConstraints locals)) =
            return $ map (Where . return) (locals ++ [h])
        onWheres (WithLocals h (AuxiliaryVars locals)) = do
            let (localfinds, gens) = mconcat
                    [ case local of
                        Declaration (FindOrGiven LocalFind nm dom) ->
                            ([nm], [Generator (GenDomainNoRepr (Single nm) dom)])
                        SuchThat xs ->
                            ([], map Condition xs)
                        _ -> bug ("topLevelBubbles.onWheres:" <+> pretty local)
                    | local <- locals
                    ]
            let forgetReprsOfLocalFinds (Reference nm _) | nm `elem` localfinds = Reference nm Nothing
                forgetReprsOfLocalFinds x = descend forgetReprsOfLocalFinds x
            let out = Comprehension h gens
            out' <- resolveNamesX (forgetReprsOfLocalFinds out)
            return [Where [out']]
        onWheres x = return [Where [x]]

        onExpr (WithLocals h (AuxiliaryVars          locals)) = (          locals  ++ [SuchThat [h]]) |> onStmts
        onExpr (WithLocals h (DefinednessConstraints locals)) = ([SuchThat locals] ++ [SuchThat [h]]) |> onStmts
        onExpr x = return [SuchThat [x]]

        onStmts = concatMapM onStmt
        onExprs = concatMapM onExpr

    statements' <- onStmts (mStatements m)
    return m { mStatements = statements' }


sliceThemMatrices :: Monad m => Model -> m Model
sliceThemMatrices model = do
    let
        -- nothing stays with a matrix type
        -- we are doing this top down
        -- when we reach a matrix-typed expression, we know it needs to be sliced
        -- we descend otherwise
        -- we also descend into components of the matrix-typed expression during slicing
        onExpr :: Monad m => Expression -> m Expression
        onExpr p = do
            let isIndexedMatrix = do
                    (m, is) <- match opMatrixIndexing p
                    tyM     <- typeOf m
                    return (m, is, tyM)
            case isIndexedMatrix of
                Nothing -> descendM onExpr p
                Just (m, is, tyM) -> do
                    let nestingLevel (TypeMatrix _ a) = 1 + nestingLevel a
                        nestingLevel (TypeList     a) = 1 + nestingLevel a
                        nestingLevel _ = 0 :: Int
                    let howMany = nestingLevel tyM - length is
                    let unroll a 0 = a
                        unroll a i = make opSlicing (unroll a (i-1)) Nothing Nothing
                    m'  <- descendM onExpr m
                    is' <- mapM onExpr is
                    let p' = make opMatrixIndexing m' is'
                    return $ unroll p' howMany

    statements <- descendBiM onExpr (mStatements model)
    return model { mStatements = statements }


removeExtraSlices :: Monad m => Model -> m Model
removeExtraSlices model = do
    let
        -- a slice at the end of a chain of slices & indexings
        -- does no good in Essence and should be removed
        onExpr :: Monad m => Expression -> m Expression
        onExpr (match opSlicing -> Just (m,_,_)) = onExpr m
        onExpr p@(match opIndexing -> Just _) = return p
        onExpr p = descendM onExpr p

    statements <- descendBiM onExpr (mStatements model)
    return model { mStatements = statements }


<<<<<<< HEAD
prologue :: (MonadFail m, MonadUserError m, MonadLog m, NameGen m) => Config -> Model -> m Model
prologue config model = return model
                                      >>= logDebugId "[input]"
=======
prologue :: (MonadFail m, MonadUserError m, MonadLog m, NameGen m, EnumerateDomain m) => Model -> m Model
prologue model = do
    void $ typeCheckModel_StandAlone model
    return model                      >>= logDebugId "[input]"
>>>>>>> 7c3c7456
    >>= attributeAsConstraints        >>= logDebugId "[attributeAsConstraints]"
    >>= inlineLettingDomainsForDecls  >>= logDebugId "[inlineLettingDomainsForDecls]"
    >>= lettingsForComplexInDoms      >>= logDebugId "[lettingsForComplexInDoms]"
    >>= distinctQuantifiedVars        >>= logDebugId "[distinctQuantifiedVars]"
    >>= return . initInfo             >>= logDebugId "[initInfo]"
    >>= removeUnnamedsFromModel       >>= logDebugId "[removeUnnamedsFromModel]"
    >>= addUnnamedStructurals config  >>= logDebugId "[addUnnamedStructurals]"
    >>= removeEnumsFromModel          >>= logDebugId "[removeEnumsFromModel]"
    >>= finiteGivens                  >>= logDebugId "[finiteGivens]"
    >>= resolveNames                  >>= logDebugId "[resolveNames]"
    >>= removeDomainLettings          >>= logDebugId "[removeDomainLettings]"
    >>= typeCheckModel                >>= logDebugId "[typeCheckModel]"
    >>= categoryChecking              >>= logDebugId "[categoryChecking]"
    >>= sanityChecks                  >>= logDebugId "[sanityChecks]"
    >>= dealWithCuts                  >>= logDebugId "[dealWithCuts]"
    >>= removeExtraSlices             >>= logDebugId "[removeExtraSlices]"
    >>= return . addTrueConstraints   >>= logDebugId "[addTrueConstraints]"
    >>= recordNameGenState            >>= logDebugId "[recordNameGenState]"


epilogue :: (MonadFail m, MonadUserError m, MonadLog m, NameGen m, EnumerateDomain m) => Model -> m Model
epilogue model = return model
                                      >>= logDebugId "[epilogue]"
    >>= updateDeclarations            >>= logDebugId "[updateDeclarations]"
    >>= return . inlineDecVarLettings >>= logDebugId "[inlineDecVarLettings]"
    >>= topLevelBubbles               >>= logDebugId "[topLevelBubbles]"
    >>= checkIfAllRefined             >>= logDebugId "[checkIfAllRefined]"
    >>= checkIfHasUndefined           >>= logDebugId "[checkIfHasUndefined]"
    >>= sliceThemMatrices             >>= logDebugId "[sliceThemMatrices]"
    >>= return . emptyMatrixLiterals  >>= logDebugId "[emptyMatrixLiterals]"
    >>= return . reverseTrails        >>= logDebugId "[reverseTrails]"
    >>= return . oneSuchThat          >>= logDebugId "[oneSuchThat]"
    >>= return . languageEprime       >>= logDebugId "[languageEprime]"


applicableRules
    :: forall m n . ( MonadUserError n, MonadLog n, NameGen n, EnumerateDomain n
                    , MonadUserError m, MonadLog m, NameGen m, EnumerateDomain m, MonadFail m
                    )
    => Config
    -> [Rule]
    -> ModelZipper
    -> n [(Doc, RuleResult m)]
applicableRules Config{..} rulesAtLevel x = do
    let logAttempt = if logRuleAttempts  then logInfo else const (return ())
    let logFail    = if logRuleFails     then logInfo else const (return ())
    let logSuccess = if logRuleSuccesses then logInfo else const (return ())

    mys <- sequence [ do logAttempt ("attempting rule" <+> rName r <+> "on" <+> pretty (hole x))
                         applied <- runExceptT $ runReaderT (rApply r x (hole x)) x
                         return (rName r, applied)
                    | r <- rulesAtLevel ]
    forM_ mys $ \ (rule, my) ->
        case my of
            Left  failed -> unless ("N/A" `isPrefixOf` show failed) $ logFail $ vcat
                [ " rule failed:" <+> rule
                , "          on:" <+> pretty (hole x)
                , "     message:" <+> failed
                ]
            Right ys     -> logSuccess $ vcat
                [ "rule applied:" <+> rule
                , "          on:" <+> pretty (hole x)
                , "     message:" <+> vcat (map ruleResultDescr ys)
                ]
    return [ (name, res {ruleResult = ruleResult'})
           | (name, Right ress) <- mys
           , res <- ress
           , let ruleResult' = do
                    rResult <- ruleResult res
                    case (hole x, rResult) of
                        (Reference nm1 _, Reference nm2 _)
                            | name /= "choose-repr"
                            , nm1 == nm2 -> bug $ vcat
                            [ "Rule applied inside a Reference."
                            , "Rule              :" <+> pretty name
                            , "Rule input        :" <+> pretty (hole x)
                            , "Rule output       :" <+> pretty rResult
                            , "Rule input  (show):" <+> pretty (show (hole x))
                            , "Rule output (show):" <+> pretty (show rResult)
                            ]
                        _ -> return ()
                    merr <- runExceptT (resolveNamesX rResult)
                    case merr of
                        Left err -> bug $ vcat
                            [ "Name resolution failed after rule application."
                            , "Rule              :" <+> pretty name
                            , "Rule input        :" <+> pretty (hole x)
                            , "Rule output       :" <+> pretty rResult
                            , "Rule input  (show):" <+> pretty (show (hole x))
                            , "Rule output (show):" <+> pretty (show rResult)
                            , "The error         :" <+> err
                            ]
                        Right r  -> return r
           ]


allRules :: Config -> [[Rule]]
allRules config =
    [ [ rule_FullEvaluate
      ]
    , [ rule_PartialEvaluate
      ]
    , paramRules
    , [ rule_ChooseRepr                 config
      , rule_ChooseReprForComprehension config
      , rule_ChooseReprForLocals        config
      ]
    , [ rule_Xor_To_Sum
      ]
    , verticalRules
    , horizontalRules
    ] ++ otherRules
      ++ delayedRules


-- | For information that can be readily pulled out from parameters.
--   Some things are easier when everything involved is a param.
--   These rules aren't necessary for correctness, but they can help remove some verbose expressions from the output.
--   Make Savile Row happier so it makes us happier. :)
paramRules :: [Rule]
paramRules =
    [ Horizontal.Set.rule_Param_MinOfSet
    , Horizontal.Set.rule_Param_MaxOfSet
    , Horizontal.Set.rule_Param_Card
    , Horizontal.Relation.rule_Param_Card
    ]

verticalRules :: [Rule]
verticalRules =
    [ Vertical.Tuple.rule_Tuple_Eq
    , Vertical.Tuple.rule_Tuple_Neq
    , Vertical.Tuple.rule_Tuple_Leq
    , Vertical.Tuple.rule_Tuple_Lt
    , Vertical.Tuple.rule_Tuple_DotLeq
    , Vertical.Tuple.rule_Tuple_DotLt
    , Vertical.Tuple.rule_Tuple_TildeLeq
    , Vertical.Tuple.rule_Tuple_TildeLt
    , Vertical.Tuple.rule_Tuple_Index

    , Vertical.Record.rule_Record_Eq
    , Vertical.Record.rule_Record_Neq
    , Vertical.Record.rule_Record_Leq
    , Vertical.Record.rule_Record_Lt
    , Vertical.Record.rule_Record_DotLeq
    , Vertical.Record.rule_Record_DotLt
    , Vertical.Record.rule_Record_Index

    , Vertical.Variant.rule_Variant_Eq
    , Vertical.Variant.rule_Variant_Neq
    , Vertical.Variant.rule_Variant_Leq
    , Vertical.Variant.rule_Variant_Lt
    , Vertical.Variant.rule_Variant_DotLeq
    , Vertical.Variant.rule_Variant_DotLt
    , Vertical.Variant.rule_Variant_Index
    , Vertical.Variant.rule_Variant_Active

    , Vertical.Matrix.rule_Comprehension_Literal
    , Vertical.Matrix.rule_ModifierAroundIndexedMatrixLiteral
    -- , Vertical.Matrix.rule_QuantifierAroundIndexedMatrixLiteral
    , Vertical.Matrix.rule_Comprehension_LiteralIndexed
    , Vertical.Matrix.rule_Comprehension_Nested
    , Vertical.Matrix.rule_Comprehension_Hist
    , Vertical.Matrix.rule_Comprehension_ToSet
    -- , Vertical.Matrix.rule_Comprehension_ToSet2
    , Vertical.Matrix.rule_Matrix_Eq
    , Vertical.Matrix.rule_Matrix_Neq
    , Vertical.Matrix.rule_Matrix_Leq_Primitive
    , Vertical.Matrix.rule_Matrix_Leq_Decompose
    , Vertical.Matrix.rule_Matrix_Lt_Primitive
    , Vertical.Matrix.rule_Matrix_Lt_Decompose
    , Vertical.Matrix.rule_Matrix_DotLeq_Decompose
    , Vertical.Matrix.rule_Matrix_DotLt_Decompose
    , Vertical.Matrix.rule_IndexingIdentical

    , Vertical.Set.Explicit.rule_Card
    , Vertical.Set.Explicit.rule_Comprehension
    , Vertical.Set.Explicit.rule_PowerSet_Comprehension
    , Vertical.Set.ExplicitVarSizeWithDummy.rule_Comprehension
    , Vertical.Set.ExplicitVarSizeWithDummy.rule_PowerSet_Comprehension
    , Vertical.Set.ExplicitVarSizeWithFlags.rule_Comprehension
    , Vertical.Set.ExplicitVarSizeWithFlags.rule_PowerSet_Comprehension
    , Vertical.Set.ExplicitVarSizeWithMarker.rule_Card
    , Vertical.Set.ExplicitVarSizeWithMarker.rule_Comprehension
    , Vertical.Set.ExplicitVarSizeWithMarker.rule_PowerSet_Comprehension
    , Vertical.Set.Occurrence.rule_Comprehension
    , Vertical.Set.Occurrence.rule_PowerSet_Comprehension
    , Vertical.Set.Occurrence.rule_In

    , Vertical.MSet.ExplicitWithFlags.rule_Comprehension
    , Vertical.MSet.ExplicitWithFlags.rule_Freq

    , Vertical.MSet.ExplicitWithRepetition.rule_Comprehension

    , Vertical.Function.Function1D.rule_Comprehension
    , Vertical.Function.Function1D.rule_Comprehension_Defined
    , Vertical.Function.Function1D.rule_Image

    , Vertical.Function.Function1DPartial.rule_Comprehension
    , Vertical.Function.Function1DPartial.rule_Image_NotABool
    , Vertical.Function.Function1DPartial.rule_Image_Bool
    , Vertical.Function.Function1DPartial.rule_InDefined

    , Vertical.Function.FunctionND.rule_Comprehension
    , Vertical.Function.FunctionND.rule_Comprehension_Defined
    , Vertical.Function.FunctionND.rule_Image

    , Vertical.Function.FunctionNDPartial.rule_Comprehension
    , Vertical.Function.FunctionNDPartial.rule_Image_NotABool
    , Vertical.Function.FunctionNDPartial.rule_Image_Bool
    , Vertical.Function.FunctionNDPartial.rule_InDefined

    , Vertical.Function.FunctionAsRelation.rule_Comprehension
    , Vertical.Function.FunctionAsRelation.rule_Image_Eq

    , Vertical.Sequence.ExplicitBounded.rule_Comprehension
    , Vertical.Sequence.ExplicitBounded.rule_Card
    , Vertical.Sequence.ExplicitBounded.rule_Image_Bool
    , Vertical.Sequence.ExplicitBounded.rule_Image_NotABool

    , Vertical.Relation.RelationAsMatrix.rule_Comprehension
    , Vertical.Relation.RelationAsMatrix.rule_Image

    , Vertical.Relation.RelationAsSet.rule_Comprehension

    , Vertical.Partition.PartitionAsSet.rule_Comprehension

    , Vertical.Partition.Occurrence.rule_Comprehension

    ]

horizontalRules :: [Rule]
horizontalRules =
    [ Horizontal.Set.rule_Comprehension_Literal
    , Horizontal.Set.rule_Eq
    , Horizontal.Set.rule_Neq
    , Horizontal.Set.rule_DotLeq
    , Horizontal.Set.rule_DotLt
    , Horizontal.Set.rule_Subset
    , Horizontal.Set.rule_SubsetEq
    , Horizontal.Set.rule_Supset
    , Horizontal.Set.rule_SupsetEq
    , Horizontal.Set.rule_In
    , Horizontal.Set.rule_Card
    , Horizontal.Set.rule_CardViaFreq
    , Horizontal.Set.rule_Intersect
    , Horizontal.Set.rule_Union
    , Horizontal.Set.rule_Difference
    , Horizontal.Set.rule_PowerSet_Difference
    , Horizontal.Set.rule_MaxMin

    , Horizontal.MSet.rule_Comprehension_Literal
    , Horizontal.MSet.rule_Comprehension_ToSet_Literal
    , Horizontal.MSet.rule_Eq
    , Horizontal.MSet.rule_Neq
    , Horizontal.MSet.rule_DotLeq
    , Horizontal.MSet.rule_DotLt
    , Horizontal.MSet.rule_Subset
    , Horizontal.MSet.rule_SubsetEq
    , Horizontal.MSet.rule_Supset
    , Horizontal.MSet.rule_SupsetEq
    , Horizontal.MSet.rule_Freq
    , Horizontal.MSet.rule_In
    , Horizontal.MSet.rule_Card
    , Horizontal.MSet.rule_MaxMin

    , Horizontal.Function.rule_Comprehension_Literal
    , Horizontal.Function.rule_Image_Bool
    , Horizontal.Function.rule_Image_BoolMatrixIndexed
    , Horizontal.Function.rule_Image_BoolTupleIndexed
    , Horizontal.Function.rule_Image_Int
    , Horizontal.Function.rule_Image_IntMatrixIndexed
    , Horizontal.Function.rule_Image_IntTupleIndexed
    , Horizontal.Function.rule_Image_Matrix_LexLhs
    , Horizontal.Function.rule_Image_Matrix_LexRhs

    , Horizontal.Function.rule_Comprehension_Image
    , Horizontal.Function.rule_Comprehension_ImageSet
    , Horizontal.Function.rule_Eq
    , Horizontal.Function.rule_Neq
    , Horizontal.Function.rule_DotLeq
    , Horizontal.Function.rule_DotLt
    , Horizontal.Function.rule_Subset
    , Horizontal.Function.rule_SubsetEq
    , Horizontal.Function.rule_Supset
    , Horizontal.Function.rule_SupsetEq
    , Horizontal.Function.rule_Inverse
    , Horizontal.Function.rule_Card
    , Horizontal.Function.rule_Comprehension_PreImage
    , Horizontal.Function.rule_Comprehension_Defined
    , Horizontal.Function.rule_Comprehension_Range
    , Horizontal.Function.rule_In
    , Horizontal.Function.rule_Restrict_Image
    , Horizontal.Function.rule_Restrict_Comprehension
    , Horizontal.Function.rule_Comprehension_Defined_Size
    , Horizontal.Function.rule_Comprehension_Range_Size
    , Horizontal.Function.rule_Defined_Intersect
    , Horizontal.Function.rule_DefinedOrRange_Union
    , Horizontal.Function.rule_DefinedOrRange_Difference

    , Horizontal.Sequence.rule_Comprehension_Literal
    , Horizontal.Sequence.rule_Image_Bool
    , Horizontal.Sequence.rule_Image_Int
    , Horizontal.Sequence.rule_Comprehension_Image
    , Horizontal.Sequence.rule_Image_Literal_Bool
    , Horizontal.Sequence.rule_Image_Literal_Int
    , Horizontal.Sequence.rule_Eq
    , Horizontal.Sequence.rule_Eq_Comprehension
    , Horizontal.Sequence.rule_Neq
    , Horizontal.Sequence.rule_DotLeq
    , Horizontal.Sequence.rule_DotLt
    , Horizontal.Sequence.rule_Subset
    , Horizontal.Sequence.rule_SubsetEq
    , Horizontal.Sequence.rule_Supset
    , Horizontal.Sequence.rule_SupsetEq
    , Horizontal.Sequence.rule_Card
    , Horizontal.Sequence.rule_Comprehension_PreImage
    , Horizontal.Sequence.rule_Comprehension_Defined
    , Horizontal.Sequence.rule_Comprehension_Range
    , Horizontal.Sequence.rule_In
    , Horizontal.Sequence.rule_Restrict_Image
    , Horizontal.Sequence.rule_Restrict_Comprehension
    , Horizontal.Sequence.rule_Substring
    , Horizontal.Sequence.rule_Subsequence

    , Horizontal.Relation.rule_Comprehension_Literal
    , Horizontal.Relation.rule_Comprehension_Projection
    , Horizontal.Relation.rule_PowerSet_Comprehension
    , Horizontal.Relation.rule_Image
    , Horizontal.Relation.rule_In
    , Horizontal.Relation.rule_Eq
    , Horizontal.Relation.rule_Neq
    , Horizontal.Relation.rule_DotLeq
    , Horizontal.Relation.rule_DotLt
    , Horizontal.Relation.rule_Subset
    , Horizontal.Relation.rule_SubsetEq
    , Horizontal.Relation.rule_Supset
    , Horizontal.Relation.rule_SupsetEq
    , Horizontal.Relation.rule_Card

    , Horizontal.Partition.rule_Comprehension_Literal
    , Horizontal.Partition.rule_Eq
    , Horizontal.Partition.rule_Neq
    , Horizontal.Partition.rule_DotLeq
    , Horizontal.Partition.rule_DotLt
    , Horizontal.Partition.rule_Together
    , Horizontal.Partition.rule_Apart
    , Horizontal.Partition.rule_Party
    , Horizontal.Partition.rule_Participants
    , Horizontal.Partition.rule_Card
    , Horizontal.Partition.rule_In

    ]

otherRules :: [[Rule]]
otherRules =
    [
        [ TildeOrdering.rule_BoolInt
        , TildeOrdering.rule_MSet
        , TildeOrdering.rule_ViaMSet
        , TildeOrdering.rule_TildeLeq
        ]
    ,
        [ DontCare.rule_Bool
        , DontCare.rule_Int
        , DontCare.rule_Tuple
        , DontCare.rule_Record
        , DontCare.rule_Variant
        , DontCare.rule_Matrix
        , DontCare.rule_Abstract
        ]
    ,
        [ BubbleUp.rule_MergeNested
        , BubbleUp.rule_ToAnd
        , BubbleUp.rule_NotBoolYet
        , BubbleUp.rule_ConditionInsideGeneratorDomain
        , BubbleUp.rule_LiftVars
        ]
    ,
        [ rule_TrueIsNoOp
        , rule_FlattenOf1D
        , rule_Decompose_AllDiff

        , rule_GeneratorsFirst

        , rule_DomainCardinality
        , rule_DomainMinMax

        , rule_Pred
        , rule_Succ

        , rule_ComplexAbsPat

        , rule_AttributeToConstraint

        , rule_QuantifierShift
        , rule_QuantifierShift2
        , rule_QuantifierShift3

        , rule_DotLt_IntLike
        , rule_DotLeq_IntLike
        ]

    ,   [ rule_Comprehension_Simplify
        ]

    ,   [ rule_InlineConditions
        , rule_InlineConditions_InsideLex
        , rule_InlineConditions_MaxMin
        ]
    ]

-- | These rules depend on other rules firing first.
delayedRules :: [[Rule]]
delayedRules =
    [
        [ Vertical.Matrix.rule_Comprehension_Singleton
        , Vertical.Matrix.rule_Comprehension_SingletonDomain
        , Vertical.Matrix.rule_Concatenate_Singleton
        , Vertical.Matrix.rule_MatrixIndexing
        ]
    ]


rule_ChooseRepr :: Config -> Rule
rule_ChooseRepr config = Rule "choose-repr" (const theRule) where

    theRule (Reference nm (Just (DeclNoRepr forg _ inpDom region))) | forg `elem` [Find, Given, CutFind] = do
        let reprsWhichOrder
                | (forg, representationsGivens config) == (Given, Sparse) = reprsSparseOrder
                | representationLevels config == False                    = reprsStandardOrderNoLevels
                | otherwise                                               = reprsStandardOrder
        domOpts <- reprOptions reprsWhichOrder inpDom
        when (null domOpts) $
            bug $ "No representation matches this beast:" <++> pretty inpDom
        let options =
                [ RuleResult { ruleResultDescr = msg
                             , ruleResultType = case forg of
                                    Find    -> ChooseRepr_Find
                                    Given   -> ChooseRepr_Given
                                    CutFind -> ChooseRepr_Cut
                                    _       -> bug "rule_ChooseRepr ruleResultType"
                             , ruleResult = return out
                             , ruleResultHook = Just hook
                             }
                | dom <- domOpts
                , let msg = "Choosing representation for" <+> pretty nm <> ":" <++> pretty dom
                , let out = Reference nm (Just (DeclHasRepr forg nm dom))
                , let hook = mkHook (channelling config) forg nm dom region
                ]
        return options
    theRule _ = na "rule_ChooseRepr"

    mkHook
        :: ( MonadLog m
           , MonadFail m
           , MonadUserError m
           , NameGen m
           , EnumerateDomain m
           )
        => Bool
        -> FindOrGiven
        -> Name
        -> Domain HasRepresentation Expression
        -> Region
        -> Model
        -> m Model
    mkHook useChannelling   -- whether to use channelling or not
           forg             -- find or given
           name             -- name of the original declaration
           domain           -- domain with representation selected
           region           -- the region of the Reference we are working on
           model = do
        let

            representations     = model |> mInfo |> miRepresentations
            representationsTree = model |> mInfo |> miRepresentationsTree
                                        |> concatMap (\ (n, ds) -> map (n,) ds )

            usedBefore = (name, reprTree domain) `elem` representationsTree

            mkStructurals :: (MonadLog m, MonadFail m, MonadUserError m, NameGen m, EnumerateDomain m)
                          => m [Expression]
            mkStructurals = do
                let ref = Reference name (Just (DeclHasRepr forg name domain))
                logDebugVerbose $ "Generating structural constraints for:" <+> vcat [pretty ref, pretty domain]
                structurals <- getStructurals downX1 domain >>= \ gen -> gen ref
                logDebugVerbose $ "Before name resolution:" <+> vcat (map pretty structurals)
                resolved    <- mapM resolveNamesX structurals     -- re-resolving names
                logDebugVerbose $ "After  name resolution:" <+> vcat (map pretty resolved)
                return resolved

            addStructurals :: (MonadLog m, MonadFail m, MonadUserError m, NameGen m, EnumerateDomain m)
                           => Model -> m Model
            addStructurals
                | forg == Given = return
                | usedBefore = return
                | otherwise = \ m -> do
                    structurals <- mkStructurals
                    return $ if null structurals
                        then m
                        else m { mStatements = mStatements m ++ [SuchThat structurals] }

            channels =
                [ make opEq this that
                | (n, d) <- representations
                , n == name
                , let this = Reference name (Just (DeclHasRepr forg name domain))
                , let that = Reference name (Just (DeclHasRepr forg name d))
                ]

            addChannels
                | forg == Given = return
                | usedBefore = return
                | null channels = return
                | otherwise = \ m -> return
                    m { mStatements = mStatements m ++ [SuchThat channels] }

            recordThis
                | usedBefore = return
                | otherwise = \ m ->
                let
                    oldInfo = mInfo m
                    newInfo = oldInfo
                        { miRepresentations     =  representations     ++ [(name, domain)]
                        , miRepresentationsTree = (representationsTree ++ [(name, reprTree domain)])
                                                |> sortBy (comparing fst)
                                                |> groupBy ((==) `on` fst)
                                                |> map (\ grp -> (fst (head grp), map snd grp) )
                        }
                in  return m { mInfo = newInfo }

            fixReprForAllOthers
                | useChannelling = return           -- no-op, if channelling=yes
                | otherwise = \ m ->
                let
                    f (Reference nm _)
                        | nm == name
                        = Reference nm (Just (DeclHasRepr forg name domain))
                    f x = x
                in
                    return m { mStatements = transformBi f (mStatements m) }

            fixReprForSameRegion
                | region == NoRegion = return       -- no-op, if we aren't in a particular region
                | otherwise = \ m ->
                let
                    f (Reference nm (Just (DeclNoRepr _ _ _ region')))
                        | nm == name
                        , region' == region
                        = Reference nm (Just (DeclHasRepr forg name domain))
                    f x = x
                in
                    return m { mStatements = transformBi f (mStatements m) }


        logDebugVerbose $ vcat
            [ "Name        :" <+> pretty name
            , "Previously  :" <+> vcat [ pretty (show d) | (n,d) <- representations, n == name ]
            , "This guy    :" <+> pretty (show domain)
            , "usedBefore? :" <+> pretty usedBefore
            ]

        return model
            >>= addStructurals       -- unless usedBefore: add structurals
            >>= addChannels          -- for each in previously recorded representation
            >>= recordThis           -- unless usedBefore: record (name, domain) as being used in the model
            >>= fixReprForAllOthers  -- fix the representation of this guy in the whole model, if channelling=no
            >>= fixReprForSameRegion -- fix the representation of this guy in the whole model,
                                     -- for those references with the same "region"
            >>= resolveNames         -- we need to re-resolve names to avoid repeatedly selecting representations
                                     -- for abstract stuff inside aliases.


rule_ChooseReprForComprehension :: Config -> Rule
rule_ChooseReprForComprehension config = Rule "choose-repr-for-comprehension" (const theRule) where

    theRule (Comprehension body gensOrConds) = do
        (gocBefore, (nm, domain), gocAfter) <- matchFirst gensOrConds $ \ goc -> case goc of
            Generator (GenDomainNoRepr (Single nm) domain) -> return (nm, domain)
            _ -> na "rule_ChooseReprForComprehension"

        ty <- typeOf domain

        let reprsWhichOrder
                | representationsGivens config == Sparse = reprsSparseOrder
                | representationLevels config == False   = reprsStandardOrderNoLevels
                | otherwise                              = reprsStandardOrder
        domOpts <- reprOptions reprsWhichOrder domain
        when (null domOpts) $
            bug $ "No representation matches this beast:" <++> pretty domain

        let genOptions =
                [ do
                    outs <- downD (nm, dom)
                    structurals <- mkStructurals nm dom
                    return (dom, outs, structurals)
                | dom <- domOpts
                ]

        return
            [ RuleResult
                { ruleResultDescr = "Choosing representation for quantified variable" <+> pretty nm
                                        <+> "(with type:" <+> pretty ty <> ")"
                , ruleResultType = ChooseRepr_Quantified
                , ruleResult = bugFailT "rule_ChooseReprForComprehension" $ do
                    option <- genOption
                    let (thisDom, outDomains, structurals) = option
                    let updateRepr (Reference nm' _)
                            | nm == nm'
                            = Reference nm (Just (DeclHasRepr Quantified nm thisDom))
                        updateRepr p = p
                    let out' = Comprehension (transform updateRepr body)
                                $  gocBefore
                                ++ [ Generator (GenDomainHasRepr name dom)
                                   | (name, dom) <- outDomains ]
                                ++ map Condition structurals
                                ++ transformBi updateRepr gocAfter
                    out <- resolveNamesX out'
                    return out
                , ruleResultHook = Nothing
                }
            | genOption <- genOptions
            ]
    theRule _ = na "rule_ChooseReprForComprehension"

    mkStructurals name domain = do
        let ref = Reference name (Just (DeclHasRepr Quantified name domain))
        gen  <- getStructurals downX1 domain
        gen ref


rule_ChooseReprForLocals :: Config -> Rule
rule_ChooseReprForLocals config = Rule "choose-repr-for-locals" (const theRule) where

    theRule (WithLocals body (AuxiliaryVars locals)) = do
        (stmtBefore, (nm, domain), stmtAfter) <- matchFirst locals $ \ local -> case local of
            Declaration (FindOrGiven LocalFind nm domain) -> return (nm, domain)
            _ -> na "rule_ChooseReprForLocals"

        let
            isReferencedWithoutRepr (Reference nm' (Just DeclNoRepr{})) | nm == nm' = True
            isReferencedWithoutRepr _ = False

        unless (any isReferencedWithoutRepr (universeBi (body, stmtBefore, stmtAfter))) $
            na $ "This local variable seems to be handled before:" <+> pretty nm

        let reprsWhichOrder
                | representationsAuxiliaries config == Sparse   = reprsSparseOrder
                | representationLevels config == False          = reprsStandardOrderNoLevels
                | otherwise                                     = reprsStandardOrder
        domOpts <- reprOptions reprsWhichOrder domain
        when (null domOpts) $
            bug $ "No representation matches this beast:" <++> pretty domain

        let genOptions =
                [ do
                    outs <- downD (nm, dom)
                    structurals <- mkStructurals nm dom
                    return (dom, outs, structurals)
                | dom <- domOpts
                ]

        return
            [ RuleResult
                { ruleResultDescr = "Choosing representation for local variable" <+> pretty nm
                , ruleResultType = ChooseRepr_Auxiliary
                , ruleResult = bugFailT "rule_ChooseReprForLocals" $ do
                    option <- genOption
                    let (thisDom, outDomains, structurals) = option
                    let updateRepr (Reference nm' _)
                            | nm == nm'
                            = Reference nm (Just (DeclHasRepr LocalFind nm thisDom))
                        updateRepr p = p
                    let out' = WithLocals (transform updateRepr body) $ AuxiliaryVars
                                (  stmtBefore
                                ++ [ Declaration (FindOrGiven
                                                    LocalFind
                                                    name
                                                    (forgetRepr dom))
                                   | (name, dom) <- outDomains ]
                                ++ [ SuchThat structurals | not (null structurals) ]
                                ++ transformBi updateRepr stmtAfter
                                )
                    out <- resolveNamesX out'
                    return out
                , ruleResultHook = Nothing
                }
            | genOption <- genOptions
            ]
    theRule _ = na "rule_ChooseReprForLocals"

    mkStructurals name domain = do
        let ref = Reference name (Just (DeclHasRepr LocalFind name domain))
        gen  <- getStructurals downX1 domain
        gen ref


rule_GeneratorsFirst :: Rule
rule_GeneratorsFirst = "generators-first" `namedRule` theRule where
    theRule (Comprehension body [])
        = return
            ( "Empty generators."
            , return $ AbstractLiteral $ AbsLitMatrix (mkDomainIntB 1 1) [body]
            )
    theRule (Comprehension body gensOrConds)
        | let (gens, rest) = mconcat
                [ case x of
                    Generator{} -> ([x],[])
                    _           -> ([],[x])
                | x <- gensOrConds
                ]
        , let gensOrConds' = gens ++ rest
        , gensOrConds /= gensOrConds'
        = return
            ( "Generators come first."
            , return $ Comprehension body gensOrConds'
            )
    theRule (Comprehension body gensOrConds)
        | let (lettings, rest) = mconcat
                [ case x of
                    ComprehensionLetting nm _ -> ([nm],[] )
                    _                         -> ([]  ,[x])
                | x <- gensOrConds
                ]
        , let f (Reference nm (Just (Alias x))) | nm `elem` lettings = f x
              f x = x
        , not (null lettings)
        = return
            ( "Inlining comprehension lettings."
            , return $ transformBi f $ Comprehension body rest
            )
    theRule _ = na "rule_GeneratorsFirst"


rule_TrueIsNoOp :: Rule
rule_TrueIsNoOp = "true-is-noop" `namedRule` theRule where
    theRule (Op (MkOpTrue (OpTrue ref))) =
        case ref of
            Reference _ (Just DeclHasRepr{}) ->
                return ( "Remove the argument from true."
                       , return $ Constant $ ConstantBool True
                       )
            _ -> na "The argument of true doesn't have a representation."
    theRule _ = na "rule_TrueIsNoOp"


rule_FlattenOf1D :: Rule
rule_FlattenOf1D = "flatten-of-1D" `namedRule` theRule where
    theRule p = do
        x   <- match opFlatten p
        tyx <- typeOf x
        case tyx of
            TypeList     TypeBool{} -> return ()
            TypeList     TypeInt{}  -> return ()
            TypeMatrix _ TypeBool{} -> return ()
            TypeMatrix _ TypeInt{}  -> return ()
            _ -> na "rule_FlattenOf1D"
        return ( "1D matrices do not need a flatten."
               , return x
               )


rule_Decompose_AllDiff :: Rule
rule_Decompose_AllDiff = "decompose-allDiff" `namedRule` theRule where
    theRule [essence| allDiff(&m) |] = do
        ty <- typeOf m
        case ty of
            TypeMatrix _ TypeBool -> na "allDiff can stay"
            TypeMatrix _ TypeInt  -> na "allDiff can stay"
            TypeMatrix _ _        -> return ()
            _                     -> na "allDiff on something other than a matrix."
        index:_ <- indexDomainsOf m
        return
            ( "Decomposing allDiff. Type:" <+> pretty ty
            , do
                (iPat, i) <- quantifiedVar
                (jPat, j) <- quantifiedVar
                return
                    [essence|
                        and([ &m[&i] != &m[&j]
                            | &iPat : &index
                            , &jPat : &index
                            , &i < &j
                            ])
                    |]
            )
    theRule _ = na "rule_Decompose_AllDiff"


rule_DomainCardinality :: Rule
rule_DomainCardinality = "domain-cardinality" `namedRule` theRule where
    theRule p = do
        maybeDomain <- match opTwoBars p
        d <- case maybeDomain of
            Domain d -> return d
            Reference _ (Just (Alias (Domain d))) -> return d
            _ -> na "rule_DomainCardinality"
        return
            ( "Cardinality of a domain"
            , do
                (iPat, _) <- quantifiedVar
                return [essence| sum([ 1 | &iPat : &d ]) |]
            )


rule_DomainMinMax :: Rule
rule_DomainMinMax = "domain-MinMax" `namedRule` theRule where
    theRule [essence| max(&maybeDomain) |] = do
        d <- getDomain maybeDomain
        return
            ( "max of a domain"
            , maxOfDomain d
            )
    theRule [essence| min(&maybeDomain) |] = do
        d <- getDomain maybeDomain
        return
            ( "min of a domain"
            , minOfDomain d
            )
    theRule _ = na "rule_DomainMinMax"

    getDomain :: MonadFail m => Expression -> m (Domain () Expression)
    getDomain (Domain d) = return d
    getDomain (Reference _ (Just (Alias (Domain d)))) = getDomain (Domain d)
    getDomain _ = na "rule_DomainMinMax.getDomain"


rule_Pred :: Rule
rule_Pred = "pred" `namedRule` theRule where
    theRule [essence| pred(&x) |] = do
        ty  <- typeOf x
        case ty of
            TypeBool{} -> return ( "Predecessor of boolean", return [essence| false |] )
                                                                -- since True becomes False
                                                                --       False becomes out-of-bounds, hence False
            TypeInt{}  -> return ( "Predecessor of integer", return [essence| &x - 1 |] )
            _          -> na "rule_Pred"
    theRule _ = na "rule_Pred"


rule_Succ :: Rule
rule_Succ = "succ" `namedRule` theRule where
    theRule [essence| succ(&x) |] = do
        ty  <- typeOf x
        case ty of
            TypeBool{} -> return ( "Succecessor of boolean", return [essence| !&x |] )
                                                                -- since False becomes True
                                                                --       True becomes out-of-bounds, hence False
                                                                -- "succ" is exactly "negate" on bools
            TypeInt{}  -> return ( "Succecessor of integer", return [essence| &x + 1 |] )
            _          -> na "rule_Succ"
    theRule _ = na "rule_Succ"


rule_ComplexAbsPat :: Rule
rule_ComplexAbsPat = "complex-pattern" `namedRule` theRule where
    theRule (Comprehension body gensOrConds) = do
        (gocBefore, (pat, domainOrExpr), gocAfter) <- matchFirst gensOrConds $ \ goc -> case goc of
            Generator (GenDomainNoRepr pat@AbsPatTuple{} domain) -> return (pat, Left domain)
            Generator (GenInExpr       pat@AbsPatTuple{} expr)   -> return (pat, Right expr)
            _ -> na "rule_ComplexAbsPat"
        return
            ( "complex pattern on tuple patterns"
            , do
                (iPat, i) <- quantifiedVar
                let replacements = [ (p, make opMatrixIndexing i (map (fromInt . fromIntegral) is))
                                   | (p, is) <- genMappings pat
                                   ]
                let f x@(Reference nm _) = fromMaybe x (lookup nm replacements)
                    f x = x
                return $ Comprehension (transform f body)
                            $  gocBefore
                            ++ [ either (Generator . GenDomainNoRepr iPat)
                                        (Generator . GenInExpr       iPat)
                                        domainOrExpr ]
                            ++ transformBi f gocAfter
            )
    theRule _ = na "rule_ComplexAbsPat"

    -- i         --> i -> []
    -- (i,j)     --> i -> [1]
    --               j -> [2]
    -- (i,(j,k)) --> i -> [1]
    --               j -> [2,1]
    --               k -> [2,2]
    genMappings :: AbstractPattern -> [(Name, [Int])]
    genMappings (Single nm) = [(nm, [])]
    genMappings (AbsPatTuple pats)
        = concat
            [ [ (patCore, i:is) | (patCore, is) <- genMappings pat ]
            | (i, pat) <- zip [1..] pats
            ]
    genMappings (AbsPatMatrix pats)
        = concat
            [ [ (patCore, i:is) | (patCore, is) <- genMappings pat ]
            | (i, pat) <- zip [1..] pats
            ]
    genMappings pat = bug ("rule_ComplexLambda.genMappings:" <+> pretty (show pat))


-- this rule doesn't use `namedRule` because it need access to ascendants through the zipper
rule_InlineConditions :: Rule
rule_InlineConditions = Rule "inline-conditions" theRule where
    theRule z (Comprehension body gensOrConds) = do
        let (toInline, toKeep) = mconcat
                [ case goc of
                    Condition x | categoryOf x == CatDecision -> ([x],[])
                    _ -> ([],[goc])
                | goc <- gensOrConds
                ]
        theGuard <- case toInline of
<<<<<<< HEAD
            []  -> fail "No condition to inline."
            [x] -> return x
=======
            []  -> na "No condition to inline."
>>>>>>> 7c3c7456
            xs  -> return $ make opAnd $ fromList xs
        (nameQ, opSkip) <- queryQ z
        return
            [ RuleResult
                { ruleResultDescr = "Inlining conditions, inside" <+> nameQ
                , ruleResultType  = ExpressionRefinement
                , ruleResult      = return $ Comprehension (opSkip theGuard body) toKeep
                , ruleResultHook  = Nothing
                } ]
    theRule _ _ = na "rule_InlineConditions"

    -- keep going up, until finding a quantifier
    -- when found, return the skipping operator for the quantifier
    -- if none exists, do not apply the rule.
    -- (or maybe we should call bug right ahead, it can't be anything else.)
    queryQ z0 =
        case Zipper.up z0 of
            Nothing -> na "rule_InlineConditions (meh-1)"
            Just z -> do
                let h = hole z
                case (match opAnd h, match opOr h, match opSum h, match opMin h, match opMax h) of
                    (Just{}, _, _, _, _) -> return ("and", opAndSkip)
                    (_, Just{}, _, _, _) -> return ("or" , opOrSkip )
                    (_, _, Just{}, _, _) -> return ("sum", opSumSkip)
                    (_, _, _, Just{}, _) -> na "rule_InlineConditions (min)"
                    (_, _, _, _, Just{}) -> na "rule_InlineConditions (max)"
                    _                    -> na "rule_InlineConditions (meh-2)"
                                            -- case Zipper.up z of
                                            --     Nothing -> na "queryQ"
                                            --     Just u  -> queryQ u

    opAndSkip b x = [essence| &b -> &x |]
    opOrSkip  b x = [essence| &b /\ &x |]
    opSumSkip b x = [essence| toInt(&b) * &x |]


-- this rule doesn't use `namedRule` because it need access to ascendants through the zipper
rule_InlineConditions_InsideLex :: Rule
rule_InlineConditions_InsideLex = Rule "inline-conditions-insideLex" theRule where
    theRule z (Comprehension body gensOrConds) = do
        let (toInline, toKeep) = mconcat
                [ case goc of
                    Condition x | categoryOf x == CatDecision -> ([x],[])
                    _ -> ([],[goc])
                | goc <- gensOrConds
                ]
        theGuard <- case toInline of
            []  -> fail "No condition to inline."
            [x] -> return x
            xs  -> return $ make opAnd $ fromList xs
        queryQ z
        let opSkip b x = do
                ty <- typeOf x
                case ty of
                    TypeBool -> return [essence| &b /\ &x |]
                    TypeInt  -> return [essence| toInt(&b) * &x |]
                    _        -> bug "rule_InlineConditions_InsideLex opSkip"
        return
            [ RuleResult
                { ruleResultDescr = "Inlining conditions, inside lex"
                , ruleResultType  = ExpressionRefinement
                , ruleResult      = Comprehension <$> opSkip theGuard body <*> pure toKeep
                , ruleResultHook  = Nothing
                } ]
    theRule _ _ = na "rule_InlineConditions_InsideLex"

    -- keep going up, until finding a lex
    -- when found, return
    -- if none exists, do not apply the rule.
    -- (or maybe we should call bug right ahead, it can't be anything else.)
    queryQ z0 =
        case Zipper.up z0 of
            Nothing -> na "rule_InlineConditions_InsideLex (meh-1)"
            Just z -> do
                let h = hole z
                case match opLex h of
                    Just{} -> return ()
                    _      -> na "rule_InlineConditions_InsideLex (meh-2)"


rule_InlineConditions_MaxMin :: Rule
rule_InlineConditions_MaxMin = "aux-for-MaxMin" `namedRule` theRule where
    theRule p = do
        (nameQ, binOp, Comprehension body gensOrConds) <-
            case (match opMax p, match opMin p) of
                (Just res, _) -> return ("max", \ a b -> [essence| &a <= &b |], res )
                (_, Just res) -> return ("min", \ a b -> [essence| &a >= &b |], res )
                _ -> na "rule_InlineConditions_MaxMin"
        let
            (toInline, _toKeep) = mconcat
                [ case goc of
                    Condition x | categoryOf x == CatDecision -> ([x],[])
                    _ -> ([],[goc])
                | goc <- gensOrConds
                ]
        when (null toInline) $ na "rule_InlineConditions_MaxMin"
        auxDomain <- domainOf body
        return
            ( "Creating auxiliary variable for a" <+> nameQ
            , do
                (auxName, aux) <- auxiliaryVar
                return $ WithLocals aux
                    (AuxiliaryVars
                        [ Declaration (FindOrGiven LocalFind auxName auxDomain)
                        , SuchThat
                            [ make opAnd $ Comprehension
                                (binOp body aux)
                                gensOrConds
                            , make opOr  $ Comprehension
                                [essence| &body = &aux |]
                                gensOrConds
                            ]
                        ])
            )


rule_DotLt_IntLike :: Rule
rule_DotLt_IntLike = "intLike-DotLt" `namedRule` theRule where
    theRule p = do
        (a,b) <- match opDotLt p
        tya   <- typeOf a
        tyb   <- typeOf b
        case mostDefined [tya, tyb] of
            TypeBool{} -> return ()
            TypeInt{}  -> return ()
            _ -> na "rule_DotLt_IntLike"
        return
            ( "Horizontal rule for int-like .<" <+> pretty (make opLt a b)
            , return $ make opLt a b
            )


rule_DotLeq_IntLike :: Rule
rule_DotLeq_IntLike = "intLike-DotLeq" `namedRule` theRule where
    theRule p = do
        (a,b) <- match opDotLeq p
        tya   <- typeOf a
        tyb   <- typeOf b
        case mostDefined [tya, tyb] of
            TypeBool{} -> return ()
            TypeInt{}  -> return ()
            _ -> na "rule_DotLeq_IntLike"
        return
            ( "Horizontal rule for int-like .<" <+> pretty (make opLeq a b)
            , return $ make opLeq a b
            )


rule_AttributeToConstraint :: Rule
rule_AttributeToConstraint = "attribute-to-constraint" `namedRule` theRule where
    theRule (Op (MkOpAttributeAsConstraint (OpAttributeAsConstraint thing attr mval))) = do
        dom <- domainOf thing
        let conv = mkAttributeToConstraint dom attr mval thing
        return
            ( "Converting an attribute to a constraint"
            , bugFailT "rule_AttributeToConstraint" conv
            )
    theRule _ = na "rule_AttributeToConstraint"


rule_FullEvaluate :: Rule
rule_FullEvaluate = "full-evaluate" `namedRule` theRule where
    theRule Constant{} = na "rule_FullEvaluate"
    theRule Domain{} = na "rule_FullEvaluate"
    theRule p = do
        constant <- instantiateExpression [] p
        unless (null [() | ConstantUndefined{} <- universe constant]) $
            na "rule_PartialEvaluate, undefined"
        return
            ( "Full evaluator"
            , return $ Constant constant
            )


rule_PartialEvaluate :: Rule
rule_PartialEvaluate = "partial-evaluate" `namedRule` theRule where
    theRule (Op x) = do
        x' <- simplifyOp x
        when (Op x == x') $ bug $ vcat
            [ "rule_PartialEvaluate, simplifier returns the input unchanged."
            , "input:" <+> vcat [ pretty (Op x)
                                , pretty (show (Op x))
                                ]
            ]
        return
            ( "Partial evaluator"
            , return x'
            )
    theRule _ = na "rule_PartialEvaluate"


-- | shifting quantifiers inwards, if they operate on a row of a 2d matrix,
--   make them operate on the rows directly then index
rule_QuantifierShift :: Rule
rule_QuantifierShift = "quantifier-shift" `namedRule` theRule where
    theRule p = do
        (mkQuan, inner  )               <- match opQuantifier p
        (matrix, indexer)               <- match opIndexing inner
        (TypeMatrix _ ty, index, elems) <- match matrixLiteral matrix
        case ty of
            TypeMatrix{} -> return ()
            TypeList{} -> return ()
            _ -> na "rule_QuantifierShift"
        return
            ( "Shifting quantifier inwards"
            , return $ make opIndexing
                        (make matrixLiteral
                            ty
                            index
                            (map mkQuan elems))
                        indexer
            )


-- | shifting quantifiers inwards, if they operate on a flattened multi-dim matrix.
rule_QuantifierShift2 :: Rule
rule_QuantifierShift2 = "quantifier-shift2" `namedRule` theRule where
    theRule p = do
        (mkQuan, inner)                 <- match opQuantifier p
        matrix                          <- match opFlatten inner
        (TypeMatrix _ ty, index, elems) <- match matrixLiteral matrix
        case ty of
            TypeMatrix{} -> return ()           -- the matrix literal should contain further matrix/list stuff.
            TypeList{}   -> return ()
            _            -> na "rule_QuantifierShift2"
        let flattenIfNeeded = if matrixNumDims ty > 1
                                then make opFlatten
                                else id
        return
            ( "Shifting quantifier inwards"
            , return $ mkQuan
                        (make matrixLiteral
                            ty
                            index
                            (map (mkQuan . flattenIfNeeded) elems))
            )


-- | shifting quantifiers inwards, if they operate on a concatenated multi-dim matrix.
rule_QuantifierShift3 :: Rule
rule_QuantifierShift3 = "quantifier-shift3" `namedRule` theRule where
    theRule p = do
        (mkQuan, inner)                 <- match opQuantifier p
        matrix                          <- match opConcatenate inner
        (TypeMatrix _ ty, index, elems) <- match matrixLiteral matrix
        return
            ( "Shifting quantifier inwards"
            , return $ mkQuan
                        (make matrixLiteral
                            ty
                            index
                            (map mkQuan elems))
            )


rule_Comprehension_Simplify :: Rule
rule_Comprehension_Simplify = "comprehension-simplify" `namedRule` theRule where
    theRule (Comprehension x gocs)
        | let isTrueCondition (Condition (Constant (ConstantBool True))) = True
              isTrueCondition _ = False
        , let gocs' = filter (not . isTrueCondition) gocs
        , length gocs' < length gocs
        = return
            ( "Removing true conditions"
            , return $ Comprehension x gocs'
            )
    theRule _ = na "rule_Comprehension_Simplify"


rule_Xor_To_Sum :: Rule
rule_Xor_To_Sum = "xor-to-sum" `namedRule` theRule where
    theRule [essence| xor(&arg) |] =
        case arg of
            Comprehension body goc -> do
                let argOut = Comprehension [essence| toInt(&body) |] goc
                return
                    ( "xor to sum"
                    , return [essence| 1 = sum(&argOut) |]
                    )
            AbstractLiteral (AbsLitMatrix dom elems) -> do
                let argOut = AbstractLiteral $ AbsLitMatrix dom
                                [ [essence| toInt(&el) |] | el <- elems ]
                return
                    ( "xor to sum"
                    , return [essence| 1 = sum(&argOut) |]
                    )
            _ -> do
                (iPat, i) <- quantifiedVar
                return
                    ( "xor to sum"
                    , return [essence| 1 = sum([ toInt(&i) | &iPat <- &arg ]) |]
                    )
    theRule _ = na "rule_Xor_To_Sum"<|MERGE_RESOLUTION|>--- conflicted
+++ resolved
@@ -833,16 +833,10 @@
     return model { mStatements = statements }
 
 
-<<<<<<< HEAD
-prologue :: (MonadFail m, MonadUserError m, MonadLog m, NameGen m) => Config -> Model -> m Model
-prologue config model = return model
-                                      >>= logDebugId "[input]"
-=======
 prologue :: (MonadFail m, MonadUserError m, MonadLog m, NameGen m, EnumerateDomain m) => Model -> m Model
 prologue model = do
     void $ typeCheckModel_StandAlone model
     return model                      >>= logDebugId "[input]"
->>>>>>> 7c3c7456
     >>= attributeAsConstraints        >>= logDebugId "[attributeAsConstraints]"
     >>= inlineLettingDomainsForDecls  >>= logDebugId "[inlineLettingDomainsForDecls]"
     >>= lettingsForComplexInDoms      >>= logDebugId "[lettingsForComplexInDoms]"
@@ -1754,12 +1748,8 @@
                 | goc <- gensOrConds
                 ]
         theGuard <- case toInline of
-<<<<<<< HEAD
-            []  -> fail "No condition to inline."
+            []  -> na "No condition to inline."
             [x] -> return x
-=======
-            []  -> na "No condition to inline."
->>>>>>> 7c3c7456
             xs  -> return $ make opAnd $ fromList xs
         (nameQ, opSkip) <- queryQ z
         return
