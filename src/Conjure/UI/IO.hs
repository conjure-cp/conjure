module Conjure.UI.IO
    ( readModelFromFile
    , readModelFromStdin
    , readModelPreambleFromFile
    , readModelInfoFromFile
    , readParamOrSolutionFromFile
    , writeModel, writeModels
    , readModel
    ) where

-- conjure
import Conjure.Prelude
import Conjure.UserError
import Conjure.UI
import Conjure.Language.Definition
import qualified Conjure.Language.Parser as Parser
import qualified Conjure.Language.ParserC as ParserC
import Conjure.Language.Pretty
import Conjure.Language.Parser ( Parser)

-- aeson
import qualified Data.Aeson ( decodeStrict )

-- cereal
import qualified Data.Serialize ( decode, encode )

-- text
import qualified Data.Text as T
import qualified Data.Text.IO as T ( getContents )
import qualified Data.Text.Encoding as T ( encodeUtf8 )

-- bytestring
import qualified Data.ByteString as BS ( readFile, writeFile )
import qualified Data.ByteString.Char8 as BS ( putStrLn )


readModelFromFile ::
    MonadIO m =>
    MonadFail m =>
    MonadUserError m =>
    FilePath -> m Model
readModelFromFile fp = do
    con <- liftIO $ BS.readFile fp
    case Data.Serialize.decode con of
        Right res -> return res
        Left _ -> do
            pair <- liftIO $ pairWithContents fp
            readModel Parser.parseModel (Just id) pair


<<<<<<< HEAD
readModelFromStdin :: (MonadIO m, MonadFail m, MonadUserError m) => m Model
=======
readModelFromStdin ::
    MonadIO m =>
    MonadFail m =>
    MonadUserError m =>
    m Model
>>>>>>> b5e5ccf4
readModelFromStdin = do
    con2 <- liftIO $ T.getContents
    let pair = ("stdin", con2)
    readModel Parser.parseModel (Just id) pair


<<<<<<< HEAD
readParamOrSolutionFromFile :: (MonadIO m, MonadFail m, MonadUserError m) => FilePath -> m Model
=======
readParamOrSolutionFromFile ::
    MonadIO m =>
    MonadFail m =>
    MonadUserError m =>
    FilePath -> m Model
>>>>>>> b5e5ccf4
readParamOrSolutionFromFile fp = do
    con <- liftIO $ BS.readFile fp
    case Data.Serialize.decode con of
        Right res -> return res
        Left _ -> do
            pair <- liftIO $ pairWithContents fp
            readModel ParserC.parseModel (Just id) pair


readModelPreambleFromFile ::
    MonadIO m =>
    MonadFail m =>
    MonadUserError m =>
    FilePath -> m Model
readModelPreambleFromFile fp = do
    con <- liftIO $ BS.readFile fp
    case Data.Serialize.decode con of
        Right res -> return res
        Left _ -> do
            pair <- liftIO $ pairWithContents fp
            readModel Parser.parseModel (Just onlyPreamble) pair

readModelInfoFromFile ::
    MonadIO m =>
    MonadFail m =>
    MonadUserError m =>
    FilePath -> m Model
readModelInfoFromFile fp = do
    con <- liftIO $ BS.readFile fp
    case Data.Serialize.decode con of
        Right res -> return res
        Left _ -> do
            pair <- liftIO $ pairWithContents fp
            readModel Parser.parseModel Nothing pair


readModel ::
    MonadFail m =>
    MonadUserError m =>
    Parser Model ->
    Maybe (Text -> Text) ->
    (FilePath, Text) ->
    m Model
readModel modelParser preprocess (fp, con) = do

    model <- case preprocess of
        Nothing -> return def
        Just prep ->
            case Parser.runLexerAndParser modelParser fp (prep con) of
                Left  e -> userErr1 e
                Right x -> return x

    let
        infoBlock = con
            |> T.lines
            |> dropWhile ("$ Conjure's" /=)     -- info block heading line
            |> drop 1                           -- drop the heading
            |> map (T.drop 2)                   -- uncomment
            |> T.unlines
        infoJson = infoBlock
            |> T.encodeUtf8                     -- convert Text to ByteString
            |> Data.Aeson.decodeStrict

    if T.null (T.filter isSpace infoBlock)
        then return model
        else
            case infoJson of
                Nothing -> userErr1 $ vcat
                    [ "Malformed JSON in a cached Essence Prime model."
                    , "It could be created by a different version of Conjure or modified by hand."
                    ]
                Just i  -> return model { mInfo = i }


onlyPreamble :: Text -> Text
onlyPreamble
    = discardAfter "maximising"
    . discardAfter "maximizing"
    . discardAfter "minimising"
    . discardAfter "minimizing"
    . discardAfter "such that"
    . stripComments
    where
        stripComments = T.unlines . map (T.takeWhile (/= '$')) . T.lines
        discardAfter t = fst . T.breakOn t


writeModel :: MonadIO m => Int -> OutputFormat -> Maybe FilePath -> Model -> m ()
writeModel  lnWidth Plain  Nothing   spec
    | lnWidth == 0                        = liftIO $    putStrLn     (show           spec)
    | otherwise                           = liftIO $    putStrLn     (render lnWidth spec)
writeModel  lnWidth Plain  (Just fp) spec
    | lnWidth == 0                        = liftIO $    writeFile fp (show           spec)
    | otherwise                           = liftIO $    writeFile fp (render lnWidth spec)
writeModel _lnWidth Binary Nothing   spec = liftIO $ BS.putStrLn     (Data.Serialize.encode spec)
writeModel _lnWidth Binary (Just fp) spec = liftIO $ BS.writeFile fp (Data.Serialize.encode spec)
writeModel  lnWidth JSON   Nothing   spec
    | lnWidth == 0                        = liftIO $    putStrLn     (show           (toJSON spec))
    | otherwise                           = liftIO $    putStrLn     (render lnWidth (toJSON spec))
writeModel  lnWidth JSON   (Just fp) spec
    | lnWidth == 0                        = liftIO $    writeFile fp (show           (toJSON spec))
    | otherwise                           = liftIO $    writeFile fp (render lnWidth (toJSON spec))


writeModels :: MonadIO m => Int -> OutputFormat -> FilePath -> String -> [Model] -> m ()
writeModels lnWidth mode base tag specs = do
    let numbers = map (padShowInt 4) [ (1 :: Int) .. ]
    let outDirname  = base ++ "-" ++ tag
    liftIO $ createDirectoryIfMissing True outDirname
    forM_ (zip numbers specs) $ \ (i, spec) -> do
        let outFilename = base ++ "-" ++ tag ++ "/" ++ i ++ ".essence"
        writeModel lnWidth mode (Just outFilename) spec
        liftIO $ putStrLn $ "[created file] " ++ outFilename
<|MERGE_RESOLUTION|>--- conflicted
+++ resolved
@@ -48,30 +48,22 @@
             readModel Parser.parseModel (Just id) pair
 
 
-<<<<<<< HEAD
-readModelFromStdin :: (MonadIO m, MonadFail m, MonadUserError m) => m Model
-=======
 readModelFromStdin ::
     MonadIO m =>
     MonadFail m =>
     MonadUserError m =>
     m Model
->>>>>>> b5e5ccf4
 readModelFromStdin = do
     con2 <- liftIO $ T.getContents
     let pair = ("stdin", con2)
     readModel Parser.parseModel (Just id) pair
 
 
-<<<<<<< HEAD
-readParamOrSolutionFromFile :: (MonadIO m, MonadFail m, MonadUserError m) => FilePath -> m Model
-=======
 readParamOrSolutionFromFile ::
     MonadIO m =>
     MonadFail m =>
     MonadUserError m =>
     FilePath -> m Model
->>>>>>> b5e5ccf4
 readParamOrSolutionFromFile fp = do
     con <- liftIO $ BS.readFile fp
     case Data.Serialize.decode con of
