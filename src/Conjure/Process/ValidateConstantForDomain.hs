--- conflicted
+++ resolved
@@ -6,13 +6,10 @@
 import Conjure.Language.Constant
 import Conjure.Language.Definition
 import Conjure.Language.Domain
-<<<<<<< HEAD
 import Conjure.Language.Pretty 
 import Conjure.Language.Type ( TypeCheckerMode )
-=======
 import Conjure.Language.Type
 import Conjure.Language.Pretty 
->>>>>>> 86c3de8c
 import Conjure.Language.Instantiate ( instantiateExpression )
 import Conjure.Process.AttributeAsConstraints ( mkAttributeToConstraint )
 import Conjure.Process.Enumerate ( EnumerateDomain, enumerateDomain )
@@ -38,14 +35,10 @@
 
 validateConstantForDomain _ _ (DomainInt _ []) = return ()              -- no restrictions
 
-<<<<<<< HEAD
-validateConstantForDomain name c@(viewConstantIntWithTag -> Just (_cTag, i)) d@(DomainInt _dTag rs) =
-=======
 -- enums, always ok
 validateConstantForDomain _ (ConstantEnum (Name ty1) _ _) (DomainInt (TagEnum ty2) _) | ty1 == ty2 = return ()
 
 validateConstantForDomain name c@(viewConstantIntWithTag -> Just (cTag, i)) d@(DomainInt dTag rs) | cTag == dTag =
->>>>>>> 86c3de8c
     let
         intInRange RangeOpen                                          = True
         intInRange (RangeSingle (ConstantInt _ a))                    = i == a
