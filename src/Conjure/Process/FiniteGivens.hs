module Conjure.Process.FiniteGivens
    ( finiteGivens
    , finiteGivensParam
    ) where

import Conjure.Prelude
import Conjure.Bug
import Conjure.UserError
import Conjure.Language.Definition
import Conjure.Language.Constant
import Conjure.Language.Domain
import Conjure.Language.Pretty
import Conjure.Language.Instantiate ( instantiateExpression, instantiateDomain )
import Conjure.Language.ZeroVal ( zeroVal )
import Conjure.Language.Type
import Conjure.Process.Enumerate ( EnumerateDomain )


-- | givens should have finite domains. except ints.
--   this transformation introduces extra given ints to make them finite.
--   the values for the extra givens will be computed during translate-solution
finiteGivens
    :: ( MonadFail m
       , MonadLog m
       , NameGen m
       , MonadUserError m
       , EnumerateDomain m
       )
    => Model
    -> m Model
finiteGivens m = flip evalStateT 1 $ do
    statements <- forM (mStatements m) $ \ st ->
        case st of
            Declaration (FindOrGiven Given name domain) -> do
                (domain', extras, _) <- mkFinite domain
<<<<<<< HEAD
                return $ [ Declaration $ FindOrGiven Given e (DomainInt Nothing []) | e <- extras ]
=======
                return $ [ Declaration $ FindOrGiven Given e (DomainInt NoTag []) | e <- extras ]
>>>>>>> 6bf7a72f
                      ++ [ Declaration $ FindOrGiven Given name domain'                   ]
            _ -> return [st]
    namegenst <- exportNameGenState
    return m { mStatements = concat statements
             , mInfo = (mInfo m) { miNameGenState = namegenst
                                 , miNbExtraGivens = maybe 0 (\ n -> n - 1 ) (lookup "fin" namegenst)
                                 }
             }


finiteGivensParam
    :: (MonadFail m, MonadUserError m, MonadLog m, NameGen m, EnumerateDomain m)
    => Model                                -- eprime
    -> Model                                -- essence-param
    -> m (Model, [Name])                    -- essence-param
finiteGivensParam eprimeModel essenceParam = flip evalStateT 1 $ do
    let essenceGivenNames = eprimeModel |> mInfo |> miGivens
    let essenceGivens     = eprimeModel |> mInfo |> miOriginalDomains
    let essenceLettings   = extractLettings essenceParam
                         ++ eprimeModel |> mInfo |> miLettings
    let nbExtraGivens     = eprimeModel |> mInfo |> miNbExtraGivens
    let expectedExtras    = [ MachineName "fin" extraGiven []
                            | extraGiven <- [1..nbExtraGivens]
                            ]
    extras <- fmap concat $ forM essenceGivenNames $ \ name -> do
        logDebugVerbose $ "finiteGivensParam name" <+> pretty name
        case (lookup name essenceGivens, lookup name essenceLettings) of
            (Nothing, _) -> bug $ "Not found:" <+> pretty name
            (_, Nothing) -> return []
            (Just domain', Just expr) -> do
                logDebugVerbose $ "finiteGivensParam domain' " <+> pretty domain'
                domain  <- fmap Constant <$> instantiateDomain essenceLettings domain'
                logDebugVerbose $ "finiteGivensParam domain  " <+> pretty domain
                logDebugVerbose $ "finiteGivensParam expr    " <+> pretty expr
                constant <- instantiateExpression essenceLettings expr
                logDebugVerbose $ "finiteGivensParam constant" <+> pretty constant
                (_, _, f) <- mkFinite domain
                outs <- f constant
                logDebugVerbose $ "finiteGivensParam outs    " <+> vcat (map pretty outs)
                return outs
    logDebugVerbose $ "finiteGivensParam extras  " <+> vcat (map (pretty . show) extras)
    return
        ( essenceParam
            { mStatements = [ Declaration (Letting name (Constant value))
                            | name <- expectedExtras
                            -- we are storing the number of "extra givens" in the model info.
                            -- also, defaulting their values to 0 if they do not come out of
                            -- the usual finiteGivens process.
                            -- the idea is: if they don't come out from that,
                            -- they must be a part of an emply collection, hence 0.
                            , let value = fromMaybe 0 (lookup name extras)
                            ]
                         ++ mStatements essenceParam
            }
        , expectedExtras
        )


-- | given a domain, add it additional attributes to make it _smaller_
--   for example, this means adding a size attribute at the outer-most level
--   and adding a maxSize attribute at the inner levels.
mkFinite
    :: ( MonadState Int m
       , MonadFail m
       , NameGen m
       , MonadLog m
       , MonadUserError m
       , EnumerateDomain m
       )
    => Domain () Expression
    -> m ( Domain () Expression                 -- "finite" domain
         , [Name]                               -- extra givens
         , Constant -> m [(Name, Constant)]     -- value calculator for the extra givens
                                                -- input is a list of values for the domain
         )
mkFinite d@DomainTuple{}     = mkFiniteOutermost d
mkFinite d@DomainRecord{}    = mkFiniteOutermost d
mkFinite d@DomainVariant{}   = mkFiniteOutermost d
mkFinite d@DomainMatrix{}    = mkFiniteOutermost d
mkFinite d@DomainSet{}       = mkFiniteOutermost d
mkFinite d@DomainMSet{}      = mkFiniteOutermost d
mkFinite d@DomainSequence{}  = mkFiniteOutermost d
mkFinite d@DomainFunction{}  = mkFiniteOutermost d
mkFinite d@DomainRelation{}  = mkFiniteOutermost d
mkFinite d@DomainPartition{} = mkFiniteOutermost d
mkFinite d = return (d, [], const (return []))


mkFiniteOutermost
    :: ( MonadState Int m
       , MonadFail m
       , NameGen m
       , MonadLog m
       , MonadUserError m
       , EnumerateDomain m
       )
    => Domain () Expression
    -> m ( Domain () Expression
         , [Name]
         , Constant -> m [(Name, Constant)]
         )
mkFiniteOutermost (DomainTuple inners) = do
    mids <- mapM mkFiniteInner inners
    return
        ( DomainTuple (map fst3 mids)
        , concatMap snd3 mids
        , \ constant -> do
                logDebug $ "mkFiniteOutermost DomainTuple" <+> pretty constant
                xs <- failToUserError $ viewConstantTuple constant
                let innerFs = map thd3 mids
                innerValues <- sequence [ innerF [x] | (innerF, x) <- zip innerFs xs ]
                return (concat innerValues)
        )
mkFiniteOutermost (DomainRecord inners) = do
    mids <- mapM (mkFiniteInner . snd) inners
    return
        ( DomainRecord (zip (map fst inners) (map fst3 mids))
        , concatMap snd3 mids
        , \ constant -> do
                logDebug $ "mkFiniteOutermost DomainRecord" <+> pretty constant
                xs' <- failToUserError $ viewConstantRecord constant
                let
                    xs :: [Constant]
                    xs = map snd xs'
                let innerFs = map thd3 mids
                innerValues <- sequence [ innerF [x] | (innerF, x) <- zip innerFs xs ]
                return (concat innerValues)
        )
mkFiniteOutermost (DomainVariant inners) = do
    mids <- mapM (mkFiniteInner . snd) inners
    return
        ( DomainVariant (zip (map fst inners) (map fst3 mids))
        , concatMap snd3 mids
        , \ constant -> do
                logDebug $ "mkFiniteOutermost DomainVariant" <+> pretty constant
                xs' <- failToUserError $ viewConstantVariant constant
                xs :: [Constant] <- sequence
                    [ case xs' of
                        (_, nm', c') | nm == nm' -> return c'
                        _ -> instantiateDomain [] d >>= zeroVal
                    | (nm, d) <- inners ]
                let innerFs = map thd3 mids
                innerValues <- sequence [ innerF [x] | (innerF, x) <- zip innerFs xs ]
                return (concat innerValues)
        )
mkFiniteOutermost (DomainMatrix index inner) = do
    (inner', innerExtras, innerF) <- mkFiniteInner inner
    return
        ( DomainMatrix index inner'
        , innerExtras
        , \ constant -> do
                logDebug $ "mkFiniteOutermost DomainMatrix" <+> pretty constant
                (_, matr) <- failToUserError $ viewConstantMatrix constant
                innerValues <- innerF matr
                return innerValues
        )
mkFiniteOutermost (DomainSet () attr@(SetAttr SizeAttr_Size{}) inner) = do
    (inner', innerExtras, innerF) <- mkFiniteInner inner
    return
        ( DomainSet () attr inner'
        , innerExtras
        , \ constant -> do
                logDebug $ "mkFiniteOutermost DomainSet" <+> pretty constant
                set <- failToUserError $ viewConstantSet constant
                innerValues <- innerF set
                return innerValues
        )
mkFiniteOutermost (DomainSet () _ inner) = do
    s <- nextName "fin"
    (inner', innerExtras, innerF) <- mkFiniteInner inner
    return
        ( DomainSet () (SetAttr (SizeAttr_Size (fromName s))) inner'
        , s:innerExtras
        , \ constant -> do
                logDebug $ "mkFiniteOutermost DomainSet" <+> pretty constant
                set <- failToUserError $ viewConstantSet constant
                let setSize = genericLength set
                innerValues <- innerF set
<<<<<<< HEAD
                return $ innerValues ++ [(s, ConstantInt Nothing setSize)]
=======
                return $ innerValues ++ [(s, ConstantInt NoTag setSize)]
>>>>>>> 6bf7a72f
        )
mkFiniteOutermost (DomainMSet () attr@(MSetAttr SizeAttr_Size{} _) inner) = do
    (inner', innerExtras, innerF) <- mkFiniteInner inner
    return
        ( DomainMSet () attr inner'
        , innerExtras
        , \ constant -> do
                logDebug $ "mkFiniteOutermost DomainMSet" <+> pretty constant
                set <- failToUserError $ viewConstantMSet constant
                innerValues <- innerF set
                return innerValues
        )
mkFiniteOutermost (DomainMSet () (MSetAttr _ occurAttr) inner) = do
    s <- nextName "fin"
    (inner', innerExtras, innerF) <- mkFiniteInner inner
    return
        ( DomainMSet () (MSetAttr (SizeAttr_Size (fromName s)) occurAttr) inner'
        , s:innerExtras
        , \ constant -> do
                logDebug $ "mkFiniteOutermost DomainMSet" <+> pretty constant
                set <- failToUserError $ viewConstantMSet constant
                let setSize = genericLength set
                innerValues <- innerF set
<<<<<<< HEAD
                return $ innerValues ++ [(s, ConstantInt Nothing setSize)]
=======
                return $ innerValues ++ [(s, ConstantInt NoTag setSize)]
>>>>>>> 6bf7a72f
        )
mkFiniteOutermost (DomainSequence () attr@(SequenceAttr SizeAttr_Size{} _) inner) = do
    (inner', innerExtras, innerF) <- mkFiniteInner inner
    return
        ( DomainSequence () attr inner'
        , innerExtras
        , \ constant -> do
                logDebug $ "mkFiniteOutermost DomainSequence" <+> pretty constant
                set <- failToUserError $ viewConstantSequence constant
                innerValues <- innerF set
                return innerValues
        )
mkFiniteOutermost (DomainSequence () (SequenceAttr _ jectivityAttr) inner) = do
    s <- nextName "fin"
    (inner', innerExtras, innerF) <- mkFiniteInner inner
    return
        ( DomainSequence () (SequenceAttr (SizeAttr_Size (fromName s)) jectivityAttr) inner'
        , s:innerExtras
        , \ constant -> do
                logDebug $ "mkFiniteOutermost DomainSequence" <+> pretty constant
                set <- failToUserError $ viewConstantSequence constant
                let setSize = genericLength set
                innerValues <- innerF set
<<<<<<< HEAD
                return $ innerValues ++ [(s, ConstantInt Nothing setSize)]
=======
                return $ innerValues ++ [(s, ConstantInt NoTag setSize)]
>>>>>>> 6bf7a72f
        )
mkFiniteOutermost (DomainFunction () attr@(FunctionAttr SizeAttr_Size{} _ _) innerFr innerTo) = do
    (innerFr', innerFrExtras, innerFrF) <- mkFiniteInner innerFr
    (innerTo', innerToExtras, innerToF) <- mkFiniteInner innerTo
    return
        ( DomainFunction () attr innerFr' innerTo'
        , innerFrExtras ++ innerToExtras
        , \ constant -> do
                logDebug $ "mkFiniteOutermost DomainFunction" <+> pretty constant
                function <- failToUserError $ viewConstantFunction constant
                innerFrValues <- innerFrF (map fst function)
                innerToValues <- innerToF (map snd function)
                return $ innerFrValues ++ innerToValues
        )
mkFiniteOutermost (DomainFunction () (FunctionAttr _ partialityAttr jectivityAttr) innerFr innerTo) = do
    s <- nextName "fin"
    (innerFr', innerFrExtras, innerFrF) <- mkFiniteInner innerFr
    (innerTo', innerToExtras, innerToF) <- mkFiniteInner innerTo
    return
        ( DomainFunction ()
                (FunctionAttr (SizeAttr_Size (fromName s)) partialityAttr jectivityAttr)
                innerFr' innerTo'
        , s : innerFrExtras ++ innerToExtras
        , \ constant -> do
                logDebug $ "mkFiniteOutermost DomainFunction" <+> pretty constant
                function <- failToUserError $ viewConstantFunction constant
                let functionSize = genericLength function
                innerFrValues <- innerFrF (map fst function)
                innerToValues <- innerToF (map snd function)
<<<<<<< HEAD
                return $ innerFrValues ++ innerToValues ++ [(s, ConstantInt Nothing functionSize)]
=======
                return $ innerFrValues ++ innerToValues ++ [(s, ConstantInt NoTag functionSize)]
>>>>>>> 6bf7a72f
        )
mkFiniteOutermost (DomainRelation () attr@(RelationAttr SizeAttr_Size{} _) inners) = do
    (inners', innersExtras, innersF) <- unzip3 <$> mapM mkFiniteInner inners
    return
        ( DomainRelation () attr inners'
        , concat innersExtras
        , \ constant -> do
                logDebug $ "mkFiniteOutermost DomainRelation" <+> pretty constant
                relation <- failToUserError $ viewConstantRelation constant
                innersValues <- zipWithM ($) innersF (transpose relation)
                return (concat innersValues)
        )
mkFiniteOutermost (DomainRelation () (RelationAttr _ binRelAttr) inners) = do
    s <- nextName "fin"
    (inners', innersExtras, innersF) <- unzip3 <$> mapM mkFiniteInner inners
    return
        ( DomainRelation ()
                (RelationAttr (SizeAttr_Size (fromName s)) binRelAttr)
                inners'
        , s : concat innersExtras
        , \ constant -> do
                logDebug $ "mkFiniteOutermost DomainRelation" <+> pretty constant
                relation <- failToUserError $ viewConstantRelation constant
                let relationSize = genericLength relation
                innersValues <- zipWithM ($) innersF (transpose relation)
<<<<<<< HEAD
                return $ concat innersValues ++ [(s, ConstantInt Nothing relationSize)]
=======
                return $ concat innersValues ++ [(s, ConstantInt NoTag relationSize)]
>>>>>>> 6bf7a72f
        )
mkFiniteOutermost (DomainPartition () attr@(PartitionAttr SizeAttr_Size{} SizeAttr_Size{} _) inner) = do
    (inner', innerExtras, innerF) <- mkFiniteInner inner
    return
        ( DomainPartition () attr inner'
        , innerExtras
        , \ constant -> do
                logDebug $ "mkFiniteOutermost DomainPartition" <+> pretty constant
                parts <- failToUserError $ viewConstantPartition constant
                innerValues <- mapM innerF parts
                return (concat innerValues)
        )
mkFiniteOutermost (DomainPartition () (PartitionAttr _ _ isRegularAttr) inner) = do
    numPartsFin  <- nextName "fin"
    partsSizeFin <- nextName "fin"
    (inner', innerExtras, innerF) <- mkFiniteInner inner
    return
        ( DomainPartition ()
            (PartitionAttr (SizeAttr_Size (fromName numPartsFin))
                           (SizeAttr_MaxSize (fromName partsSizeFin))
                           isRegularAttr)
            inner'
        , numPartsFin:partsSizeFin:innerExtras
        , \ constant -> do
                logDebug $ "mkFiniteOutermost DomainPartition" <+> pretty constant
                parts <- failToUserError $ viewConstantPartition constant
                let numPartsVal = genericLength parts
                let partsSizeVal = maximum0 $ map genericLength parts
                innerValues <- mapM innerF parts
<<<<<<< HEAD
                return $ concat innerValues ++ [ (numPartsFin, ConstantInt Nothing numPartsVal)
                                               , (partsSizeFin, ConstantInt Nothing partsSizeVal)
=======
                return $ concat innerValues ++ [ (numPartsFin, ConstantInt NoTag numPartsVal)
                                               , (partsSizeFin, ConstantInt NoTag partsSizeVal)
>>>>>>> 6bf7a72f
                                               ]
        )
mkFiniteOutermost d = return (d, [], const (return []))


mkFiniteInner
    :: ( MonadState Int m
       , MonadFail m
       , NameGen m
       , MonadLog m
       , MonadUserError m
       , EnumerateDomain m
       )
    => Domain () Expression
    -> m ( Domain () Expression
         , [Name]
         , [Constant] -> m [(Name, Constant)]
         )
<<<<<<< HEAD
mkFiniteInner (DomainInt name []) = do
    fr <- nextName "fin"
    to <- nextName "fin"
    return
        ( DomainInt name [RangeBounded (fromName fr) (fromName to)]
=======
mkFiniteInner (DomainInt t []) = do
    fr <- nextName "fin"
    to <- nextName "fin"
    return
        ( DomainInt t [RangeBounded (fromName fr) (fromName to)]
>>>>>>> 6bf7a72f
        , [fr, to]
        , \ constants -> do
                logDebug $ "mkFiniteInner DomainInt" <+> vcat (map pretty constants)
                ints <- failToUserError $ mapM viewConstantInt constants
<<<<<<< HEAD
                return [ (fr, ConstantInt Nothing (minimum ints))
                       , (to, ConstantInt Nothing (maximum0 ints))
                       ]
        )
mkFiniteInner (DomainInt name [RangeLowerBounded low]) = do
    new <- nextName "fin"
    return
        ( DomainInt name [RangeBounded low (fromName new)]
=======
                return [ (fr, ConstantInt t (minimum ints))
                       , (to, ConstantInt t (maximum0 ints))
                       ]
        )
mkFiniteInner (DomainInt t [RangeLowerBounded low]) = do
    new <- nextName "fin"
    return
        ( DomainInt t [RangeBounded low (fromName new)]
>>>>>>> 6bf7a72f
        , [new]
        , \ constants -> do
                logDebug $ "mkFiniteInner DomainInt" <+> vcat (map pretty constants)
                ints <- failToUserError $ mapM viewConstantInt constants
<<<<<<< HEAD
                return [ (new, ConstantInt Nothing (maximum0 ints)) ]
        )
mkFiniteInner (DomainInt name [RangeUpperBounded upp]) = do
    new <- nextName "fin"
    return
        ( DomainInt name [RangeBounded (fromName new) upp]
=======
                return [ (new, ConstantInt t (maximum0 ints)) ]
        )
mkFiniteInner (DomainInt t [RangeUpperBounded upp]) = do
    new <- nextName "fin"
    return
        ( DomainInt t [RangeBounded (fromName new) upp]
>>>>>>> 6bf7a72f
        , [new]
        , \ constants -> do
                logDebug $ "mkFiniteInner DomainInt" <+> vcat (map pretty constants)
                ints <- failToUserError $ mapM viewConstantInt constants
<<<<<<< HEAD
                return [ (new, ConstantInt Nothing (minimum ints)) ]
=======
                return [ (new, ConstantInt t (minimum ints)) ]
>>>>>>> 6bf7a72f
        )
mkFiniteInner (DomainTuple inners) = do
    mids <- mapM mkFiniteInner inners
    return
        ( DomainTuple (map fst3 mids)
        , concatMap snd3 mids
        , \ constants -> do
                logDebug $ "mkFiniteInner DomainTuple" <+> vcat (map pretty constants)
                xss <- failToUserError $ mapM viewConstantTuple constants
                let innerFs = map thd3 mids
                innerValues <- sequence [ innerF xs | (innerF, xs) <- zip innerFs (transpose xss) ]
                return (concat innerValues)
        )
mkFiniteInner (DomainRecord inners) = do
    mids <- mapM (mkFiniteInner . snd) inners
    return
        ( DomainRecord (zip (map fst inners) (map fst3 mids))
        , concatMap snd3 mids
        , \ constants -> do
                logDebug $ "mkFiniteInner DomainRecord" <+> vcat (map pretty constants)
                xss' :: [[(Name, Constant)]] <- failToUserError $ mapM viewConstantRecord constants
                let
                    xss :: [[Constant]]
                    xss = map (map snd) xss'
                let innerFs = map thd3 mids
                innerValues <- sequence [ innerF xs | (innerF, xs) <- zip innerFs (transpose xss) ]
                return (concat innerValues)
        )
mkFiniteInner (DomainVariant inners) = do
    mids <- mapM (mkFiniteInner . snd) inners
    return
        ( DomainVariant (zip (map fst inners) (map fst3 mids))
        , concatMap snd3 mids
        , \ constants -> do
                logDebug $ "mkFiniteInner DomainVariant" <+> vcat (map pretty constants)
                xss' <- failToUserError $ mapM viewConstantVariant constants
                xss :: [[Constant]]
                    <- sequence
                            [ sequence
                                [ case xs' of
                                    (_, nm', c') | nm == nm' -> return c'
                                    _ -> instantiateDomain [] d >>= zeroVal
                                | (nm, d) <- inners ]
                            | xs' <- xss' ]
                let innerFs = map thd3 mids
                innerValues <- sequence [ innerF xs | (innerF, xs) <- zip innerFs (transpose xss) ]
                return (concat innerValues)
        )
mkFiniteInner (DomainMatrix index inner) = do
    (inner', innerExtras, innerF) <- mkFiniteInner inner
    return
        ( DomainMatrix index inner'
        , innerExtras
        , \ constants -> do
                logDebug $ "mkFiniteInner DomainMatrix" <+> vcat (map pretty constants)
                xss <- failToUserError $ mapM viewConstantMatrix constants
                innerF (concatMap snd xss)
        )
mkFiniteInner (DomainSet () attr@(SetAttr SizeAttr_Size{}) inner) = do
    (inner', innerExtras, innerF) <- mkFiniteInner inner
    return
        ( DomainSet () attr inner'
        , innerExtras
        , \ constants -> do
                logDebug $ "mkFiniteInner DomainSet" <+> vcat (map pretty constants)
                sets <- failToUserError $ mapM viewConstantSet constants
                innerF (concat sets)
        )
mkFiniteInner (DomainSet () _ inner) = do
    s <- nextName "fin"
    (inner', innerExtras, innerF) <- mkFiniteInner inner
    return
        ( DomainSet () (SetAttr (SizeAttr_MaxSize (fromName s))) inner'
        , s:innerExtras
        , \ constants -> do
                logDebug $ "mkFiniteInner DomainSet" <+> vcat (map pretty constants)
                sets <- failToUserError $ mapM viewConstantSet constants
                let setMaxSize = maximum0 $ map genericLength sets
                innerValues <- innerF (concat sets)
<<<<<<< HEAD
                return $ innerValues ++ [(s, ConstantInt Nothing setMaxSize)]
=======
                return $ innerValues ++ [(s, ConstantInt NoTag setMaxSize)]
>>>>>>> 6bf7a72f
        )
mkFiniteInner (DomainMSet () attr@(MSetAttr SizeAttr_Size{} _) inner) = do
    (inner', innerExtras, innerF) <- mkFiniteInner inner
    return
        ( DomainMSet () attr inner'
        , innerExtras
        , \ constants -> do
                logDebug $ "mkFiniteInner DomainMSet" <+> vcat (map pretty constants)
                sets <- failToUserError $ mapM viewConstantMSet constants
                innerF (concat sets)
        )
mkFiniteInner (DomainMSet () (MSetAttr _ occurAttr) inner) = do
    s <- nextName "fin"
    (inner', innerExtras, innerF) <- mkFiniteInner inner
    return
        ( DomainMSet () (MSetAttr (SizeAttr_MaxSize (fromName s)) occurAttr) inner'
        , s:innerExtras
        , \ constants -> do
                logDebug $ "mkFiniteInner DomainMSet" <+> vcat (map pretty constants)
                sets <- failToUserError $ mapM viewConstantMSet constants
                let setMaxSize = maximum0 $ map genericLength sets
                innerValues <- innerF (concat sets)
<<<<<<< HEAD
                return $ innerValues ++ [(s, ConstantInt Nothing setMaxSize)]
=======
                return $ innerValues ++ [(s, ConstantInt NoTag setMaxSize)]
>>>>>>> 6bf7a72f
        )
mkFiniteInner (DomainSequence () attr@(SequenceAttr SizeAttr_Size{} _) inner) = do
    (inner', innerExtras, innerF) <- mkFiniteInner inner
    return
        ( DomainSequence () attr inner'
        , innerExtras
        , \ constants -> do
                logDebug $ "mkFiniteInner DomainSequence" <+> vcat (map pretty constants)
                seqs <- failToUserError $ mapM viewConstantSequence constants
                innerF (concat seqs)
        )
mkFiniteInner (DomainSequence () (SequenceAttr _ jectivityAttr) inner) = do
    s <- nextName "fin"
    (inner', innerExtras, innerF) <- mkFiniteInner inner
    return
        ( DomainSequence () (SequenceAttr (SizeAttr_MaxSize (fromName s)) jectivityAttr) inner'
        , s:innerExtras
        , \ constants -> do
                logDebug $ "mkFiniteInner DomainSequence" <+> vcat (map pretty constants)
                seqs <- failToUserError $ mapM viewConstantSequence constants
                let seqMaxSize = maximum0 $ map genericLength seqs
                innerValues <- innerF (concat seqs)
<<<<<<< HEAD
                return $ innerValues ++ [(s, ConstantInt Nothing seqMaxSize)]
=======
                return $ innerValues ++ [(s, ConstantInt NoTag seqMaxSize)]
>>>>>>> 6bf7a72f
        )
mkFiniteInner (DomainFunction () attr@(FunctionAttr SizeAttr_Size{} _ _) innerFr innerTo) = do
    (innerFr', innerFrExtras, innerFrF) <- mkFiniteInner innerFr
    (innerTo', innerToExtras, innerToF) <- mkFiniteInner innerTo
    return
        ( DomainFunction () attr innerFr' innerTo'
        , innerFrExtras ++ innerToExtras
        , \ constants -> do
                logDebug $ "mkFiniteInner DomainFunction" <+> vcat (map pretty constants)
                functions <- failToUserError $ mapM viewConstantFunction constants
                innerFrValues <- innerFrF (map fst (concat functions))
                innerToValues <- innerToF (map snd (concat functions))
                return $ innerFrValues ++ innerToValues
        )
mkFiniteInner (DomainFunction () (FunctionAttr _ partialityAttr jectivityAttr) innerFr innerTo) = do
    s <- nextName "fin"
    (innerFr', innerFrExtras, innerFrF) <- mkFiniteInner innerFr
    (innerTo', innerToExtras, innerToF) <- mkFiniteInner innerTo
    return
        ( DomainFunction ()
                (FunctionAttr (SizeAttr_MaxSize (fromName s)) partialityAttr jectivityAttr)
                innerFr' innerTo'
        , s : innerFrExtras ++ innerToExtras
        , \ constants -> do
                logDebug $ "mkFiniteInner DomainFunction" <+> vcat (map pretty constants)
                functions <- failToUserError $ mapM viewConstantFunction constants
                let functionMaxSize = maximum0 $ map genericLength functions
                innerFrValues <- innerFrF (map fst (concat functions))
                innerToValues <- innerToF (map snd (concat functions))
<<<<<<< HEAD
                return $ innerFrValues ++ innerToValues ++ [(s, ConstantInt Nothing functionMaxSize)]
=======
                return $ innerFrValues ++ innerToValues ++ [(s, ConstantInt NoTag functionMaxSize)]
>>>>>>> 6bf7a72f
        )
mkFiniteInner (DomainRelation () attr@(RelationAttr SizeAttr_Size{} _) inners) = do
    (inners', innersExtras, innersF) <- unzip3 <$> mapM mkFiniteInner inners
    return
        ( DomainRelation () attr inners'
        , concat innersExtras
        , \ constants -> do
                logDebug $ "mkFiniteInner DomainRelation" <+> vcat (map pretty constants)
                relations <- failToUserError $ mapM viewConstantRelation constants
                innersValues <- zipWithM ($) innersF (transpose $ concat relations)
                return $ concat innersValues
        )
mkFiniteInner (DomainRelation () (RelationAttr _ binRelAttr) inners) = do
    s <- nextName "fin"
    (inners', innersExtras, innersF) <- unzip3 <$> mapM mkFiniteInner inners
    return
        ( DomainRelation ()
                (RelationAttr (SizeAttr_MaxSize (fromName s)) binRelAttr)
                inners'
        , s : concat innersExtras
        , \ constants -> do
                logDebug $ "mkFiniteInner DomainRelation" <+> vcat (map pretty constants)
                relations <- failToUserError $ mapM viewConstantRelation constants
                let relationMaxSize = maximum0 $ map genericLength relations
                innersValues <- zipWithM ($) innersF (transpose $ concat relations)
<<<<<<< HEAD
                return $ concat innersValues ++ [(s, ConstantInt Nothing relationMaxSize)]
=======
                return $ concat innersValues ++ [(s, ConstantInt NoTag relationMaxSize)]
>>>>>>> 6bf7a72f
        )
mkFiniteInner (DomainPartition () attr@(PartitionAttr SizeAttr_Size{} SizeAttr_Size{} _) inner) = do
    (inner', innerExtras, innerF) <- mkFiniteInner inner
    return
        ( DomainPartition () attr inner'
        , innerExtras
        , \ constants -> do
                logDebug $ "mkFiniteInner DomainPartition" <+> vcat (map pretty constants)
                parts <- failToUserError $ mapM viewConstantPartition constants
                innersValues <- mapM innerF (concat parts)
                return $ concat innersValues
        )
mkFiniteInner (DomainPartition () (PartitionAttr _ _ isRegularAttr) inner) = do
    numPartsFin  <- nextName "fin"
    partsSizeFin <- nextName "fin"
    (inner', innerExtras, innerF) <- mkFiniteInner inner
    return
        ( DomainPartition ()
            (PartitionAttr (SizeAttr_MaxSize (fromName numPartsFin))
                           (SizeAttr_MaxSize (fromName partsSizeFin))
                           isRegularAttr)
            inner'
        , numPartsFin:partsSizeFin:innerExtras
        , \ constants -> do
                logDebug $ "mkFiniteInner DomainPartition" <+> vcat (map pretty constants)
                parts <- failToUserError $ mapM viewConstantPartition constants
                let numPartsVal = maximum0 $ map genericLength parts
                let partsSizeVal = maximum0 $ map genericLength parts
                innerValues <- mapM innerF (concat parts)
<<<<<<< HEAD
                return $ concat innerValues ++ [ (numPartsFin,  ConstantInt Nothing numPartsVal)
                                               , (partsSizeFin, ConstantInt Nothing partsSizeVal)
=======
                return $ concat innerValues ++ [ (numPartsFin, ConstantInt NoTag numPartsVal)
                                               , (partsSizeFin, ConstantInt NoTag partsSizeVal)
>>>>>>> 6bf7a72f
                                               ]
        )
mkFiniteInner d = return (d, [], const (return []))


-- specialised the type for maximum0, to avoid possible bugs
-- this function is always intended to be used with Integers
maximum0 :: [Integer] -> Integer
maximum0 xs = maximum (0:xs)<|MERGE_RESOLUTION|>--- conflicted
+++ resolved
@@ -33,11 +33,7 @@
         case st of
             Declaration (FindOrGiven Given name domain) -> do
                 (domain', extras, _) <- mkFinite domain
-<<<<<<< HEAD
-                return $ [ Declaration $ FindOrGiven Given e (DomainInt Nothing []) | e <- extras ]
-=======
                 return $ [ Declaration $ FindOrGiven Given e (DomainInt NoTag []) | e <- extras ]
->>>>>>> 6bf7a72f
                       ++ [ Declaration $ FindOrGiven Given name domain'                   ]
             _ -> return [st]
     namegenst <- exportNameGenState
@@ -216,11 +212,7 @@
                 set <- failToUserError $ viewConstantSet constant
                 let setSize = genericLength set
                 innerValues <- innerF set
-<<<<<<< HEAD
-                return $ innerValues ++ [(s, ConstantInt Nothing setSize)]
-=======
                 return $ innerValues ++ [(s, ConstantInt NoTag setSize)]
->>>>>>> 6bf7a72f
         )
 mkFiniteOutermost (DomainMSet () attr@(MSetAttr SizeAttr_Size{} _) inner) = do
     (inner', innerExtras, innerF) <- mkFiniteInner inner
@@ -244,11 +236,7 @@
                 set <- failToUserError $ viewConstantMSet constant
                 let setSize = genericLength set
                 innerValues <- innerF set
-<<<<<<< HEAD
-                return $ innerValues ++ [(s, ConstantInt Nothing setSize)]
-=======
                 return $ innerValues ++ [(s, ConstantInt NoTag setSize)]
->>>>>>> 6bf7a72f
         )
 mkFiniteOutermost (DomainSequence () attr@(SequenceAttr SizeAttr_Size{} _) inner) = do
     (inner', innerExtras, innerF) <- mkFiniteInner inner
@@ -272,11 +260,7 @@
                 set <- failToUserError $ viewConstantSequence constant
                 let setSize = genericLength set
                 innerValues <- innerF set
-<<<<<<< HEAD
-                return $ innerValues ++ [(s, ConstantInt Nothing setSize)]
-=======
                 return $ innerValues ++ [(s, ConstantInt NoTag setSize)]
->>>>>>> 6bf7a72f
         )
 mkFiniteOutermost (DomainFunction () attr@(FunctionAttr SizeAttr_Size{} _ _) innerFr innerTo) = do
     (innerFr', innerFrExtras, innerFrF) <- mkFiniteInner innerFr
@@ -306,11 +290,7 @@
                 let functionSize = genericLength function
                 innerFrValues <- innerFrF (map fst function)
                 innerToValues <- innerToF (map snd function)
-<<<<<<< HEAD
-                return $ innerFrValues ++ innerToValues ++ [(s, ConstantInt Nothing functionSize)]
-=======
                 return $ innerFrValues ++ innerToValues ++ [(s, ConstantInt NoTag functionSize)]
->>>>>>> 6bf7a72f
         )
 mkFiniteOutermost (DomainRelation () attr@(RelationAttr SizeAttr_Size{} _) inners) = do
     (inners', innersExtras, innersF) <- unzip3 <$> mapM mkFiniteInner inners
@@ -336,11 +316,7 @@
                 relation <- failToUserError $ viewConstantRelation constant
                 let relationSize = genericLength relation
                 innersValues <- zipWithM ($) innersF (transpose relation)
-<<<<<<< HEAD
-                return $ concat innersValues ++ [(s, ConstantInt Nothing relationSize)]
-=======
                 return $ concat innersValues ++ [(s, ConstantInt NoTag relationSize)]
->>>>>>> 6bf7a72f
         )
 mkFiniteOutermost (DomainPartition () attr@(PartitionAttr SizeAttr_Size{} SizeAttr_Size{} _) inner) = do
     (inner', innerExtras, innerF) <- mkFiniteInner inner
@@ -370,13 +346,8 @@
                 let numPartsVal = genericLength parts
                 let partsSizeVal = maximum0 $ map genericLength parts
                 innerValues <- mapM innerF parts
-<<<<<<< HEAD
-                return $ concat innerValues ++ [ (numPartsFin, ConstantInt Nothing numPartsVal)
-                                               , (partsSizeFin, ConstantInt Nothing partsSizeVal)
-=======
                 return $ concat innerValues ++ [ (numPartsFin, ConstantInt NoTag numPartsVal)
                                                , (partsSizeFin, ConstantInt NoTag partsSizeVal)
->>>>>>> 6bf7a72f
                                                ]
         )
 mkFiniteOutermost d = return (d, [], const (return []))
@@ -395,33 +366,15 @@
          , [Name]
          , [Constant] -> m [(Name, Constant)]
          )
-<<<<<<< HEAD
-mkFiniteInner (DomainInt name []) = do
-    fr <- nextName "fin"
-    to <- nextName "fin"
-    return
-        ( DomainInt name [RangeBounded (fromName fr) (fromName to)]
-=======
 mkFiniteInner (DomainInt t []) = do
     fr <- nextName "fin"
     to <- nextName "fin"
     return
         ( DomainInt t [RangeBounded (fromName fr) (fromName to)]
->>>>>>> 6bf7a72f
         , [fr, to]
         , \ constants -> do
                 logDebug $ "mkFiniteInner DomainInt" <+> vcat (map pretty constants)
                 ints <- failToUserError $ mapM viewConstantInt constants
-<<<<<<< HEAD
-                return [ (fr, ConstantInt Nothing (minimum ints))
-                       , (to, ConstantInt Nothing (maximum0 ints))
-                       ]
-        )
-mkFiniteInner (DomainInt name [RangeLowerBounded low]) = do
-    new <- nextName "fin"
-    return
-        ( DomainInt name [RangeBounded low (fromName new)]
-=======
                 return [ (fr, ConstantInt t (minimum ints))
                        , (to, ConstantInt t (maximum0 ints))
                        ]
@@ -430,35 +383,21 @@
     new <- nextName "fin"
     return
         ( DomainInt t [RangeBounded low (fromName new)]
->>>>>>> 6bf7a72f
         , [new]
         , \ constants -> do
                 logDebug $ "mkFiniteInner DomainInt" <+> vcat (map pretty constants)
                 ints <- failToUserError $ mapM viewConstantInt constants
-<<<<<<< HEAD
-                return [ (new, ConstantInt Nothing (maximum0 ints)) ]
-        )
-mkFiniteInner (DomainInt name [RangeUpperBounded upp]) = do
-    new <- nextName "fin"
-    return
-        ( DomainInt name [RangeBounded (fromName new) upp]
-=======
                 return [ (new, ConstantInt t (maximum0 ints)) ]
         )
 mkFiniteInner (DomainInt t [RangeUpperBounded upp]) = do
     new <- nextName "fin"
     return
         ( DomainInt t [RangeBounded (fromName new) upp]
->>>>>>> 6bf7a72f
         , [new]
         , \ constants -> do
                 logDebug $ "mkFiniteInner DomainInt" <+> vcat (map pretty constants)
                 ints <- failToUserError $ mapM viewConstantInt constants
-<<<<<<< HEAD
-                return [ (new, ConstantInt Nothing (minimum ints)) ]
-=======
                 return [ (new, ConstantInt t (minimum ints)) ]
->>>>>>> 6bf7a72f
         )
 mkFiniteInner (DomainTuple inners) = do
     mids <- mapM mkFiniteInner inners
@@ -538,11 +477,7 @@
                 sets <- failToUserError $ mapM viewConstantSet constants
                 let setMaxSize = maximum0 $ map genericLength sets
                 innerValues <- innerF (concat sets)
-<<<<<<< HEAD
-                return $ innerValues ++ [(s, ConstantInt Nothing setMaxSize)]
-=======
                 return $ innerValues ++ [(s, ConstantInt NoTag setMaxSize)]
->>>>>>> 6bf7a72f
         )
 mkFiniteInner (DomainMSet () attr@(MSetAttr SizeAttr_Size{} _) inner) = do
     (inner', innerExtras, innerF) <- mkFiniteInner inner
@@ -565,11 +500,7 @@
                 sets <- failToUserError $ mapM viewConstantMSet constants
                 let setMaxSize = maximum0 $ map genericLength sets
                 innerValues <- innerF (concat sets)
-<<<<<<< HEAD
-                return $ innerValues ++ [(s, ConstantInt Nothing setMaxSize)]
-=======
                 return $ innerValues ++ [(s, ConstantInt NoTag setMaxSize)]
->>>>>>> 6bf7a72f
         )
 mkFiniteInner (DomainSequence () attr@(SequenceAttr SizeAttr_Size{} _) inner) = do
     (inner', innerExtras, innerF) <- mkFiniteInner inner
@@ -592,11 +523,7 @@
                 seqs <- failToUserError $ mapM viewConstantSequence constants
                 let seqMaxSize = maximum0 $ map genericLength seqs
                 innerValues <- innerF (concat seqs)
-<<<<<<< HEAD
-                return $ innerValues ++ [(s, ConstantInt Nothing seqMaxSize)]
-=======
                 return $ innerValues ++ [(s, ConstantInt NoTag seqMaxSize)]
->>>>>>> 6bf7a72f
         )
 mkFiniteInner (DomainFunction () attr@(FunctionAttr SizeAttr_Size{} _ _) innerFr innerTo) = do
     (innerFr', innerFrExtras, innerFrF) <- mkFiniteInner innerFr
@@ -626,11 +553,7 @@
                 let functionMaxSize = maximum0 $ map genericLength functions
                 innerFrValues <- innerFrF (map fst (concat functions))
                 innerToValues <- innerToF (map snd (concat functions))
-<<<<<<< HEAD
-                return $ innerFrValues ++ innerToValues ++ [(s, ConstantInt Nothing functionMaxSize)]
-=======
                 return $ innerFrValues ++ innerToValues ++ [(s, ConstantInt NoTag functionMaxSize)]
->>>>>>> 6bf7a72f
         )
 mkFiniteInner (DomainRelation () attr@(RelationAttr SizeAttr_Size{} _) inners) = do
     (inners', innersExtras, innersF) <- unzip3 <$> mapM mkFiniteInner inners
@@ -656,11 +579,7 @@
                 relations <- failToUserError $ mapM viewConstantRelation constants
                 let relationMaxSize = maximum0 $ map genericLength relations
                 innersValues <- zipWithM ($) innersF (transpose $ concat relations)
-<<<<<<< HEAD
-                return $ concat innersValues ++ [(s, ConstantInt Nothing relationMaxSize)]
-=======
                 return $ concat innersValues ++ [(s, ConstantInt NoTag relationMaxSize)]
->>>>>>> 6bf7a72f
         )
 mkFiniteInner (DomainPartition () attr@(PartitionAttr SizeAttr_Size{} SizeAttr_Size{} _) inner) = do
     (inner', innerExtras, innerF) <- mkFiniteInner inner
@@ -690,13 +609,8 @@
                 let numPartsVal = maximum0 $ map genericLength parts
                 let partsSizeVal = maximum0 $ map genericLength parts
                 innerValues <- mapM innerF (concat parts)
-<<<<<<< HEAD
-                return $ concat innerValues ++ [ (numPartsFin,  ConstantInt Nothing numPartsVal)
-                                               , (partsSizeFin, ConstantInt Nothing partsSizeVal)
-=======
                 return $ concat innerValues ++ [ (numPartsFin, ConstantInt NoTag numPartsVal)
                                                , (partsSizeFin, ConstantInt NoTag partsSizeVal)
->>>>>>> 6bf7a72f
                                                ]
         )
 mkFiniteInner d = return (d, [], const (return []))
