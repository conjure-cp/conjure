--- conflicted
+++ resolved
@@ -17,13 +17,8 @@
 removeUnnamedsFromModel model = do
     statements' <- forM (mStatements model) $ \ st ->
             case st of
-<<<<<<< HEAD
-                Declaration (LettingDomainDefnUnnamed name size) -> do
-                    let outDomain = mkDomainIntBNamed name 1 size
-=======
                 Declaration (LettingDomainDefnUnnamed name@(Name nameText) size) -> do
                     let outDomain = mkDomainIntBTagged (TagUnnamed nameText) 1 size
->>>>>>> 6bf7a72f
                     return $ Declaration $ Letting name $ Domain outDomain
                 _ -> return st
     return model { mStatements = statements' }