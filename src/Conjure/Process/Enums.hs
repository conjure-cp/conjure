{-# LANGUAGE TupleSections #-}

module Conjure.Process.Enums
    ( removeEnumsFromModel
    , removeEnumsFromParam
    , addEnumsAndUnnamedsBack
    ) where

import Conjure.Prelude
import Conjure.Bug
import Conjure.UserError
import Conjure.Language.Definition
import Conjure.Language.Domain
import Conjure.Language.Pretty
import Conjure.Language.Type

-- text
import Data.Text as T ( pack )

import Data.List (cycle)


-- | The argument is a model before nameResolution.
--   Only intended to work on problem specifications.
removeEnumsFromModel :: (MonadFail m, MonadLog m, MonadUserError m) => Model -> m Model
removeEnumsFromModel =
    removeEnumsFromModel_LettingEnums >=>
    removeEnumsFromModel_GivenEnums   >=>
    checkEnums

    where

        removeEnumsFromModel_LettingEnums model = do
            (statements', ( enumDomainNames :: [(Name, Domain () Expression)]
                          , nameToIntMapping :: [(Name, (Name, Integer))]
                          )) <-
                flip runStateT ([], []) $ forM (mStatements model) $ \ st ->
                    case st of
                        Declaration (LettingDomainDefnEnum ename@(Name enameText) names) -> do
                            namesBefore <- gets (map fst . snd)
<<<<<<< HEAD
                            let outDomain = mkDomainIntBNamed ename 1 (fromInt (genericLength names))
=======
                            let outDomain = mkDomainIntBTagged (TagEnum enameText)
                                                (fromIntWithTag 1 (TagEnum enameText))
                                                (fromIntWithTag (genericLength names) (TagEnum enameText)) 
>>>>>>> 6bf7a72f
                            case names `intersect` namesBefore of
                                [] -> modify ( ( [(ename, outDomain)]
                                             , zip names (zip (cycle [ename]) allNats)
                                             ) `mappend` )
                                repeated -> userErr1 $ vcat
                                    [ "Some members of this enum domain (" <> pretty ename <> ") seem to be defined"
                                    , "as part of other enum domains."
                                    , "Repeated:" <+> prettyList id "," repeated
                                    , "While working on domain:" <+> pretty st
                                    ]
                            return (Declaration (Letting ename (Domain outDomain)))
                        _ -> return st

            let
                onX :: Monad m => Expression -> m Expression
                onX (Reference nm Nothing)
                    | Just (Name ename, i) <- lookup nm nameToIntMapping
                    = return (fromIntWithTag i (TagEnum ename))
                onX p = return p

                onD :: MonadFail m => Domain () Expression -> m (Domain () Expression)
                onD (DomainEnum nm@(Name nmText) (Just ranges) _)
                    | Just _ <- lookup nm enumDomainNames
<<<<<<< HEAD
                    = DomainInt (Just nm) <$> mapM (mapM (nameToX nameToIntMapping)) ranges
=======
                    = DomainInt (TagEnum nmText) <$> mapM (mapM (nameToX nameToIntMapping)) ranges
>>>>>>> 6bf7a72f
                onD (DomainEnum nm Nothing _)
                    | Just d <- lookup nm enumDomainNames
                    = return (DomainReference nm (Just d))
                onD (DomainReference nm Nothing)
                    | Just d <- lookup nm enumDomainNames
                    = return (DomainReference nm (Just d))
                onD p = return p

            statements'' <- (transformBiM onD >=> transformBiM onX) statements'
            return model { mStatements = statements'' }

        removeEnumsFromModel_GivenEnums model = do
            (statements', enumDomainNames) <-
                flip runStateT [] $ forM (mStatements model) $ \ st ->
                    case st of
                        Declaration (GivenDomainDefnEnum name@(Name nameText)) -> do
                            let nameS      = name `mappend` "_EnumSize"
<<<<<<< HEAD
                            let outDomainS = DomainInt (Just name) []
                            let outDomain  = mkDomainIntBNamed name 1
=======
                            let outDomainS = DomainInt (TagEnum nameText) []
                            let outDomain  = mkDomainIntBTagged (TagEnum nameText)
                                                (fromIntWithTag 1 (TagEnum nameText))
>>>>>>> 6bf7a72f
                                                (Reference nameS (Just (Alias (Domain outDomainS))))
                            modify ([(name, outDomain)] `mappend`)
                            return [ Declaration (FindOrGiven Given nameS         outDomainS)
                                   , Declaration (Letting           name  (Domain outDomain))
                                   ]
                        _ -> return [st]

            let
                onD :: Domain () Expression -> Domain () Expression
                onD (DomainEnum nm@(Name nmText) (Just ranges) _)
                    | Just _ <- lookup nm enumDomainNames
<<<<<<< HEAD
                    = DomainInt (Just nm) ranges
                onD (DomainEnum      nm Nothing _)
=======
                    = DomainInt (TagEnum nmText) ranges
                onD (DomainEnum nm Nothing _)
>>>>>>> 6bf7a72f
                    | Just d <- lookup nm enumDomainNames
                    = DomainReference nm (Just d)
                onD (DomainReference nm Nothing)
                    | Just d <- lookup nm enumDomainNames
                    = DomainReference nm (Just d)
                onD p = p

            let model' = model { mStatements = concat statements'
                                    |> transformBi onD
                               }

            logDebug $ "Recording enumGivens:" <+> prettyList id "," (map fst enumDomainNames)

            return model'

        checkEnums model = do
            let
                leftovers :: [Domain () Expression]
                leftovers = [ d | d@DomainEnum{} <- universeBi (mStatements model) ]
            unless (null leftovers) $ bug $ vcat
                $ "Could not remove some enum domains:"
                : map (nest 4 . pretty) leftovers
            return model


removeEnumsFromParam
    :: (MonadFail m, MonadUserError m)
    => Model -> Model -> m (Model, Model)
removeEnumsFromParam model param = do
    let allStatements = map (False,) (map Declaration (miEnumLettings (mInfo model)))
                     ++ map (True,)  (mStatements param)

    (statements', (enumDomainNames, nameToIntMapping)) <-
        flip runStateT ([], []) $ forM allStatements $ \ (keep,st) ->
            case st of
                Declaration (LettingDomainDefnEnum ename@(Name enameText) names) -> do
                    namesBefore <- gets (map fst . snd)
<<<<<<< HEAD
                    let outDomain = mkDomainIntBNamed ename 1 (fromInt (genericLength names))
=======
                    let outDomain = mkDomainIntBTagged (TagEnum enameText)
                                        (fromIntWithTag 1 (TagEnum enameText))
                                        (fromIntWithTag (genericLength names) (TagEnum enameText))
>>>>>>> 6bf7a72f
                    case names `intersect` namesBefore of
                        [] -> modify ( ( [(ename, outDomain)]
                                     , zip names (zip (cycle [ename]) allNats)
                                     ) `mappend` )
                        repeated -> userErr1 $ vcat
                            [ "Some members of this enum domain (" <> pretty ename <> ") seem to be defined"
                            , "as part of other enum domains."
                            , "Repeated:" <+> prettyList id "," repeated
                            , "While working on domain:" <+> pretty st
                            ]
                    return (Just (Declaration (Letting ename (Domain outDomain))))
                _ -> return (if keep then Just st else Nothing)

    let
        onX :: Monad m => Expression -> m Expression
        onX (Reference nm Nothing)
            | Just (Name ename, i) <- lookup nm nameToIntMapping
            = return (fromIntWithTag i (TagEnum ename))
        onX p = return p

        onD :: MonadFail m => Domain () Expression -> m (Domain () Expression)
        onD (DomainEnum nm@(Name nmText) (Just ranges) _)
            | Just _ <- lookup nm enumDomainNames
<<<<<<< HEAD
            = DomainInt (Just nm) <$> mapM (mapM (nameToX nameToIntMapping)) ranges
=======
            = DomainInt (TagEnum nmText) <$> mapM (mapM (nameToX nameToIntMapping)) ranges
>>>>>>> 6bf7a72f
        onD (DomainEnum nm Nothing _)
            | Just d <- lookup nm enumDomainNames
            = return (DomainReference nm (Just d))
        onD (DomainReference nm Nothing)
            | Just d <- lookup nm enumDomainNames
            = return (DomainReference nm (Just d))
        onD p = return p

    let param' = param { mStatements = catMaybes statements' }
    let f = transformBiM onD >=> transformBiM onX
    (,) <$> f model <*> f param'


-- | Using the original domains from the Essence file.
--   Converting integers back to enum constants.
-- TODO: complete addEnumsAndUnnamedsBack

addEnumsAndUnnamedsBack
    :: ( Pretty r, Pretty x )
    => [Name]                           -- unnamed types
    -> [((Integer, Name), Constant)]    -- a lookup table for enums
    -> Domain r x                       -- the domain we are working on
    -> Constant                         -- the constant with ints in place of enums & unnameds
    -> Constant                         -- the constant with enums & unnameds again
addEnumsAndUnnamedsBack unnameds ctxt = helper

    where

        helper domain constant = case (domain, constant) of

            (_, c@ConstantUndefined{}) -> c

            (DomainBool  , c) -> c
            (DomainIntE{}, c) -> c
            (DomainInt{} , c) -> c

<<<<<<< HEAD
            (DomainEnum      ename _ _, ConstantInt nname i) ->
                if (Just ename) == nname
                   then fromMaybe (bug $ "addEnumsAndUnnamedsBack 1:" <+> pretty (i, ename)) (lookup (i, ename) ctxt)
                   else bug $ "addEnumsAndUnnamedsBack 1: ConstantInt tag didn't match" <+> pretty (i, ename)

            (DomainReference ename _  , ConstantInt nname i) ->
                if ename `elem` unnameds
                    then ConstantEnum ename [] (mconcat [ename, "_", Name (T.pack (show i))])
                    else ConstantInt nname i -- assume this was an int if if is not in the unnameds list
=======
            (DomainEnum      ename _ _, ConstantInt _ i) ->
                fromMaybe (bug $ "addEnumsAndUnnamedsBack 1:" <+> pretty (i, ename))
                          (lookup (i, ename) ctxt)

            (DomainReference ename _  , ConstantInt _ i) ->
                if ename `elem` unnameds
                    then ConstantEnum ename [] (mconcat [ename, "_", Name (T.pack (show i))])
                    else bug $ "addEnumsAndUnnamedsBack Unnamed:" <++> vcat  [ "domain  :" <+> pretty domain
                                                                                  , "constant:" <+> pretty constant
                                                                                  ]
>>>>>>> 6bf7a72f

            (DomainTuple ds, ConstantAbstract (AbsLitTuple cs)) ->
                ConstantAbstract $ AbsLitTuple
                    [ helper d c
                    | (d,c) <- zip ds cs ]

            (DomainRecord ds, ConstantAbstract (AbsLitRecord cs)) ->
                ConstantAbstract $ AbsLitRecord
                    [ (n, helper d c)
                    | ((n,d),(_,c)) <- zip ds cs ]

            (DomainVariant ds, ConstantAbstract (AbsLitVariant t n c)) ->
                case lookup n ds of
                    Nothing -> bug $ "addEnumsAndUnnamedsBack Variant:" <++> vcat [ "domain  :" <+> pretty domain
                                                                                  , "constant:" <+> pretty constant
                                                                                  ]
                    Just d  -> ConstantAbstract $ AbsLitVariant t n (helper d c)

            (DomainMatrix _ inner, ConstantAbstract (AbsLitMatrix index vals)) ->
                ConstantAbstract $ AbsLitMatrix index $ map (helper inner) vals

            (DomainSet _ _ inner, ConstantAbstract (AbsLitSet vals)) ->
                ConstantAbstract $ AbsLitSet $ map (helper inner) vals

            (DomainMSet _ _ inner, ConstantAbstract (AbsLitMSet vals)) ->
                ConstantAbstract $ AbsLitMSet $ map (helper inner) vals

            (DomainFunction _ _ fr to, ConstantAbstract (AbsLitFunction vals)) ->
                ConstantAbstract $ AbsLitFunction
                    [ (helper fr a, helper to b)
                    | (a,b) <- vals ]

            (DomainSequence _ _ inner, ConstantAbstract (AbsLitSequence vals)) ->
                ConstantAbstract $ AbsLitSequence $ map (helper inner) vals

            (DomainRelation _ _ inners, ConstantAbstract (AbsLitRelation vals)) ->
                ConstantAbstract $ AbsLitRelation
                    [ [ helper d c | (d,c) <- zip inners line ]
                    | line <- vals ]

            (DomainPartition _ _ inner, ConstantAbstract (AbsLitPartition vals)) ->
                ConstantAbstract $ AbsLitPartition
                    [ [ helper inner c | c <- line ]
                    | line <- vals ]

            (DomainPermutation _ _ inner, ConstantAbstract (AbsLitPermutation vals)) ->
                ConstantAbstract $ AbsLitPermutation
                   [ [helper inner c | c <- line ]
                   | line <- vals]
            _ -> bug ("addEnumsAndUnnamedsBack 3:" <++> vcat [ "domain  :" <+> pretty domain
                                                             , "constant:" <+> pretty constant
                                                             ])

-- first Name is the value, the second Name is the name of the enum domain
nameToX :: MonadFail m => [(Name, (Name, Integer))] -> Expression -> m Expression
nameToX nameToIntMapping (Reference nm _) = case lookup nm nameToIntMapping of
    Nothing -> fail (pretty nm <+> "is used in a domain, but it isn't a member of the enum domain.")
    Just (Name ename, i)  -> return (fromIntWithTag i (TagEnum ename))
    Just (ename, i) -> bug $ "nameToX, nm:" <+> vcat [pretty (show ename), pretty i]
nameToX _ x = return x<|MERGE_RESOLUTION|>--- conflicted
+++ resolved
@@ -38,13 +38,12 @@
                     case st of
                         Declaration (LettingDomainDefnEnum ename@(Name enameText) names) -> do
                             namesBefore <- gets (map fst . snd)
-<<<<<<< HEAD
-                            let outDomain = mkDomainIntBNamed ename 1 (fromInt (genericLength names))
-=======
                             let outDomain = mkDomainIntBTagged (TagEnum enameText)
                                                 (fromIntWithTag 1 (TagEnum enameText))
                                                 (fromIntWithTag (genericLength names) (TagEnum enameText)) 
->>>>>>> 6bf7a72f
+                            case names `intersect` namesBefore of
+                                [] -> modify ( ( [(ename, outDomain)]
+                                             , zip names (zip (cycle [ename]) allNats)
                             case names `intersect` namesBefore of
                                 [] -> modify ( ( [(ename, outDomain)]
                                              , zip names (zip (cycle [ename]) allNats)
@@ -68,11 +67,12 @@
                 onD :: MonadFail m => Domain () Expression -> m (Domain () Expression)
                 onD (DomainEnum nm@(Name nmText) (Just ranges) _)
                     | Just _ <- lookup nm enumDomainNames
-<<<<<<< HEAD
-                    = DomainInt (Just nm) <$> mapM (mapM (nameToX nameToIntMapping)) ranges
-=======
                     = DomainInt (TagEnum nmText) <$> mapM (mapM (nameToX nameToIntMapping)) ranges
->>>>>>> 6bf7a72f
+                onD (DomainEnum nm Nothing _)
+                    | Just d <- lookup nm enumDomainNames
+                    = return (DomainReference nm (Just d))
+                onD (DomainReference nm Nothing)
+                    | Just d <- lookup nm enumDomainNames
                 onD (DomainEnum nm Nothing _)
                     | Just d <- lookup nm enumDomainNames
                     = return (DomainReference nm (Just d))
@@ -90,14 +90,14 @@
                     case st of
                         Declaration (GivenDomainDefnEnum name@(Name nameText)) -> do
                             let nameS      = name `mappend` "_EnumSize"
-<<<<<<< HEAD
-                            let outDomainS = DomainInt (Just name) []
-                            let outDomain  = mkDomainIntBNamed name 1
-=======
                             let outDomainS = DomainInt (TagEnum nameText) []
                             let outDomain  = mkDomainIntBTagged (TagEnum nameText)
                                                 (fromIntWithTag 1 (TagEnum nameText))
->>>>>>> 6bf7a72f
+                                                (Reference nameS (Just (Alias (Domain outDomainS))))
+                            modify ([(name, outDomain)] `mappend`)
+                            return [ Declaration (FindOrGiven Given nameS         outDomainS)
+                                   , Declaration (Letting           name  (Domain outDomain))
+                                   ]
                                                 (Reference nameS (Just (Alias (Domain outDomainS))))
                             modify ([(name, outDomain)] `mappend`)
                             return [ Declaration (FindOrGiven Given nameS         outDomainS)
@@ -109,13 +109,7 @@
                 onD :: Domain () Expression -> Domain () Expression
                 onD (DomainEnum nm@(Name nmText) (Just ranges) _)
                     | Just _ <- lookup nm enumDomainNames
-<<<<<<< HEAD
-                    = DomainInt (Just nm) ranges
-                onD (DomainEnum      nm Nothing _)
-=======
-                    = DomainInt (TagEnum nmText) ranges
                 onD (DomainEnum nm Nothing _)
->>>>>>> 6bf7a72f
                     | Just d <- lookup nm enumDomainNames
                     = DomainReference nm (Just d)
                 onD (DomainReference nm Nothing)
@@ -153,13 +147,9 @@
             case st of
                 Declaration (LettingDomainDefnEnum ename@(Name enameText) names) -> do
                     namesBefore <- gets (map fst . snd)
-<<<<<<< HEAD
-                    let outDomain = mkDomainIntBNamed ename 1 (fromInt (genericLength names))
-=======
                     let outDomain = mkDomainIntBTagged (TagEnum enameText)
                                         (fromIntWithTag 1 (TagEnum enameText))
                                         (fromIntWithTag (genericLength names) (TagEnum enameText))
->>>>>>> 6bf7a72f
                     case names `intersect` namesBefore of
                         [] -> modify ( ( [(ename, outDomain)]
                                      , zip names (zip (cycle [ename]) allNats)
@@ -183,11 +173,7 @@
         onD :: MonadFail m => Domain () Expression -> m (Domain () Expression)
         onD (DomainEnum nm@(Name nmText) (Just ranges) _)
             | Just _ <- lookup nm enumDomainNames
-<<<<<<< HEAD
-            = DomainInt (Just nm) <$> mapM (mapM (nameToX nameToIntMapping)) ranges
-=======
             = DomainInt (TagEnum nmText) <$> mapM (mapM (nameToX nameToIntMapping)) ranges
->>>>>>> 6bf7a72f
         onD (DomainEnum nm Nothing _)
             | Just d <- lookup nm enumDomainNames
             = return (DomainReference nm (Just d))
@@ -224,17 +210,6 @@
             (DomainIntE{}, c) -> c
             (DomainInt{} , c) -> c
 
-<<<<<<< HEAD
-            (DomainEnum      ename _ _, ConstantInt nname i) ->
-                if (Just ename) == nname
-                   then fromMaybe (bug $ "addEnumsAndUnnamedsBack 1:" <+> pretty (i, ename)) (lookup (i, ename) ctxt)
-                   else bug $ "addEnumsAndUnnamedsBack 1: ConstantInt tag didn't match" <+> pretty (i, ename)
-
-            (DomainReference ename _  , ConstantInt nname i) ->
-                if ename `elem` unnameds
-                    then ConstantEnum ename [] (mconcat [ename, "_", Name (T.pack (show i))])
-                    else ConstantInt nname i -- assume this was an int if if is not in the unnameds list
-=======
             (DomainEnum      ename _ _, ConstantInt _ i) ->
                 fromMaybe (bug $ "addEnumsAndUnnamedsBack 1:" <+> pretty (i, ename))
                           (lookup (i, ename) ctxt)
@@ -245,7 +220,6 @@
                     else bug $ "addEnumsAndUnnamedsBack Unnamed:" <++> vcat  [ "domain  :" <+> pretty domain
                                                                                   , "constant:" <+> pretty constant
                                                                                   ]
->>>>>>> 6bf7a72f
 
             (DomainTuple ds, ConstantAbstract (AbsLitTuple cs)) ->
                 ConstantAbstract $ AbsLitTuple
