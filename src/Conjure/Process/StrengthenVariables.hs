{-
 - Module      : Conjure.Process.StrengthenVariables
 - Description : Strengthen variables using type- and domain-inference.
 - Copyright   : Billy Brown 2017
 - License     : BSD3
 
 Processing step that attempts to strengthen variables at the Essence class level, using methods described in the "Reformulating Essence Specifications for Robustness" paper.
-}

{-# LANGUAGE QuasiQuotes #-}

module Conjure.Process.StrengthenVariables
  (
    strengthenVariables
  ) where

<<<<<<< HEAD
import Data.List ( (\\), delete, nub, union )
=======
import Data.List ( nub, union )
>>>>>>> 401a709c
import Data.Maybe ( mapMaybe )

import Conjure.Prelude
import Conjure.Language
import Conjure.Language.Domain.AddAttributes
import Conjure.Language.NameResolution ( resolveNames )
-- These two are needed together
import Conjure.Language.Expression.DomainSizeOf ()
import Conjure.Language.DomainSizeOf ( domainSizeOf )
import Conjure.Compute.DomainOf ( domainOf )

import Data.Generics.Uniplate.Zipper ( Zipper, zipper, down, right, up, fromZipper, hole, replaceHole )

type ExpressionZ = Zipper Expression Expression

-- | Strengthen the variables in a model using type- and domain-inference.
strengthenVariables :: (MonadFail m, MonadLog m, MonadUserError m)
                    => Model -> m Model
strengthenVariables = runNameGen . (resolveNames >=> core . suchThatToBack . fixRelationProj)
  where core :: (MonadFail m, MonadLog m, MonadUserError m, NameGen m) => Model -> m Model
        core model = do model' <- foldM folder model [ functionAttributes
                                                     , setAttributes
                                                     , setConstraints
                                                     , variableSize
                                                     , mSetSizeOccur
                                                     , mSetOccur
                                                     , forAllIneqToIneqSum
                                                     ]
                        if model == model'
                           then return model'
                           else resolveNames model' >>= core
        -- Apply the function to every statement and fold it into the model
        folder :: (MonadFail m, MonadLog m)
               => Model -> (Model -> Declaration -> m Model) -> m Model
        folder m@Model { mStatements = stmts } f = foldM (applyToDecl f) m stmts
        -- Apply the function only to declarations
        applyToDecl f m (Declaration d) = f m d
        applyToDecl _ m _               = return m
        -- Push all of the constraints to a single statement at the back
        suchThatToBack m@Model { mStatements = stmts }
          = m { mStatements = suchThatToBack' stmts [] }
        suchThatToBack' [] es = [SuchThat es]
        suchThatToBack' (SuchThat cs:ss) es = suchThatToBack' ss (es `union` cs)
        suchThatToBack' (s:ss) es = s : suchThatToBack' ss es

-- | Update a declaration in a model.
updateDeclaration :: Declaration  -- ^ New declaration value.
                  -> Model        -- ^ Model to be updated.
                  -> Model        -- ^ Updated model.
updateDeclaration d@(FindOrGiven _ n' _) m@Model { mStatements = stmts }
  = m { mStatements = map updateDeclaration' stmts }
  where
    -- Replace the declaration in-place
    updateDeclaration' (Declaration (FindOrGiven _ n _))
      | n == n' = Declaration d
    updateDeclaration' s = s
updateDeclaration _ m = m

-- | Merge a list of constraints into a model.
mergeConstraints :: Model         -- ^ Model to be updated.
                 -> [Expression]  -- ^ Constraints to merge into the model.
                 -> Model         -- ^ Updated model with new constraints.
mergeConstraints m [] = m
mergeConstraints m@Model { mStatements = stmts } cs
  = m { mStatements = mergeConstraints' stmts }
  where
    mergeConstraints' (SuchThat cs':ss) = SuchThat (cs' `union` cs) : ss
    mergeConstraints' (s:ss) = s : mergeConstraints' ss
    mergeConstraints' [] = [SuchThat cs]

-- | Remove a list of constraints from a model.
removeConstraints :: Model        -- ^ Model to have the constraint removed.
                  -> [Expression] -- ^ Constraints to remove.
                  -> Model        -- ^ Updated model with constraints removed.
removeConstraints m@Model { mStatements = stmts } cs
  = m { mStatements = filter (not . emptySuchThat) $ map removeConstraints' stmts }
  where
    removeConstraints' (SuchThat cs') = SuchThat $ filter (`notElem` cs) cs'
    removeConstraints' s              = s

    emptySuchThat (SuchThat []) = True
    emptySuchThat _             = False

-- | Make the attributes of function variables as constrictive as possible.
functionAttributes :: (MonadFail m, MonadLog m)
                   => Model       -- ^ Model as context.
                   -> Declaration -- ^ Statement to constrain.
                   -> m Model     -- ^ Possibly updated model.
functionAttributes m (FindOrGiven forg n d@DomainFunction{}) = do
  d' <- constrainFunctionDomain n d m
  let f' = FindOrGiven forg n d'
  return $ updateDeclaration f' m
functionAttributes m _ = return m

-- | Constrain the domain of a function given the context of a model.
constrainFunctionDomain :: (MonadFail m, MonadLog m)
                        => Name                     -- ^ Name of the function.
                        -> Domain () Expression     -- ^ Current domain of the function.
                        -> Model                    -- ^ Context of the model.
                        -> m (Domain () Expression) -- ^ Possibly modified domain.
constrainFunctionDomain n d@DomainFunction{} m
  = surjectiveIsTotalBijective d  >>=
    totalInjectiveIsBijective     >>=
    definedForAllIsTotal n m      >>=
    fullRangeIsSurjective n m     >>=
    diffArgResultIsInjective n m
constrainFunctionDomain _ d _ = return d

-- | Extract the such that expressions from a model.
suchThat :: Model -> [Expression]
suchThat = foldr fromSuchThat [] . mStatements
  where fromSuchThat (SuchThat es) = (`union` es)
        fromSuchThat _             = id

-- | If a function is surjective or bijective and its domain and codomain
--   are of equal size, then it is total and bijective.
surjectiveIsTotalBijective :: (MonadFail m, MonadLog m)
                           => Domain () Expression      -- ^ Domain of the function.
                           -> m (Domain () Expression)  -- ^ Possibly modified domain.
surjectiveIsTotalBijective d@(DomainFunction _ (FunctionAttr _ p j) from to)
  | (p == PartialityAttr_Partial && j == JectivityAttr_Bijective) ||
    j == JectivityAttr_Surjective = do
    (fromSize, toSize) <- functionDomainSizes from to
    if fromSize == toSize
       then do
         logInfo "attr.01"
         addAttributesToDomain d [ ("total", Nothing), ("bijective", Nothing) ]
       else return d
surjectiveIsTotalBijective d = return d

-- | If a function is total and injective, and its domain and codomain
--   are of equal size, then it is bijective.
totalInjectiveIsBijective :: (MonadFail m, MonadLog m)
                          => Domain () Expression
                          -> m (Domain () Expression)
totalInjectiveIsBijective d@(DomainFunction _ (FunctionAttr _ PartialityAttr_Total JectivityAttr_Injective) from to) = do
  (fromSize, toSize) <- functionDomainSizes from to
  if fromSize == toSize
     then do
       logInfo "attr.03"
       addAttributesToDomain d [ ("bijective", Nothing) ]
     else return d
totalInjectiveIsBijective d = return d

-- | Calculate the sizes of the domain and codomain of a function.
functionDomainSizes :: (MonadFail m)
                    => Domain () Expression       -- ^ The function's domain.
                    -> Domain () Expression       -- ^ The function's codomain.
                    -> m (Expression, Expression) -- ^ The sizes of the two.
functionDomainSizes from to = do
  fromSize <- domainSizeOf from
  toSize   <- domainSizeOf to
  return (fromSize, toSize)

-- | If a function is defined for all values in its domain, then it is total.
definedForAllIsTotal :: (MonadFail m, MonadLog m)
                     => Name                      -- ^ Name of the function.
                     -> Model                     -- ^ Model for context.
                     -> Domain () Expression      -- ^ Domain of the function.
                     -> m (Domain () Expression)  -- ^ Possibly modified domain.
definedForAllIsTotal n m d@(DomainFunction _ (FunctionAttr _ PartialityAttr_Partial _) from _)
  | any definedIn $ findInUncondForAll isOp m
    = do
      logInfo "attr.02"
      addAttributesToDomain d [ ("total", Nothing) ]
  where
    -- Look for operator expressions but leave comprehensions up to findInUncondForAll
    isOp (Op (MkOpAnd (OpAnd Comprehension{}))) = False
    isOp Op{} = True
    isOp _    = False
    -- Is the function called with parameters generated from its domain in an expression?
    definedIn e = any (funcCalledWithGenParams n from) (universe e) &&
                  not (hasImpliesOrOrs e)
    -- Implies or Or may ignore a function call, making it undefined for the domain value
    hasImpliesOrOrs = any isImplyOrOr . universe
    isImplyOrOr [essence| &_ -> &_ |] = True
    isImplyOrOr [essence| &_ \/ &_ |] = True
    isImplyOrOr _                     = False
definedForAllIsTotal _ _ d = return d

-- | Determine whether a function is called with values generated from its domain.
funcCalledWithGenParams :: Name                 -- ^ Name of the function being called.
                        -> Domain () Expression -- ^ Function domain.
                        -> Expression           -- ^ Expression which may be the function call.
                        -> Bool
funcCalledWithGenParams n d (Op (MkOpImage (OpImage (Reference n' _) param)))
  = n' == n && genArgMatchesDom param
    where
      -- Is a function argument generated from the function's domain?
      genArgMatchesDom (Reference _ (Just refDom))
        = case refDom of
               DeclNoRepr Quantified _ d' _           -> d == d'
               InComprehension (GenDomainNoRepr _ d') -> d == d'
               _                                      -> False
      genArgMatchesDom _ = False
funcCalledWithGenParams _ _ _ = False

-- | If all values in the range of a function are mapped to, then it is surjective.
fullRangeIsSurjective :: (MonadFail m, MonadLog m)
                      => Name                     -- ^ The function's name.
                      -> Model                    -- ^ Model for context.
                      -> Domain () Expression     -- ^ The function's domain.
                      -> m (Domain () Expression) -- ^ Possibly modified function domain.
fullRangeIsSurjective n m d@(DomainFunction _ (FunctionAttr _ _ ject) from to)
  | (ject == JectivityAttr_None || ject == JectivityAttr_Injective) &&
    -- Are the variables generated from the domain and codomain respectively?
    any (uncurry varsAreGen)
      -- Extract the function parameter and function value
      (mapMaybe existsEqVals
        -- Find the desired pattern being matched
        (findInUncondForAll isExistsEq m))
      = do
        logInfo "attr.09"
        addAttributesToDomain d [ ("surjective", Nothing) ]
  where
    -- Get the domain value and codomain value used in the function call
    existsEqVals [essence| exists &i :  &_ . &f(&i') = &j |] = funcEqCoVal f i i' j
    existsEqVals [essence| exists &i in &_ . &f(&i') = &j |] = funcEqCoVal f i i' j
    existsEqVals _ = Nothing
    funcEqCoVal (Reference n' _) i i' j | n == n' = flip (,) j <$> checkVarsEq i i'
    funcEqCoVal _ _ _ _ = Nothing
    isExistsEq = isJust . existsEqVals
    -- Try equating the variables references and return the reference if they are equal
    checkVarsEq :: AbstractPattern -> Expression -> Maybe Expression
    checkVarsEq (Single i) e@(Reference i' _) | i == i' = Just e
    checkVarsEq _ _ = Nothing
    -- Make sure that the variables are generated from the domain and codomain of the function
    varsAreGen (Reference _ (Just (DeclNoRepr Quantified _ from' _)))
               (Reference _ (Just (DeclNoRepr Quantified _ to'   _)))
                 = from == from' && to == to'
    varsAreGen iDom jDom = case domInCompRef iDom of
                                Just from'
                                  -> case domInCompRef jDom of
                                          Just to' -> from == from' && to == to'
                                          _ -> False
                                _ -> False
    -- Extract a domain from a reference in a comprehension
    domInCompRef dom = case domInComprehension dom of
                            Just (GenInExpr _ (Reference _ (Just (Alias (Domain dom')))))
                              -> Just dom'
                            _ -> Nothing
    -- Extract an InComprehension domain
    domInComprehension (Reference _ (Just (InComprehension dom))) = Just dom
    domInComprehension _ = Nothing
fullRangeIsSurjective _ _ d = return d

-- | If all distinct inputs to a function have distinct results, then it is injective.
--   It will also be total if there are no conditions other than the disequality between
--   the two inputs.
diffArgResultIsInjective :: (MonadFail m, MonadLog m)
                         => Name                     -- ^ The function's name.
                         -> Model                    -- ^ Model for context.
                         -> Domain () Expression     -- ^ The function's domain.
                         -> m (Domain () Expression) -- ^ Possibly modified function domain.
diffArgResultIsInjective n m d@(DomainFunction _ (FunctionAttr _ _ ject) from _)
  | (ject == JectivityAttr_None || ject == JectivityAttr_Surjective) &&
    not (null $ findInUncondForAll isDistinctDisequality m)
    = do
      logInfo "attr.10"
      addAttributesToDomain d [ ("injective", Nothing)
                              -- It is known that no inputs are ignored
                              , ("total", Nothing) ]
  where
    -- Match a very specific pattern, which will also add the total attribute
    isDistinctDisequality [essence| &i != &j -> &f(&i') != &f'(&j') |]
      | f == f' && i == i' && j == j'
        = case f of
               Reference n' _ | n == n'
                 -> domIsGen i && domIsGen j
               _ -> False
    isDistinctDisequality _ = False
    -- Extract a domain reference from a comprehension
    domIsGen (Reference _ (Just (DeclNoRepr Quantified _ dom _))) = from == dom
    domIsGen d' = case domInComprehension d' of
                       Just (GenInExpr _ (Reference _ (Just (Alias (Domain dom))))) -> from == dom
                       _ -> False
    -- Extract an InComprehension domain
    domInComprehension (Reference _ (Just (InComprehension dom))) = Just dom
    domInComprehension _ = Nothing
diffArgResultIsInjective _ _ d = return d

-- | Make the attributes of a set as constrictive as possible.
setAttributes :: (MonadFail m, MonadLog m, NameGen m)
              => Model        -- ^ Model as context.
              -> Declaration  -- ^ Statement to constrain.
              -> m Model      -- ^ Possibly updated model.
setAttributes m (FindOrGiven forg n d@DomainSet{}) = do
  d' <- setSizeFromConstraint n d m
  let f' = FindOrGiven forg n d'
  return $ updateDeclaration f' m
setAttributes m _ = return m

-- | Constrain the size of a set from constraints on it.
setSizeFromConstraint :: (MonadFail m, MonadLog m, NameGen m)
                      => Name                     -- ^ Name of the set being worked on.
                      -> Domain () Expression     -- ^ Domain of the set to possibly modify.
                      -> Model                    -- ^ Model for context.
                      -> m (Domain () Expression) -- ^ Possibly modified set domain.
setSizeFromConstraint n d = foldM subsetMinSize d . findInUncondForAll isSubsetOf
  where
    isSubsetOf (Op (MkOpSubset   (OpSubset   _ (Reference n' _)))) = n == n'
    isSubsetOf (Op (MkOpSubsetEq (OpSubsetEq _ (Reference n' _)))) = n == n'
    isSubsetOf _ = False

    subsetMinSize d' [essence| range(&l) subset   &_ |] = minSizeFromFunction d' l
    subsetMinSize d' [essence| range(&l) subsetEq &_ |] = minSizeFromFunction d' l
    subsetMinSize d' [essence| &l subset   &_ |] = minSizeFromSet d' l -- could be more precise
    subsetMinSize d' [essence| &l subsetEq &_ |] = minSizeFromSet d' l
    subsetMinSize d' _ = return d'

-- | Find an expression at any depth of unconditional forAll expressions.
findInUncondForAll :: (Expression -> Bool) -> Model -> [Expression]
findInUncondForAll p = map hole . findInUncondForAllZ p

-- | Find an expression at any depth of unconditional forAll expressions,
--   returning a Zipper containing the expression's context.
findInUncondForAllZ :: (Expression -> Bool) -> Model -> [ExpressionZ]
findInUncondForAllZ p = concatMap (findInForAll . zipper) . suchThat
  where
    findInForAll e | p (hole e) = [e]
    findInForAll z
      = case hole z of
             Op (MkOpAnd (OpAnd (Comprehension _ gorcs)))
               | all (not . isCondition) gorcs
                 -> maybe [] findInForAll (down z >>= down)
             [essence| &_ /\ &_ |]
                 -> maybe [] findInForAll (down z)
                    `union`
                    maybe [] findInForAll (right z >>= down)
             -- Only accept OR cases if both sides contain a match
             [essence| &_ \/ &_ |]
                 -> let leftResult  = maybe [] findInForAll (down z)
                        rightResult = maybe [] findInForAll (right z >>= down)
                        in if not (null leftResult) && not (null rightResult)
                              then leftResult `union` rightResult
                              else []
             _   -> []
    isCondition Condition{} = True
    isCondition _           = False

-- | Set the minimum size of a set based on it being a superset of another.
minSizeFromSet :: (MonadFail m, MonadLog m, NameGen m)
               => Domain () Expression      -- ^ Domain of the set for which to change the minimum size.
               -> Expression                -- ^ Expression from which the minimum size is being inferred.
               -> m (Domain () Expression)  -- ^ Set domain with a possible change of its minimum size.
minSizeFromSet d@(DomainSet r (SetAttr size) dom) sub = do
  subDom <- domainOf sub
  case subDom of
       DomainSet _ (SetAttr subSize) _
         -> do
           logInfo "attr.05"
           return $ DomainSet r (SetAttr $ mergeSizeOnMin size subSize) dom
       _ -> return d
  where
    -- Merge the minSize of the right SizeAttr into the left
    mergeSizeOnMin :: SizeAttr Expression -> SizeAttr Expression -> SizeAttr Expression
    mergeSizeOnMin SizeAttr_None (SizeAttr_Size s) = SizeAttr_MinSize s
    mergeSizeOnMin SizeAttr_None s@(SizeAttr_MinSize _) = s
    mergeSizeOnMin SizeAttr_None (SizeAttr_MinMaxSize s _) = SizeAttr_MinSize s
    mergeSizeOnMin (SizeAttr_MinSize mn) (SizeAttr_Size s) = SizeAttr_MinSize $ mkMax mn s
    mergeSizeOnMin (SizeAttr_MinSize mn) (SizeAttr_MinSize s) = SizeAttr_MinSize $ mkMax mn s
    mergeSizeOnMin (SizeAttr_MinSize mn) (SizeAttr_MinMaxSize s _) = SizeAttr_MinSize $ mkMax mn s
    mergeSizeOnMin (SizeAttr_MinMaxSize mn mx) (SizeAttr_Size s) = SizeAttr_MinMaxSize (mkMax mn s) mx
    mergeSizeOnMin (SizeAttr_MinMaxSize mn mx) (SizeAttr_MinSize s) = SizeAttr_MinMaxSize (mkMax mn s) mx
    mergeSizeOnMin (SizeAttr_MinMaxSize mn mx) (SizeAttr_MinMaxSize s _) = SizeAttr_MinMaxSize (mkMax mn s) mx
    mergeSizeOnMin s _ = s
minSizeFromSet d _ = return d

-- | Set the minimum size of a set based on it being a superset of the range of a total function.
minSizeFromFunction :: (MonadFail m, MonadLog m, NameGen m)
                    => Domain () Expression     -- ^ Domain of the set for which to change to minimum size.
                    -> Expression               -- ^ Expression from which the minimum size is being inferred.
                    -> m (Domain () Expression) -- ^ Set domain with a possible change of its minimum size.
minSizeFromFunction d r = do
  f <- getFunDom r
  case f of
       DomainFunction _ (FunctionAttr _ PartialityAttr_Total _) _ _
         -> do
           logInfo "attr.04"
           return $ setSetMinSize (Constant $ ConstantInt 1) d
       _ -> return d

-- | Look for a function domain, allowing it to be generated in a comprehension.
getFunDom :: (MonadFail m, MonadLog m, NameGen m)
          => Expression
          -> m (Domain () Expression)
getFunDom (Reference _ (Just (DeclNoRepr _ _ d@DomainFunction{} _))) = return d
getFunDom (Reference _ (Just (InComprehension (GenInExpr _ e))))     = getFunDom e
getFunDom (Reference _ (Just (DeclNoRepr _ _ d@DomainSet{}  _)))     = return $ domFromContainer d
getFunDom (Reference _ (Just (DeclNoRepr _ _ d@DomainMSet{} _)))     = return $ domFromContainer d
getFunDom e = domainOf e

-- | Extract a "leaf" domain from a container domain.
domFromContainer :: Domain () Expression -> Domain () Expression
domFromContainer (DomainSet  _ _ d') = d'
domFromContainer (DomainMSet _ _ d') = d'
domFromContainer d'                  = d'

-- | Set the minSize attribute of a set.
setSetMinSize :: Expression           -- ^ New minimum size to apply.
              -> Domain () Expression -- ^ Set domain to modify.
              -> Domain () Expression -- ^ Possibly modified set domain.
setSetMinSize n (DomainSet r (SetAttr s) d) = DomainSet r (SetAttr $ mergeMinSize n s) d
setSetMinSize _ d = d

-- | Make a maximum expression between two expressions.
--   Two max expressions are merged into one.
--   The max between a value and a max adds the value to the max (if not present).
--   If the expressions are the same, no max is made and the value is returned.
mkMax :: Expression -> Expression -> Expression
mkMax (Op (MkOpMax (OpMax (AbstractLiteral (AbsLitMatrix _ es1)))))
      (Op (MkOpMax (OpMax (AbstractLiteral (AbsLitMatrix _ es2)))))
        = make opMax $ fromList $ es1 `union` es2
mkMax i m@(Op (MkOpMax (OpMax (AbstractLiteral (AbsLitMatrix _ es)))))
          | i `elem` es = m
          | otherwise   = make opMax $ fromList $ i : es
mkMax m@(Op (MkOpMax (OpMax (AbstractLiteral (AbsLitMatrix _ es))))) i
          | i `elem` es = m
          | otherwise   = make opMax $ fromList $ i : es
mkMax i e | i == e      = e
          | otherwise   = make opMax $ fromList [ i, e ]

-- | Make a minimum expression between two expressions.
--   Two min expressions are merged into one.
--   The min between a value and a min adds the value to the min (if not present).
--   If the expressions are the same, no min is made and the value is returned.
mkMin :: Expression -> Expression -> Expression
mkMin (Op (MkOpMin (OpMin (AbstractLiteral (AbsLitMatrix _ es1)))))
      (Op (MkOpMin (OpMin (AbstractLiteral (AbsLitMatrix _ es2)))))
        = make opMin $ fromList $ es1 `union` es2
mkMin i m@(Op (MkOpMin (OpMin (AbstractLiteral (AbsLitMatrix _ es)))))
          | i `elem` es = m
          | otherwise   = make opMin $ fromList $ i : es
mkMin m@(Op (MkOpMin (OpMin (AbstractLiteral (AbsLitMatrix _ es))))) i
          | i `elem` es = m
          | otherwise   = make opMin $ fromList $ i : es
mkMin i e | i == e      = e
          | otherwise   = make opMin $ fromList [ i, e ]

-- | Add constraints on a set.
setConstraints :: (MonadFail m, MonadLog m)
               => Model        -- ^ Model as context.
               -> Declaration  -- ^ Statement to constrain.
               -> m Model      -- ^ Possibly updated model.
setConstraints m (FindOrGiven _ n DomainSet{}) = do
  cs <- funcRangeEqSet n m
  unless (null cs)
         (logInfo "cstr.01")
  return $ mergeConstraints m cs
setConstraints m _ = return m

-- | Equate the range of a function to a set of the former is a subset of the latter
--   and all values in the set are results of the function.
funcRangeEqSet :: (MonadFail m, MonadLog m)
               => Name            -- ^ Name of the set.
               -> Model           -- ^ Model for context.
               -> m [Expression]  -- ^ Equality constraints between range and set.
funcRangeEqSet n m = return $ mapMaybe equateFuncRangeAndSet $
                     mapMaybe (forAllForSubset m) $
                     findInUncondForAll isSubsetEqOf m
  where
    isSubsetEqOf (Op (MkOpSubsetEq (OpSubsetEq _ (Reference n' _)))) = n == n'
    isSubsetEqOf _ = False

-- | Create an expression that equates the range of a function which may come from
--   a forAll, and a set.
equateFuncRangeAndSet :: (Expression, Expression) -- (function range, set)
                      -> Maybe Expression         -- Possible constraint equating the two.
equateFuncRangeAndSet (r@[essence| range(&f) |], s) = nestReference f (make opEq r s)
  where
    nestReference :: Expression -> Expression -> Maybe Expression
    nestReference (Reference _ (Just DeclNoRepr{})) e = Just e
    nestReference (Reference _ (Just (InComprehension g@(GenInExpr _ r')))) e
      = nestReference r' $ make opAnd $ Comprehension e [Generator g]
    nestReference _ _ = Nothing
equateFuncRangeAndSet _ = Nothing

-- | Find a forAll expressions generating from a variable and equating a function
--   call result to the generated values.
forAllForSubset :: Model                          -- ^ Model for context.
                -> Expression                     -- ^ Subset expression.
                -> Maybe (Expression, Expression) -- ^ Values to be equated.
forAllForSubset m (Op (MkOpSubsetEq (OpSubsetEq r@(Op (MkOpRange (OpRange f)))
                                                s@Reference{})))
  | not $ null $ findInUncondForAll (funcCallEqGenerated f s) m = Just (r, s)
forAllForSubset _ _ = Nothing

-- | Determine whether a function is a called and has its result equated to a value generated
--   from the set of interest.
funcCallEqGenerated :: Expression -- ^ Function reference.
                    -> Expression -- ^ Variable to generate from.
                    -> Expression -- ^ Expression to check.
                    -> Bool       -- ^ Does the equation have the desired terms.
funcCallEqGenerated f s [essence| &e = &x |]
  = isFuncCall e && isGenerated x
  where
    -- Is the left side a call to the function of interest?
    isFuncCall (Op (MkOpImage (OpImage f' _))) = f == f'
    isFuncCall _ = False
    -- Is the right side variable generated from the set of interest?
    isGenerated (Reference _ (Just (InComprehension (GenInExpr _ g)))) = s == g
    isGenerated _ = False
funcCallEqGenerated _ _ _ = False

-- | Lift a variable size constraint to an attribute.
variableSize :: (MonadFail m, MonadLog m)
             => Model        -- ^ Model as context.
             -> Declaration  -- ^ Declaration to give attribute.
             -> m Model      -- ^ Possibly updated model.
variableSize m (FindOrGiven forg n dom) | validDom dom = do
  let exprs = mapMaybe (sizeConstraint n) $ suchThat m
  case mapMaybe sizeAttrFromConstr (nub exprs) of
       -- Only one size attribute is valid
       attr@[_] -> do
         dom' <- addAttributesToDomain dom attr
<<<<<<< HEAD
         unless (dom == dom')
                (logInfo "attr.06")
         return $ updateDeclaration decl (FindOrGiven forg n dom') $
=======
         return $ updateDeclaration (FindOrGiven forg n dom') $
>>>>>>> 401a709c
                  removeConstraints m exprs
       _        -> return m
  where
    validDom DomainSet{}       = True
    validDom DomainMSet{}      = True
    validDom DomainFunction{}  = True
    validDom DomainSequence{}  = True
    validDom DomainPartition{} = True
    validDom _              = False
variableSize m _ = return m

-- | Find an expression constraining the size of a variable.
sizeConstraint :: Name              -- ^ Name of the variable with a constrained size.
               -> Expression        -- ^ Expression in which to look for the size constraint.
               -> Maybe Expression  -- ^ The expression constraining the size of the variable.
sizeConstraint n e
  = let v = case matching e ineqOps of
                 -- Check both sides of the operator, but ignore (in)equations
                 -- of two find variables
                 Just (_, ([essence| |&var| |], e'))
                   | not (hasFind e') -> Just var
                 Just (_, (e', [essence| |&var| |]))
                   | not (hasFind e') -> Just var
                 _ -> Nothing
        in case v of
                Just (Reference n' _) | n == n' -> Just e
                _                               -> Nothing
  where
    hasFind = any isFind . universe
    isFind (Reference _ (Just (DeclNoRepr Find _ _ _))) = True
    isFind (Reference _ (Just (DeclHasRepr Find _ _)))  = True
    isFind _ = False

-- | Make a size attribute from a constraint on the size of a variable.
sizeAttrFromConstr :: Expression -> Maybe (AttrName, Maybe Expression)
sizeAttrFromConstr [essence| |&_| =  &s |] = Just ("size", Just s)
sizeAttrFromConstr [essence| |&_| <  &s |] = Just ("maxSize", Just (s - 1))
sizeAttrFromConstr [essence| |&_| <= &s |] = Just ("maxSize", Just s)
sizeAttrFromConstr [essence| |&_| >  &s |] = Just ("minSize", Just (s + 1))
sizeAttrFromConstr [essence| |&_| >= &s |] = Just ("minSize", Just s)
sizeAttrFromConstr e = case matching e oppIneqOps of
                            -- Try again with the terms swapped
                            Just (f, (e', s@(Op (MkOpTwoBars (OpTwoBars _)))))
                              -> sizeAttrFromConstr $ make f s e'
                            _ -> Nothing
  where
    oppIneqOps = [ (opEq, opEq), (opLt, opGt), (opLeq, opGeq), (opGt, opLt), (opGeq, opLeq) ]

-- | The maxSize, and minOccur attributes of an mset affect its maxOccur and minSize attributes.
mSetSizeOccur :: (MonadFail m, MonadLog m)
              => Model        -- ^ Model as context.
              -> Declaration  -- ^ Declaration to give attribute.
              -> m Model      -- ^ Possibly updated model.
mSetSizeOccur m (FindOrGiven forg n d@DomainMSet{})
  = case d of
         -- Ordering is important here, as there is a rule that applies
         -- to maxSize and minOccur, but none that applies to minSize
         -- and maxOccur. size uses the maxSize rule, but can ignore a
         -- minOccur because it cannot have its minSize changed.
         -- size -> maxOccur
         d'@(DomainMSet _ (MSetAttr (SizeAttr_Size mx) _) _)
           -> updateDomain $ mkMaxOccur d' mx
         -- minOccur -> minSize
         d'@(DomainMSet _ (MSetAttr _ (OccurAttr_MinOccur mn)) _)
           -> updateDomain $ mkMinSize d' mn
         d'@(DomainMSet _ (MSetAttr _ (OccurAttr_MinMaxOccur mn _)) _)
           -> updateDomain $ mkMinSize d' mn
         -- maxSize -> maxOccur
         d'@(DomainMSet _ (MSetAttr (SizeAttr_MaxSize mx) _) _)
           -> updateDomain $ mkMaxOccur d' mx
         d'@(DomainMSet _ (MSetAttr (SizeAttr_MinMaxSize _ mx) _) _)
           -> updateDomain $ mkMaxOccur d' mx
         _ -> return m
  where
    mkMinSize (DomainMSet r (MSetAttr s o) d') mn
      = let sizeAttr = mergeMinSize mn s
            in DomainMSet r (MSetAttr sizeAttr o) d'
    mkMinSize dom _ = dom

    mkMaxOccur (DomainMSet r (MSetAttr s o) d') mx
      = let occAttr = mergeMaxOccur mx o
            in DomainMSet r (MSetAttr s occAttr) d'
    mkMaxOccur dom _ = dom

    updateDomain dom = do
      let decl' = FindOrGiven forg n dom
<<<<<<< HEAD
      unless (decl' == decl)
             (logInfo "attr.07")
      return $ updateDeclaration decl decl' m
=======
      return $ updateDeclaration decl' m
>>>>>>> 401a709c
mSetSizeOccur m _ = return m

-- | Merge an expression into the min field of a 'SizeAttr'.
mergeMinSize :: Expression -> SizeAttr Expression -> SizeAttr Expression
mergeMinSize e SizeAttr_None = SizeAttr_MinSize e
mergeMinSize e (SizeAttr_MinSize mn) = SizeAttr_MinSize $ mkMax e mn
mergeMinSize e (SizeAttr_MaxSize mx)
  | e == mx   = SizeAttr_Size e
  | otherwise = SizeAttr_MinMaxSize e mx
mergeMinSize e (SizeAttr_MinMaxSize mn mx) = SizeAttr_MinMaxSize (mkMax e mn) mx
mergeMinSize _ s = s

-- | Merge an expression into the min field of an 'OccurAttr'.
mergeMinOccur :: Expression -> OccurAttr Expression -> OccurAttr Expression
mergeMinOccur e OccurAttr_None = OccurAttr_MinOccur e
mergeMinOccur e (OccurAttr_MinOccur mn) = OccurAttr_MinOccur $ mkMax mn e
mergeMinOccur e (OccurAttr_MaxOccur mx) = OccurAttr_MinMaxOccur e mx
mergeMinOccur e (OccurAttr_MinMaxOccur mn mx) = OccurAttr_MinMaxOccur (mkMax e mn) mx

-- | Merge an expression into the max field of an 'OccurAttr'.
mergeMaxOccur :: Expression -> OccurAttr Expression -> OccurAttr Expression
mergeMaxOccur e OccurAttr_None = OccurAttr_MaxOccur e
mergeMaxOccur e (OccurAttr_MinOccur mn) = OccurAttr_MinMaxOccur mn e
mergeMaxOccur e (OccurAttr_MaxOccur mx) = OccurAttr_MaxOccur $ mkMin e mx
mergeMaxOccur e (OccurAttr_MinMaxOccur mn mx) = OccurAttr_MinMaxOccur mn (mkMin e mx)

-- | Infer multiset occurrence attributes from constraints.
mSetOccur :: (MonadFail m, MonadLog m)
          => Model        -- ^ Model for context.
          -> Declaration  -- ^ Multiset declaration to update.
          -> m Model      -- ^ Updated model.
mSetOccur m (FindOrGiven Find n dom@(DomainMSet r (MSetAttr s _) d))
  = let freqs = findInUncondForAll isFreq m
        dom' = foldr (\f d' ->
                      case d' of
                           DomainMSet _ (MSetAttr _ o') _
                             -> DomainMSet r (MSetAttr s (inferOccur f o')) d
                           _ -> d')
                     dom freqs
        decl' = FindOrGiven Find n dom'
<<<<<<< HEAD
        in do
          unless (decl == decl')
                 (logInfo "attr.08")
          return $ updateDeclaration decl decl' m
=======
        in return $ updateDeclaration decl' m
>>>>>>> 401a709c
  where
    isFreq e = let valid x v e' = isRefTo x && isGen v && isConst e'
                   in case matching e ineqOps of
                           Just (_, ([essence| freq(&x, &v) |], e')) -> valid x v e'
                           Just (_, (e', [essence| freq(&x, &v) |])) -> valid x v e'
                           _ -> False
    -- Make sure that the correct variable is referred to
    isRefTo (Reference n' _) = n == n'
    isRefTo _ = False
    -- Make sure that the value is generated from the mset's domain
    isGen (Reference _ (Just (DeclNoRepr Quantified _ d' _))) = d == d'
    isGen _ = False
    -- Make sure that the mset is being equated to a constant
    isConst (Constant ConstantInt{}) = True
    isConst _ = False
    -- Convert the constraint into an occurrence attribute
    inferOccur [essence| freq(&_, &_) =  &e |] o'
      = mergeMinOccur e $ mergeMaxOccur e o'
    inferOccur [essence| freq(&_, &_) <  &e |] o'
      = mergeMaxOccur (e - 1) o'
    inferOccur [essence| freq(&_, &_) <= &e |] o'
      = mergeMaxOccur e o'
    inferOccur [essence| freq(&_, &_) >  &e |] o'
      = mergeMinOccur (e + 1) o'
    inferOccur [essence| freq(&_, &_) >= &e |] o'
      = mergeMinOccur e o'
    inferOccur _ o' = o'
mSetOccur m _ = return m

-- | An (in)equality in a forAll implies that the (in)equality also applies to
--   the sums of both terms.
forAllIneqToIneqSum :: (MonadFail m, MonadLog m, NameGen m)
                    => Model
                    -> Declaration
                    -> m Model
forAllIneqToIneqSum m _ = do
    m' <- fmap (mergeConstraints m . map fromZipper . mapMaybe mkConstraint) $
          filterM partsAreNumeric $
          mapMaybe matchParts $
          findInUncondForAllZ (isJust . matchParts . zipper) m
    unless (m == m')
           (logInfo "cstr.02" >> logInfo (vcat $ map pretty $ suchThat m' \\ suchThat m))
    return m'
  where
    matchParts :: ExpressionZ -> Maybe (Generator, Maybe ExpressionZ)
    matchParts z
      = case hole z of
             Op (MkOpAnd (OpAnd (Comprehension e [Generator g])))
               -> case matching e ineqOps of
                       Just (_, (e1, e2)) -> matchComponents z g e1 e2
                       _                  -> Nothing
             _ -> Nothing
    -- Match the components of the expression of interest
    matchComponents :: ExpressionZ -> Generator -> Expression -> Expression
                    -> Maybe (Generator, Maybe ExpressionZ)
    matchComponents z g e1 e2
      | refInExpr (namesFromGenerator g) e1 && refInExpr (namesFromGenerator g) e2
        = Just (g, down z >>= down)
    matchComponents _ _ _ _ = Nothing

    -- Is a name referred to in an expression?
    refInExpr names = any (hasName names) . universe
    hasName names (Reference name _) = name `elem` names
    hasName _     _                  = False

    partsAreNumeric :: (MonadFail m, MonadLog m, NameGen m)
                    => (Generator, Maybe ExpressionZ) -> m Bool
    partsAreNumeric (_, Just z)
      = case matching (hole z) ineqOps of
             Just (_, (e1, e2)) -> (&&) <$> domainIsNumeric e1 <*> domainIsNumeric e2
             Nothing            -> return False
    partsAreNumeric _ = return False

    domainIsNumeric :: (MonadFail m, MonadLog m, NameGen m)
                    => Expression -> m Bool
    domainIsNumeric e = case domainOf e of
                             Right DomainInt{}           -> return True
                             Right (DomainAny _ TypeInt) -> return True
                             _                           -> return False

    -- Replace the forAll with the (in)equality between sums
    mkConstraint :: (Generator, Maybe ExpressionZ) -> Maybe ExpressionZ
    mkConstraint (gen, Just z)
      = case matching (hole z) ineqOps of
             Just (f, (e1, e2)) ->
               let mkSumOf = Op . MkOpSum . OpSum . flip Comprehension [Generator gen]
                   e1' = mkSumOf e1
                   e2' = mkSumOf e2
                   -- Two steps to get out of the forAll, and replace it with the constraint
                   in replaceHole (make f e1' e2') <$> (up z >>= up)
             Nothing -> Nothing
    mkConstraint _ = Nothing

-- | Get the list of names from a generator.
namesFromGenerator :: Generator -> [Name]
namesFromGenerator (GenDomainNoRepr a _)  = namesFromAbstractPattern a
namesFromGenerator (GenDomainHasRepr n _) = [n]
namesFromGenerator (GenInExpr a _)        = namesFromAbstractPattern a

-- | Get the list of names from an abstract pattern.
namesFromAbstractPattern :: AbstractPattern -> [Name]
namesFromAbstractPattern (Single n)        = [n]
namesFromAbstractPattern (AbsPatTuple ns)  = concatMap namesFromAbstractPattern ns
namesFromAbstractPattern (AbsPatMatrix ns) = concatMap namesFromAbstractPattern ns
namesFromAbstractPattern (AbsPatSet ns)    = concatMap namesFromAbstractPattern ns
namesFromAbstractPattern _                 = []

-- | Lens function over a binary expression.
type BinExprLens m = Proxy m -> (Expression -> Expression -> Expression,
                                 Expression -> m (Expression, Expression))

-- | Get the lens for an expression and the values it matches.
matching :: Expression
         -> [(BinExprLens Maybe, BinExprLens Identity)]
         -> Maybe (BinExprLens Identity, (Expression, Expression))
matching e ops = case mapMaybe (\(f1, f2) -> (,) f2 <$> match f1 e) ops of
                      [x] -> Just x
                      _   -> Nothing

-- | (In)equality operator lens pairs.
ineqOps :: [(BinExprLens Maybe, BinExprLens Identity)]
ineqOps = [ (opEq,  opEq)
          , (opLt,  opLt)
          , (opLeq, opLeq)
          , (opGt,  opGt)
          , (opGeq, opGeq)
          ]<|MERGE_RESOLUTION|>--- conflicted
+++ resolved
@@ -14,11 +14,7 @@
     strengthenVariables
   ) where
 
-<<<<<<< HEAD
-import Data.List ( (\\), delete, nub, union )
-=======
 import Data.List ( nub, union )
->>>>>>> 401a709c
 import Data.Maybe ( mapMaybe )
 
 import Conjure.Prelude
@@ -143,9 +139,7 @@
     j == JectivityAttr_Surjective = do
     (fromSize, toSize) <- functionDomainSizes from to
     if fromSize == toSize
-       then do
-         logInfo "attr.01"
-         addAttributesToDomain d [ ("total", Nothing), ("bijective", Nothing) ]
+       then addAttributesToDomain d [ ("total", Nothing), ("bijective", Nothing) ]
        else return d
 surjectiveIsTotalBijective d = return d
 
@@ -157,9 +151,7 @@
 totalInjectiveIsBijective d@(DomainFunction _ (FunctionAttr _ PartialityAttr_Total JectivityAttr_Injective) from to) = do
   (fromSize, toSize) <- functionDomainSizes from to
   if fromSize == toSize
-     then do
-       logInfo "attr.03"
-       addAttributesToDomain d [ ("bijective", Nothing) ]
+     then addAttributesToDomain d [ ("bijective", Nothing) ]
      else return d
 totalInjectiveIsBijective d = return d
 
@@ -181,9 +173,7 @@
                      -> m (Domain () Expression)  -- ^ Possibly modified domain.
 definedForAllIsTotal n m d@(DomainFunction _ (FunctionAttr _ PartialityAttr_Partial _) from _)
   | any definedIn $ findInUncondForAll isOp m
-    = do
-      logInfo "attr.02"
-      addAttributesToDomain d [ ("total", Nothing) ]
+    = addAttributesToDomain d [ ("total", Nothing) ]
   where
     -- Look for operator expressions but leave comprehensions up to findInUncondForAll
     isOp (Op (MkOpAnd (OpAnd Comprehension{}))) = False
@@ -230,9 +220,7 @@
       (mapMaybe existsEqVals
         -- Find the desired pattern being matched
         (findInUncondForAll isExistsEq m))
-      = do
-        logInfo "attr.09"
-        addAttributesToDomain d [ ("surjective", Nothing) ]
+      = addAttributesToDomain d [ ("surjective", Nothing) ]
   where
     -- Get the domain value and codomain value used in the function call
     existsEqVals [essence| exists &i :  &_ . &f(&i') = &j |] = funcEqCoVal f i i' j
@@ -276,9 +264,7 @@
 diffArgResultIsInjective n m d@(DomainFunction _ (FunctionAttr _ _ ject) from _)
   | (ject == JectivityAttr_None || ject == JectivityAttr_Surjective) &&
     not (null $ findInUncondForAll isDistinctDisequality m)
-    = do
-      logInfo "attr.10"
-      addAttributesToDomain d [ ("injective", Nothing)
+    = addAttributesToDomain d [ ("injective", Nothing)
                               -- It is known that no inputs are ignored
                               , ("total", Nothing) ]
   where
@@ -368,9 +354,7 @@
   subDom <- domainOf sub
   case subDom of
        DomainSet _ (SetAttr subSize) _
-         -> do
-           logInfo "attr.05"
-           return $ DomainSet r (SetAttr $ mergeSizeOnMin size subSize) dom
+         -> return $ DomainSet r (SetAttr $ mergeSizeOnMin size subSize) dom
        _ -> return d
   where
     -- Merge the minSize of the right SizeAttr into the left
@@ -396,9 +380,7 @@
   f <- getFunDom r
   case f of
        DomainFunction _ (FunctionAttr _ PartialityAttr_Total _) _ _
-         -> do
-           logInfo "attr.04"
-           return $ setSetMinSize (Constant $ ConstantInt 1) d
+         -> return $ setSetMinSize (Constant $ ConstantInt 1) d
        _ -> return d
 
 -- | Look for a function domain, allowing it to be generated in a comprehension.
@@ -465,8 +447,6 @@
                -> m Model      -- ^ Possibly updated model.
 setConstraints m (FindOrGiven _ n DomainSet{}) = do
   cs <- funcRangeEqSet n m
-  unless (null cs)
-         (logInfo "cstr.01")
   return $ mergeConstraints m cs
 setConstraints m _ = return m
 
@@ -534,13 +514,7 @@
        -- Only one size attribute is valid
        attr@[_] -> do
          dom' <- addAttributesToDomain dom attr
-<<<<<<< HEAD
-         unless (dom == dom')
-                (logInfo "attr.06")
-         return $ updateDeclaration decl (FindOrGiven forg n dom') $
-=======
          return $ updateDeclaration (FindOrGiven forg n dom') $
->>>>>>> 401a709c
                   removeConstraints m exprs
        _        -> return m
   where
@@ -627,13 +601,7 @@
 
     updateDomain dom = do
       let decl' = FindOrGiven forg n dom
-<<<<<<< HEAD
-      unless (decl' == decl)
-             (logInfo "attr.07")
-      return $ updateDeclaration decl decl' m
-=======
       return $ updateDeclaration decl' m
->>>>>>> 401a709c
 mSetSizeOccur m _ = return m
 
 -- | Merge an expression into the min field of a 'SizeAttr'.
@@ -674,14 +642,7 @@
                            _ -> d')
                      dom freqs
         decl' = FindOrGiven Find n dom'
-<<<<<<< HEAD
-        in do
-          unless (decl == decl')
-                 (logInfo "attr.08")
-          return $ updateDeclaration decl decl' m
-=======
         in return $ updateDeclaration decl' m
->>>>>>> 401a709c
   where
     isFreq e = let valid x v e' = isRefTo x && isGen v && isConst e'
                    in case matching e ineqOps of
@@ -717,14 +678,11 @@
                     => Model
                     -> Declaration
                     -> m Model
-forAllIneqToIneqSum m _ = do
-    m' <- fmap (mergeConstraints m . map fromZipper . mapMaybe mkConstraint) $
+forAllIneqToIneqSum m _
+  = fmap (mergeConstraints m . map fromZipper . mapMaybe mkConstraint) $
           filterM partsAreNumeric $
           mapMaybe matchParts $
           findInUncondForAllZ (isJust . matchParts . zipper) m
-    unless (m == m')
-           (logInfo "cstr.02" >> logInfo (vcat $ map pretty $ suchThat m' \\ suchThat m))
-    return m'
   where
     matchParts :: ExpressionZ -> Maybe (Generator, Maybe ExpressionZ)
     matchParts z
