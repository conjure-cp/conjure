module Conjure.Process.Enumerate
    ( EnumerateDomain
    , enumerateDomain
    , enumerateInConstant
    , EnumerateDomainNoIO(..)
    ) where

import Conjure.Prelude
import Conjure.Bug
import Conjure.UserError
import Conjure.Language.AdHoc
import Conjure.Language.AbstractLiteral
import Conjure.Language.Constant
import Conjure.Language.Type
import Conjure.Language.Domain
import Conjure.Language.Pretty
import Conjure.Language.Definition
import Conjure.Language.NameGen

import Conjure.UI.IO
import Conjure.UI as UI ( UI(..), OutputFormat(..) )
import {-# SOURCE #-} Conjure.UI.MainHelper

-- temporary
import System.IO.Temp ( withSystemTempDirectory )

-- pipes
import qualified Pipes


-- | This class is only to track where `enumerateDomain` might get called.
--   It is essentially MonadIO, but doesn't allow arbitrary IO.
class (Functor m, Applicative m, Monad m, MonadUserError m) => EnumerateDomain m where liftIO' :: IO a -> m a
instance EnumerateDomain IO where liftIO' = id
instance EnumerateDomain m => EnumerateDomain (IdentityT m) where liftIO' = lift . liftIO'
instance EnumerateDomain m => EnumerateDomain (MaybeT m) where liftIO' = lift . liftIO'
instance EnumerateDomain m => EnumerateDomain (ExceptT m) where liftIO' = lift . liftIO'
instance EnumerateDomain m => EnumerateDomain (ReaderT r m) where liftIO' = lift . liftIO'
instance (EnumerateDomain m, Monoid w) => EnumerateDomain (WriterT w m) where liftIO' = lift . liftIO'
instance EnumerateDomain m => EnumerateDomain (StateT st m) where liftIO' = lift . liftIO'
instance EnumerateDomain m => EnumerateDomain (Pipes.Proxy a b c d m) where liftIO' = lift . liftIO'
instance EnumerateDomain m => EnumerateDomain (NameGenM m) where liftIO' = lift . liftIO'
instance (EnumerateDomain m, MonadFail m) => EnumerateDomain (UserErrorT m) where liftIO' = lift . liftIO'

-- | Use this if you don't want to allow a (EnumerateDomain m => m a) computation actually do IO.
data EnumerateDomainNoIO a = Done a | TriedIO | Failed Doc
    deriving (Show)

instance Eq a => Eq (EnumerateDomainNoIO a) where
     (Done a) == (Done b) = a ==b
     TriedIO == TriedIO = True
     (Failed _) == (Failed _) = True
     _ == _ = False


instance Functor EnumerateDomainNoIO where
    fmap _ (Failed msg) = Failed msg
    fmap _ TriedIO      = TriedIO
    fmap f (Done x)     = Done (f x)

instance Applicative EnumerateDomainNoIO where
    pure = Done
    (<*>) = ap

instance Monad EnumerateDomainNoIO where
    Failed msg >>= _ = Failed msg
    TriedIO    >>= _ = TriedIO
    Done x     >>= f = f x

instance MonadFailDoc EnumerateDomainNoIO where
    failDoc = Failed
instance MonadFail EnumerateDomainNoIO where
    fail = Failed . stringToDoc 

instance MonadUserError EnumerateDomainNoIO where
    userErr docs = Failed (vcat $ "User error:" : docs)

instance NameGen EnumerateDomainNoIO where
    nextName _ = failDoc "nextName{EnumerateDomainNoIO}"
    exportNameGenState = failDoc "exportNameGenState{EnumerateDomainNoIO}"
    importNameGenState _ = failDoc "importNameGenState{EnumerateDomainNoIO}"

instance EnumerateDomain EnumerateDomainNoIO where liftIO' _ = TriedIO

enumerateDomainMax :: Int
enumerateDomainMax = 10000

minionTimelimit :: Int
minionTimelimit = 60

savilerowTimelimit :: Int
savilerowTimelimit = 60 * 1000

enumerateDomain :: (MonadFailDoc m, EnumerateDomain m) => Domain () Constant -> m [Constant]

enumerateDomain d | not (null [ () | ConstantUndefined{} <- universeBi d ]) =
    bug $ vcat [ "called enumerateDomain with a domain that has undefinedness values in it."
               , pretty d
               ]

enumerateDomain DomainBool = return [ConstantBool False, ConstantBool True]
enumerateDomain (DomainInt _ []) = failDoc "enumerateDomain: infinite domain"
enumerateDomain (DomainInt _ rs) = concatMapM enumerateRange rs
enumerateDomain (DomainUnnamed _ (ConstantInt t n)) = return (map (ConstantInt t) [1..n])
enumerateDomain (DomainEnum _dName (Just rs) _mp) = concatMapM enumerateRange rs
enumerateDomain (DomainTuple ds) = do
    inners <- mapM enumerateDomain ds
    return $ map (ConstantAbstract . AbsLitTuple) (sequence inners)
enumerateDomain (DomainMatrix (DomainInt t indexDom) innerDom) = do
    inners <- enumerateDomain innerDom
    indexInts <- rangesInts indexDom
    return
        [ ConstantAbstract (AbsLitMatrix (DomainInt t indexDom) vals)
        | vals <- replicateM (length indexInts) inners
        ]

-- the sledgehammer approach
enumerateDomain d = liftIO' $ withSystemTempDirectory ("conjure-enumerateDomain-" ++ show (hash d)) $ \ tmpDir -> do
    let model = Model { mLanguage = LanguageVersion "Essence" [1,0]
                      , mStatements = [Declaration (FindOrGiven Find "x" (fmap Constant d))]
                      , mInfo = def
                      }
    let essenceFile = tmpDir </> "out.essence"
    let outDir = tmpDir </> "outDir"
    writeModel 120 Plain (Just essenceFile) model
    let
        solve :: IO ()
        solve = let ?typeCheckerMode = StronglyTyped in ignoreLogs $ runNameGen () $ mainWithArgs Solve
            { UI.essence                    = essenceFile
            , validateSolutionsOpt          = False
            , outputDirectory               = outDir
            , savilerowOptions              =
                [ "-O0"
                , "-preprocess"    , "None"
                , "-timelimit"     , show savilerowTimelimit
                ]
            , solverOptions                 =
                [ "-cpulimit"      , show minionTimelimit
                ]
            , solver                        = "minion"
            , graphSolver                   = False
            , cgroups                       = False
            , nbSolutions                   = show enumerateDomainMax
            , copySolutions                 = False
            , solutionsInOneFile            = False
            , logLevel                      = LogNone
            -- default values for the rest
            , essenceParams                 = []
            , numberingStart                = 1
            , smartFilenames                = False
            , verboseTrail                  = False
            , rewritesTrail                 = False
            , logRuleFails                  = False
            , logRuleSuccesses              = False
            , logRuleAttempts               = False
            , logChoices                    = False
            , portfolio                     = Nothing
            , strategyQ                     = "f"
            , strategyA                     = "c"
            , representations               = Nothing
            , representationsFinds          = Nothing
            , representationsGivens         = Nothing
            , representationsAuxiliaries    = Nothing
            , representationsQuantifieds    = Nothing
            , representationsCuts           = Nothing
            , channelling                   = False
            , representationLevels          = True
<<<<<<< HEAD
            , unnamedSymmetryBreaking       = "none"
=======
            , followModel                   = ""
>>>>>>> 2b9618fe
            , useExistingModels             = []
            , seed                          = Nothing
            , limitModels                   = Nothing
            , limitTime                     = Nothing
            , outputFormat                  = UI.Plain
            , lineWidth                     = 120
            , responses                     = ""
            , responsesRepresentation       = ""
            , generateStreamliners          = ""
            }
    -- catching the (SR timeout) error, and raising a user error
    catch solve $ \ (e :: SomeException) -> userErr1 $ vcat
        [ "Enumerate domain: too many."
        , "When working on domain:" <++> pretty d
        , "Exception:" <++> pretty (show e)
        ]
    solutions   <- filter (".solution" `isSuffixOf`) <$> getDirectoryContents outDir
    when (length solutions >= enumerateDomainMax) $ userErr1 $ vcat
        [ "Enumerate domain: too many."
        , "Gave up after" <+> pretty (length solutions) <+> "solutions."
        , "When working on domain:" <++> pretty d
        ]
    enumeration <- fmap concat $ forM solutions $ \ solutionFile -> do
        Model _ decls _ <- readModelFromFile (outDir </> solutionFile)
        let (enumeration, errs) = mconcat
                [ case decl of
                    Declaration (Letting "x" x) | Just c <- e2c x -> ([c], [])
                    _ -> ([], [decl])
                | decl <- decls ]
        if null errs
            then return enumeration
            else failDoc $ vcat $ "enumerateDomain, not Constants!"
                             : ("When working on domain:" <++> pretty d)
                             :  map pretty errs
                             ++ map (pretty . show) errs
    removeDirectoryIfExists outDir
    removeDirectoryIfExists tmpDir
    return enumeration


enumerateRange :: MonadFailDoc m => Range Constant -> m [Constant]
enumerateRange (RangeSingle x) = return [x]
enumerateRange (RangeBounded (ConstantInt t x) (ConstantInt _ y)) = return $ ConstantInt t <$> [x..y]
enumerateRange RangeBounded{} = failDoc "enumerateRange RangeBounded"
enumerateRange RangeOpen{} = failDoc "enumerateRange RangeOpen"
enumerateRange RangeLowerBounded{} = failDoc "enumerateRange RangeLowerBounded"
enumerateRange RangeUpperBounded{} = failDoc "enumerateRange RangeUpperBounded"

enumerateInConstant :: MonadFailDoc m => Constant -> m [Constant]
enumerateInConstant constant = case constant of
    ConstantAbstract (AbsLitMatrix _  xs) -> return xs
    ConstantAbstract (AbsLitSet       xs) -> return xs
    ConstantAbstract (AbsLitMSet      xs) -> return xs
    ConstantAbstract (AbsLitFunction  xs) -> return [ ConstantAbstract (AbsLitTuple [i,j]) | (i,j) <- xs ]
    ConstantAbstract (AbsLitSequence  xs) -> return [ ConstantAbstract (AbsLitTuple [i,j])
                                                    | (i',j) <- zip allNats xs
                                                    , let i = fromInt i'
                                                    ]
    ConstantAbstract (AbsLitRelation  xs) -> return $ map (ConstantAbstract . AbsLitTuple) xs
    ConstantAbstract (AbsLitPartition xs) -> return $ map (ConstantAbstract . AbsLitSet) xs
    ConstantAbstract (AbsLitPermutation xss) ->
        let
            enumPerm [] = []
            enumPerm xs = [ ConstantAbstract (AbsLitTuple [i,j]) | (i,j) <- zip xs (tail xs) ] ++
                          [ ConstantAbstract (AbsLitTuple [last xs, head xs]) ]
        in
            return $ concatMap enumPerm xss
    TypedConstant c _                     -> enumerateInConstant c
    _ -> failDoc $ vcat [ "enumerateInConstant"
                     , "constant:" <+> pretty constant
                     ]<|MERGE_RESOLUTION|>--- conflicted
+++ resolved
@@ -165,11 +165,8 @@
             , representationsCuts           = Nothing
             , channelling                   = False
             , representationLevels          = True
-<<<<<<< HEAD
             , unnamedSymmetryBreaking       = "none"
-=======
             , followModel                   = ""
->>>>>>> 2b9618fe
             , useExistingModels             = []
             , seed                          = Nothing
             , limitModels                   = Nothing
