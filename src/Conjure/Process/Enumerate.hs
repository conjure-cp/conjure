module Conjure.Process.Enumerate
    ( EnumerateDomain
    , enumerateDomain
    , enumerateInConstant
    , EnumerateDomainNoIO(..)
    ) where

import Conjure.Prelude
import Conjure.Bug
import Conjure.UserError
import Conjure.Language.AdHoc
import Conjure.Language.AbstractLiteral
import Conjure.Language.Constant
import Conjure.Language.Domain
import Conjure.Language.Pretty
import Conjure.Language.Definition
import Conjure.Language.NameGen

import Conjure.UI.IO
import Conjure.UI as UI ( UI(..), OutputFormat(..) )
import {-# SOURCE #-} Conjure.UI.MainHelper

-- temporary
import System.IO.Temp ( withSystemTempDirectory )

-- pipes
import qualified Pipes


-- | This class is only to track where `enumerateDomain` might get called.
--   It is essentially MonadIO, but doesn't allow arbitrary IO.
class (Functor m, Applicative m, Monad m, MonadUserError m) => EnumerateDomain m where liftIO' :: IO a -> m a
instance EnumerateDomain IO where liftIO' = id
instance EnumerateDomain m => EnumerateDomain (IdentityT m) where liftIO' = lift . liftIO'
instance EnumerateDomain m => EnumerateDomain (MaybeT m) where liftIO' = lift . liftIO'
instance EnumerateDomain m => EnumerateDomain (ExceptT m) where liftIO' = lift . liftIO'
instance EnumerateDomain m => EnumerateDomain (ReaderT r m) where liftIO' = lift . liftIO'
instance (EnumerateDomain m, Monoid w) => EnumerateDomain (WriterT w m) where liftIO' = lift . liftIO'
instance EnumerateDomain m => EnumerateDomain (StateT st m) where liftIO' = lift . liftIO'
instance EnumerateDomain m => EnumerateDomain (Pipes.Proxy a b c d m) where liftIO' = lift . liftIO'
instance EnumerateDomain m => EnumerateDomain (NameGenM m) where liftIO' = lift . liftIO'
instance (EnumerateDomain m, MonadFail m) => EnumerateDomain (UserErrorT m) where liftIO' = lift . liftIO'

-- | Use this if you don't want to allow a (EnumerateDomain m => m a) computation actually do IO.
data EnumerateDomainNoIO a = Done a | TriedIO | Failed Doc
    deriving (Eq, Show)

instance Functor EnumerateDomainNoIO where
    fmap _ (Failed msg) = Failed msg
    fmap _ TriedIO      = TriedIO
    fmap f (Done x)     = Done (f x)

instance Applicative EnumerateDomainNoIO where
    pure = return
    (<*>) = ap

instance Monad EnumerateDomainNoIO where
    return = Done
    Failed msg >>= _ = Failed msg
    TriedIO    >>= _ = TriedIO
    Done x     >>= f = f x

instance MonadFail EnumerateDomainNoIO where
    fail = Failed

instance MonadUserError EnumerateDomainNoIO where
    userErr docs = Failed (vcat $ "User error:" : docs)

instance NameGen EnumerateDomainNoIO where
    nextName _ = fail "nextName{EnumerateDomainNoIO}"
    exportNameGenState = fail "exportNameGenState{EnumerateDomainNoIO}"
    importNameGenState _ = fail "importNameGenState{EnumerateDomainNoIO}"

instance EnumerateDomain EnumerateDomainNoIO where liftIO' _ = TriedIO

enumerateDomainMax :: Int
enumerateDomainMax = 10000

minionTimelimit :: Int
minionTimelimit = 60

savilerowTimelimit :: Int
savilerowTimelimit = 60 * 1000

enumerateDomain :: (MonadFail m, EnumerateDomain m) => Domain () Constant -> m [Constant]

enumerateDomain d | not (null [ () | ConstantUndefined{} <- universeBi d ]) =
    bug $ vcat [ "called enumerateDomain with a domain that has undefinedness values in it."
               , pretty d
               ]

enumerateDomain DomainBool = return [ConstantBool False, ConstantBool True]
enumerateDomain (DomainInt _ []) = fail "enumerateDomain: infinite domain"
<<<<<<< HEAD
enumerateDomain (DomainInt Nothing rs) = concatMapM enumerateRange rs
enumerateDomain (DomainUnnamed nm (ConstantInt _ n)) = return (map (ConstantInt (Just nm)) [1..n])
=======
enumerateDomain (DomainInt _ rs) = concatMapM enumerateRange rs
enumerateDomain (DomainUnnamed _ (ConstantInt t n)) = return (map (ConstantInt t) [1..n])
>>>>>>> 6bf7a72f
enumerateDomain (DomainEnum _dName (Just rs) _mp) = concatMapM enumerateRange rs
enumerateDomain (DomainTuple ds) = do
    inners <- mapM enumerateDomain ds
    return $ map (ConstantAbstract . AbsLitTuple) (sequence inners)
<<<<<<< HEAD
enumerateDomain (DomainMatrix (DomainInt name indexDom) innerDom) = do
    inners <- enumerateDomain innerDom
    indexInts <- rangesInts indexDom
    return
        [ ConstantAbstract (AbsLitMatrix (DomainInt name indexDom) vals)
=======
enumerateDomain (DomainMatrix (DomainInt t indexDom) innerDom) = do
    inners <- enumerateDomain innerDom
    indexInts <- rangesInts indexDom
    return
        [ ConstantAbstract (AbsLitMatrix (DomainInt t indexDom) vals)
>>>>>>> 6bf7a72f
        | vals <- replicateM (length indexInts) inners
        ]

-- the sledgehammer approach
enumerateDomain d = liftIO' $ withSystemTempDirectory ("conjure-enumerateDomain-" ++ show (hash d)) $ \ tmpDir -> do
    let model = Model { mLanguage = LanguageVersion "Essence" [1,0]
                      , mStatements = [Declaration (FindOrGiven Find "x" (fmap Constant d))]
                      , mInfo = def
                      }
    let essenceFile = tmpDir </> "out.essence"
    let outDir = tmpDir </> "outDir"
    writeModel 120 Plain (Just essenceFile) model
    let
        solve :: IO ()
        solve = ignoreLogs $ mainWithArgs Solve
            { UI.essence                    = essenceFile
            , validateSolutionsOpt          = False
            , outputDirectory               = outDir
            , savilerowOptions              =
                [ "-O0"
                , "-preprocess"    , "None"
                , "-timelimit"     , show savilerowTimelimit
                ]
            , solverOptions                 =
                [ "-cpulimit"      , show minionTimelimit
                ]
            , solver                        = "minion"
            , nbSolutions                   = show enumerateDomainMax
            , copySolutions                 = False
            , solutionsInOneFile            = False
            , logLevel                      = LogNone
            -- default values for the rest
            , essenceParams                 = []
            , numberingStart                = 1
            , smartFilenames                = False
            , verboseTrail                  = False
            , rewritesTrail                 = False
            , logRuleFails                  = False
            , logRuleSuccesses              = False
            , logRuleAttempts               = False
            , logChoices                    = False
            , strategyQ                     = "f"
            , strategyA                     = "c"
            , representations               = Nothing
            , representationsFinds          = Nothing
            , representationsGivens         = Nothing
            , representationsAuxiliaries    = Nothing
            , representationsQuantifieds    = Nothing
            , representationsCuts           = Nothing
            , channelling                   = False
            , representationLevels          = True
            , useExistingModels             = []
            , seed                          = Nothing
            , limitModels                   = Nothing
            , limitTime                     = Nothing
            , outputFormat                  = UI.Plain
            , lineWidth                     = 120
            , responses                     = ""
            }
    -- catching the (SR timeout) error, and raising a user error
    catch solve $ \ (e :: SomeException) -> userErr1 $ vcat
        [ "Enumerate domain: too many."
        , "When working on domain:" <++> pretty d
        , "Exception:" <++> pretty (show e)
        ]
    solutions   <- filter (".solution" `isSuffixOf`) <$> getDirectoryContents outDir
    when (length solutions >= enumerateDomainMax) $ userErr1 $ vcat
        [ "Enumerate domain: too many."
        , "Nb solutions found:" <+> pretty (length solutions)
        , "When working on domain:" <++> pretty d
        ]
    enumeration <- fmap concat $ forM solutions $ \ solutionFile -> do
        Model _ decls _ <- readModelFromFile (outDir </> solutionFile)
        let (enumeration, errs) = mconcat
                [ case decl of
                    Declaration (Letting "x" x) | Just c <- e2c x -> ([c], [])
                    _ -> ([], [decl])
                | decl <- decls ]
        if null errs
            then return enumeration
            else fail $ vcat $ "enumerateDomain, not Constants!"
                             : ("When working on domain:" <++> pretty d)
                             :  map pretty errs
                             ++ map (pretty . show) errs
    removeDirectoryIfExists outDir
    removeDirectoryIfExists tmpDir
    return enumeration


enumerateRange :: MonadFail m => Range Constant -> m [Constant]
enumerateRange (RangeSingle x) = return [x]
<<<<<<< HEAD
enumerateRange (RangeBounded (ConstantInt Nothing x) (ConstantInt Nothing y)) = return $ map (ConstantInt Nothing) [x..y]
=======
enumerateRange (RangeBounded (ConstantInt tx x) (ConstantInt ty y)) | tx == ty
  = return $ ConstantInt tx <$> [x..y]
>>>>>>> 6bf7a72f
enumerateRange RangeBounded{} = fail "enumerateRange RangeBounded"
enumerateRange RangeOpen{} = fail "enumerateRange RangeOpen"
enumerateRange RangeLowerBounded{} = fail "enumerateRange RangeLowerBounded"
enumerateRange RangeUpperBounded{} = fail "enumerateRange RangeUpperBounded"

enumerateInConstant :: MonadFail m => Constant -> m [Constant]
enumerateInConstant constant = case constant of
    ConstantAbstract (AbsLitMatrix _  xs) -> return xs
    ConstantAbstract (AbsLitSet       xs) -> return xs
    ConstantAbstract (AbsLitMSet      xs) -> return xs
    ConstantAbstract (AbsLitFunction  xs) -> return [ ConstantAbstract (AbsLitTuple [i,j]) | (i,j) <- xs ]
    ConstantAbstract (AbsLitSequence  xs) -> return [ ConstantAbstract (AbsLitTuple [i,j])
                                                    | (i',j) <- zip allNats xs
                                                    , let i = fromInt i'
                                                    ]
    ConstantAbstract (AbsLitRelation  xs) -> return $ map (ConstantAbstract . AbsLitTuple) xs
    ConstantAbstract (AbsLitPartition xs) -> return $ map (ConstantAbstract . AbsLitSet) xs
    TypedConstant c _                     -> enumerateInConstant c
    _ -> fail $ vcat [ "enumerateInConstant"
                     , "constant:" <+> pretty constant
                     ]<|MERGE_RESOLUTION|>--- conflicted
+++ resolved
@@ -91,30 +91,17 @@
 
 enumerateDomain DomainBool = return [ConstantBool False, ConstantBool True]
 enumerateDomain (DomainInt _ []) = fail "enumerateDomain: infinite domain"
-<<<<<<< HEAD
-enumerateDomain (DomainInt Nothing rs) = concatMapM enumerateRange rs
-enumerateDomain (DomainUnnamed nm (ConstantInt _ n)) = return (map (ConstantInt (Just nm)) [1..n])
-=======
 enumerateDomain (DomainInt _ rs) = concatMapM enumerateRange rs
 enumerateDomain (DomainUnnamed _ (ConstantInt t n)) = return (map (ConstantInt t) [1..n])
->>>>>>> 6bf7a72f
 enumerateDomain (DomainEnum _dName (Just rs) _mp) = concatMapM enumerateRange rs
 enumerateDomain (DomainTuple ds) = do
     inners <- mapM enumerateDomain ds
     return $ map (ConstantAbstract . AbsLitTuple) (sequence inners)
-<<<<<<< HEAD
-enumerateDomain (DomainMatrix (DomainInt name indexDom) innerDom) = do
-    inners <- enumerateDomain innerDom
-    indexInts <- rangesInts indexDom
-    return
-        [ ConstantAbstract (AbsLitMatrix (DomainInt name indexDom) vals)
-=======
 enumerateDomain (DomainMatrix (DomainInt t indexDom) innerDom) = do
     inners <- enumerateDomain innerDom
     indexInts <- rangesInts indexDom
     return
         [ ConstantAbstract (AbsLitMatrix (DomainInt t indexDom) vals)
->>>>>>> 6bf7a72f
         | vals <- replicateM (length indexInts) inners
         ]
 
@@ -206,12 +193,8 @@
 
 enumerateRange :: MonadFail m => Range Constant -> m [Constant]
 enumerateRange (RangeSingle x) = return [x]
-<<<<<<< HEAD
-enumerateRange (RangeBounded (ConstantInt Nothing x) (ConstantInt Nothing y)) = return $ map (ConstantInt Nothing) [x..y]
-=======
 enumerateRange (RangeBounded (ConstantInt tx x) (ConstantInt ty y)) | tx == ty
   = return $ ConstantInt tx <$> [x..y]
->>>>>>> 6bf7a72f
 enumerateRange RangeBounded{} = fail "enumerateRange RangeBounded"
 enumerateRange RangeOpen{} = fail "enumerateRange RangeOpen"
 enumerateRange RangeLowerBounded{} = fail "enumerateRange RangeLowerBounded"
