--- conflicted
+++ resolved
@@ -247,13 +247,7 @@
 functionLiftSingle :: NameGen m => Expression -> Expression -> Domain () Expression -> m [NeighbourhoodGenResult]
 functionLiftSingle theIncumbentVar theVar (DomainFunction _ _ frDomain toDomain) = do
         let generatorName = "functionLiftSingle"
-<<<<<<< HEAD
         ([incumbent_i], [i], frameUpdate) <- makeFunctionFrameUpdate 1 1 frDomain theIncumbentVar theVar
-        let getCs (SuchThat cs) = cs 
-            getCs _ = []
-=======
-        ([incumbent_i], [i], frameUpdate) <- makeFunctionFrameUpdate 1 1 fromDomain theIncumbentVar theVar
->>>>>>> bec9e1c0
         let
             liftCons (SuchThat cs) = frameUpdate $ make opAnd $ fromList cs
             liftCons st            = [st]
@@ -271,7 +265,7 @@
 
 
 functionLiftMultiple :: NameGen m => Expression -> Expression -> Domain () Expression -> m [NeighbourhoodGenResult]
-functionLiftMultiple theIncumbentVar theVar (DomainFunction _ _ fromDomain toDomain) = do
+functionLiftMultiple theIncumbentVar theVar (DomainFunction _ _ frDomain toDomain) = do
         let generatorName = "functionLiftMultiple"
         let
             liftCons frame (SuchThat cs) =  let conjCs  =  make opAnd $ fromList cs in
@@ -280,7 +274,7 @@
     
         ns :: [MultiContainerNeighbourhoodGenResult] <- multiContainerNeighbourhoods toDomain
         mapM (\ (innerGeneratorName, innerNeighbourhoodSize, numberIncumbents, numberPrimaries, rule)  -> do
-            (incumbents, primaries, frame) <- makeFunctionFrameUpdate numberIncumbents numberPrimaries fromDomain theIncumbentVar theVar 
+            (incumbents, primaries, frame) <- makeFunctionFrameUpdate numberIncumbents numberPrimaries frDomain theIncumbentVar theVar 
             return  ( mconcat [generatorName, "_", innerGeneratorName]
                 , innerNeighbourhoodSize
                 , \ neighbourhoodSize -> let statements = rule neighbourhoodSize incumbents primaries in
