{-# LANGUAGE QuasiQuotes #-}
{-# LANGUAGE UndecidableInstances #-}

module Conjure.Compute.DomainOf ( DomainOf(..) ) where

-- conjure
import Conjure.Prelude
import Conjure.Bug

import Conjure.Language

import Conjure.Language.TypeOf
import Conjure.Compute.DomainUnion
import Conjure.Language.Expression.DomainSizeOf


type Dom = Domain () Expression

class DomainOf a where

    -- | calculate the domain of `a`
    domainOf
        :: (MonadFail m, NameGen m)
        => a -> m Dom

    -- | calculate the index domains of `a`
    --   the index is the index of a matrix.
    --   returns [] for non-matrix inputs.
    --   has a default implementation in terms of domainOf, so doesn't need to be implemented specifically.
    --   but sometimes it is better to implement this directly.
    indexDomainsOf
        :: (MonadFail m, NameGen m, Pretty a)
        => a -> m [Dom]
    indexDomainsOf = defIndexDomainsOf

defIndexDomainsOf :: (MonadFail m, NameGen m, Pretty a, DomainOf a) => a -> m [Dom]
defIndexDomainsOf x = do
    dom <- domainOf x
    let
        collect (DomainMatrix index inner) = index : collect inner
        collect _ = []
    return (collect dom)

instance DomainOf ReferenceTo where
    domainOf (Alias x) = domainOf x
<<<<<<< HEAD
    domainOf (InComprehension generator) =
        case generator of
            GenDomainNoRepr  Single{} dom -> return dom
            GenDomainHasRepr _        dom -> return (forgetRepr dom)
            GenInExpr        Single{} x   -> do
                dom <- domainOf x
                case dom of
                    DomainSet _ _ inner -> return inner
                    DomainMSet _ _ inner -> return inner
                    DomainFunction _ _ innerFr innerTo -> return (DomainTuple [innerFr, innerTo])
                    DomainSequence _ (SequenceAttr attr _) inner ->
                        let maxsize = getMax_SizeAttr attr
                        in  return (DomainTuple [mkDomainIntB 1 maxsize, inner])
                    DomainRelation _ _ inners -> return (DomainTuple inners)
                    DomainPartition _ attr inner -> return (DomainSet def (SetAttr $ partsSize attr) inner)
                    _ -> fail $ "domainOf-ReferenceTo-InComprehension(2):" <+> pretty dom
            _ -> fail $ "domainOf-ReferenceTo-InComprehension(1):" <+> pretty (InComprehension generator)
=======
    -- domainOf (InComprehension (GenDomainNoRepr Single{} dom)) = return dom
    -- domainOf (InComprehension (GenDomainHasRepr _ dom)) = return (forgetRepr dom)
    -- domainOf (InComprehension (GenInExpr Single{} x)) = do
    --     domX <- domainOf x
    --     innX <- innerDomainOf domX
    --     return innX
    domainOf x@InComprehension{} = fail $ vcat [ "domainOf-ReferenceTo-InComprehension", pretty x, pretty (show x) ]
>>>>>>> 8cef983b
    domainOf (DeclNoRepr  _ _ dom) = return dom
    domainOf (DeclHasRepr _ _ dom) = return (forgetRepr dom)
    domainOf RecordField{}  = fail "domainOf-ReferenceTo-RecordField"
    domainOf VariantField{} = fail "domainOf-ReferenceTo-VariantField"


instance DomainOf Expression where
    domainOf (Reference _ (Just refTo)) = domainOf refTo
    domainOf (Constant x) = domainOf x
    domainOf (AbstractLiteral x) = domainOf x
    domainOf (Domain d) = return d
    domainOf (Op x) = domainOf x
<<<<<<< HEAD
    domainOf x@Comprehension{} = fail ("domainOf{Comprehension}:" <+> pretty x)
    domainOf x = fail ("domainOf{Expression}:" <+> pretty (show x))
=======
    domainOf (WithLocals h _) = domainOf h
    domainOf x = fail ("domainOf{Expression}:" <+> pretty (show x))

    -- if an empty matrix literal has a type annotation
    indexDomainsOf (Typed lit ty) | emptyCollectionX lit =
        let
            tyToDom (TypeMatrix TypeInt t) = DomainInt [RangeBounded 1 0] : tyToDom t
            tyToDom _ = []
        in
            return (tyToDom ty)

    indexDomainsOf (Reference _ (Just refTo)) = indexDomainsOf refTo
    indexDomainsOf (Constant x) = indexDomainsOf x
    indexDomainsOf (AbstractLiteral x) = indexDomainsOf x
    indexDomainsOf (Op x) = indexDomainsOf x
    indexDomainsOf (WithLocals h _) = indexDomainsOf h
    indexDomainsOf x = fail ("indexDomainsOf{Expression}:" <+> pretty (show x))
>>>>>>> 8cef983b

-- this should be better implemented by some ghc-generics magic
instance (DomainOf x, TypeOf x, Pretty x, ExpressionLike x, Domain () x :< x, Dom :< x) => DomainOf (Op x) where
    domainOf (MkOpActive x) = domainOf x
    domainOf (MkOpAllDiff x) = domainOf x
    domainOf (MkOpAnd x) = domainOf x
    domainOf (MkOpApart x) = domainOf x
    domainOf (MkOpAttributeAsConstraint x) = domainOf x
    domainOf (MkOpDefined x) = domainOf x
    domainOf (MkOpDiv x) = domainOf x
    domainOf (MkOpDontCare x) = domainOf x
    domainOf (MkOpDotLeq x) = domainOf x
    domainOf (MkOpDotLt x) = domainOf x
    domainOf (MkOpEq x) = domainOf x
    domainOf (MkOpFactorial x) = domainOf x
    domainOf (MkOpFlatten x) = domainOf x
    domainOf (MkOpFreq x) = domainOf x
    domainOf (MkOpGeq x) = domainOf x
    domainOf (MkOpGt x) = domainOf x
    domainOf (MkOpHist x) = domainOf x
    domainOf (MkOpIff x) = domainOf x
    domainOf (MkOpImage x) = domainOf x
    domainOf (MkOpImageSet x) = domainOf x
    domainOf (MkOpImply x) = domainOf x
    domainOf (MkOpIn x) = domainOf x
    domainOf (MkOpIndexing x) = domainOf x
    domainOf (MkOpIntersect x) = domainOf x
    domainOf (MkOpInverse x) = domainOf x
    domainOf (MkOpLeq x) = domainOf x
    domainOf (MkOpLexLeq x) = domainOf x
    domainOf (MkOpLexLt x) = domainOf x
    domainOf (MkOpLt x) = domainOf x
    domainOf (MkOpMax x) = domainOf x
    domainOf (MkOpMin x) = domainOf x
    domainOf (MkOpMinus x) = domainOf x
    domainOf (MkOpMod x) = domainOf x
    domainOf (MkOpNegate x) = domainOf x
    domainOf (MkOpNeq x) = domainOf x
    domainOf (MkOpNot x) = domainOf x
    domainOf (MkOpOr x) = domainOf x
    domainOf (MkOpParticipants x) = domainOf x
    domainOf (MkOpParts x) = domainOf x
    domainOf (MkOpParty x) = domainOf x
    domainOf (MkOpPow x) = domainOf x
    domainOf (MkOpPowerSet x) = domainOf x
    domainOf (MkOpPreImage x) = domainOf x
    domainOf (MkOpPred x) = domainOf x
    domainOf (MkOpProduct x) = domainOf x
    domainOf (MkOpRange x) = domainOf x
    domainOf (MkOpRelationProj x) = domainOf x
    domainOf (MkOpRestrict x) = domainOf x
    domainOf (MkOpSlicing x) = domainOf x
    domainOf (MkOpSubsequence x) = domainOf x
    domainOf (MkOpSubset x) = domainOf x
    domainOf (MkOpSubsetEq x) = domainOf x
    domainOf (MkOpSubstring x) = domainOf x
    domainOf (MkOpSucc x) = domainOf x
    domainOf (MkOpSum x) = domainOf x
    domainOf (MkOpSupset x) = domainOf x
    domainOf (MkOpSupsetEq x) = domainOf x
    domainOf (MkOpTildeLeq x) = domainOf x
    domainOf (MkOpTildeLt x) = domainOf x
    domainOf (MkOpToInt x) = domainOf x
    domainOf (MkOpToMSet x) = domainOf x
    domainOf (MkOpToRelation x) = domainOf x
    domainOf (MkOpToSet x) = domainOf x
    domainOf (MkOpTogether x) = domainOf x
    domainOf (MkOpTrue x) = domainOf x
    domainOf (MkOpTwoBars x) = domainOf x
    domainOf (MkOpUnion x) = domainOf x

    indexDomainsOf (MkOpActive x) = indexDomainsOf x
    indexDomainsOf (MkOpAllDiff x) = indexDomainsOf x
    indexDomainsOf (MkOpAnd x) = indexDomainsOf x
    indexDomainsOf (MkOpApart x) = indexDomainsOf x
    indexDomainsOf (MkOpAttributeAsConstraint x) = indexDomainsOf x
    indexDomainsOf (MkOpDefined x) = indexDomainsOf x
    indexDomainsOf (MkOpDiv x) = indexDomainsOf x
    indexDomainsOf (MkOpDontCare x) = indexDomainsOf x
    indexDomainsOf (MkOpDotLeq x) = indexDomainsOf x
    indexDomainsOf (MkOpDotLt x) = indexDomainsOf x
    indexDomainsOf (MkOpEq x) = indexDomainsOf x
    indexDomainsOf (MkOpFactorial x) = indexDomainsOf x
    indexDomainsOf (MkOpFlatten x) = indexDomainsOf x
    indexDomainsOf (MkOpFreq x) = indexDomainsOf x
    indexDomainsOf (MkOpGeq x) = indexDomainsOf x
    indexDomainsOf (MkOpGt x) = indexDomainsOf x
    indexDomainsOf (MkOpHist x) = indexDomainsOf x
    indexDomainsOf (MkOpIff x) = indexDomainsOf x
    indexDomainsOf (MkOpImage x) = indexDomainsOf x
    indexDomainsOf (MkOpImageSet x) = indexDomainsOf x
    indexDomainsOf (MkOpImply x) = indexDomainsOf x
    indexDomainsOf (MkOpIn x) = indexDomainsOf x
    indexDomainsOf (MkOpIndexing x) = indexDomainsOf x
    indexDomainsOf (MkOpIntersect x) = indexDomainsOf x
    indexDomainsOf (MkOpInverse x) = indexDomainsOf x
    indexDomainsOf (MkOpLeq x) = indexDomainsOf x
    indexDomainsOf (MkOpLexLeq x) = indexDomainsOf x
    indexDomainsOf (MkOpLexLt x) = indexDomainsOf x
    indexDomainsOf (MkOpLt x) = indexDomainsOf x
    indexDomainsOf (MkOpMax x) = indexDomainsOf x
    indexDomainsOf (MkOpMin x) = indexDomainsOf x
    indexDomainsOf (MkOpMinus x) = indexDomainsOf x
    indexDomainsOf (MkOpMod x) = indexDomainsOf x
    indexDomainsOf (MkOpNegate x) = indexDomainsOf x
    indexDomainsOf (MkOpNeq x) = indexDomainsOf x
    indexDomainsOf (MkOpNot x) = indexDomainsOf x
    indexDomainsOf (MkOpOr x) = indexDomainsOf x
    indexDomainsOf (MkOpParticipants x) = indexDomainsOf x
    indexDomainsOf (MkOpParts x) = indexDomainsOf x
    indexDomainsOf (MkOpParty x) = indexDomainsOf x
    indexDomainsOf (MkOpPow x) = indexDomainsOf x
    indexDomainsOf (MkOpPowerSet x) = indexDomainsOf x
    indexDomainsOf (MkOpPreImage x) = indexDomainsOf x
    indexDomainsOf (MkOpPred x) = indexDomainsOf x
    indexDomainsOf (MkOpProduct x) = indexDomainsOf x
    indexDomainsOf (MkOpRange x) = indexDomainsOf x
    indexDomainsOf (MkOpRelationProj x) = indexDomainsOf x
    indexDomainsOf (MkOpRestrict x) = indexDomainsOf x
    indexDomainsOf (MkOpSlicing x) = indexDomainsOf x
    indexDomainsOf (MkOpSubsequence x) = indexDomainsOf x
    indexDomainsOf (MkOpSubset x) = indexDomainsOf x
    indexDomainsOf (MkOpSubsetEq x) = indexDomainsOf x
    indexDomainsOf (MkOpSubstring x) = indexDomainsOf x
    indexDomainsOf (MkOpSucc x) = indexDomainsOf x
    indexDomainsOf (MkOpSum x) = indexDomainsOf x
    indexDomainsOf (MkOpSupset x) = indexDomainsOf x
    indexDomainsOf (MkOpSupsetEq x) = indexDomainsOf x
    indexDomainsOf (MkOpTildeLeq x) = indexDomainsOf x
    indexDomainsOf (MkOpTildeLt x) = indexDomainsOf x
    indexDomainsOf (MkOpToInt x) = indexDomainsOf x
    indexDomainsOf (MkOpToMSet x) = indexDomainsOf x
    indexDomainsOf (MkOpToRelation x) = indexDomainsOf x
    indexDomainsOf (MkOpToSet x) = indexDomainsOf x
    indexDomainsOf (MkOpTogether x) = indexDomainsOf x
    indexDomainsOf (MkOpTrue x) = indexDomainsOf x
    indexDomainsOf (MkOpTwoBars x) = indexDomainsOf x
    indexDomainsOf (MkOpUnion x) = indexDomainsOf x

instance DomainOf Constant where
    domainOf ConstantBool{}             = return DomainBool
    domainOf i@ConstantInt{}            = return $ DomainInt [RangeSingle (Constant i)]
    domainOf (ConstantEnum defn _ _ )   = return (DomainEnum defn Nothing Nothing)
    domainOf ConstantField{}            = fail "DomainOf-Constant-ConstantField"
    domainOf (ConstantAbstract x)       = domainOf (fmap Constant x)
    domainOf (DomainInConstant dom)     = return (fmap Constant dom)
    domainOf (TypedConstant x ty)       = domainOf (Typed (Constant x) ty)
    domainOf ConstantUndefined{}        = fail "DomainOf-Constant-ConstantUndefined"

    indexDomainsOf ConstantBool{}       = return []
    indexDomainsOf ConstantInt{}        = return []
    indexDomainsOf ConstantEnum{}       = return []
    indexDomainsOf ConstantField{}      = return []
    indexDomainsOf (ConstantAbstract x) = indexDomainsOf (fmap Constant x)
    indexDomainsOf DomainInConstant{}   = return []
    indexDomainsOf (TypedConstant x ty) = indexDomainsOf (Typed (Constant x) ty)
    indexDomainsOf ConstantUndefined{}  = return []

instance DomainOf (AbstractLiteral Expression) where

    domainOf (AbsLitTuple        xs) = DomainTuple  <$> mapM domainOf xs

    domainOf (AbsLitRecord       xs) = DomainRecord <$> sequence [ do t <- domainOf x ; return (n,t)
                                                                 | (n,x) <- xs ]

    domainOf (AbsLitVariant Nothing  _ _) = fail "Cannot calculate the domain of variant literal."
    domainOf (AbsLitVariant (Just t) _ _) = return (DomainVariant t)

    domainOf (AbsLitMatrix ind inn ) = DomainMatrix ind <$> (domainUnions =<< mapM domainOf inn)

    domainOf (AbsLitSet         [] ) = return $ DomainSet def attr (DomainAny "domainOf-AbsLitSet-[]" TypeAny)
        where attr = SetAttr (SizeAttr_Size 0)
    domainOf (AbsLitSet         xs ) = DomainSet def attr <$> (domainUnions =<< mapM domainOf xs)
        where attr = SetAttr (SizeAttr_MaxSize $ fromInt $ genericLength xs)

    domainOf (AbsLitMSet        [] ) = return $ DomainMSet def attr (DomainAny "domainOf-AbsLitMSet-[]" TypeAny)
        where attr = MSetAttr (SizeAttr_Size 0) OccurAttr_None
    domainOf (AbsLitMSet        xs ) = DomainMSet def attr <$> (domainUnions =<< mapM domainOf xs)
        where attr = MSetAttr (SizeAttr_MaxSize $ fromInt $ genericLength xs) OccurAttr_None

    domainOf (AbsLitFunction    [] ) = return $ DomainFunction def attr
                                        (DomainAny "domainOf-AbsLitFunction-[]-1" TypeAny)
                                        (DomainAny "domainOf-AbsLitFunction-[]-2" TypeAny)
        where attr = FunctionAttr (SizeAttr_Size 0) def def
    domainOf (AbsLitFunction    xs ) = DomainFunction def attr
                                                <$> (domainUnions =<< mapM (domainOf . fst) xs)
                                                <*> (domainUnions =<< mapM (domainOf . snd) xs)
        where attr = FunctionAttr (SizeAttr_MaxSize $ fromInt $ genericLength xs) def def

    domainOf (AbsLitSequence    [] ) = return $ DomainSequence def attr
                                        (DomainAny "domainOf-AbsLitSequence-[]" TypeAny)
        where attr = SequenceAttr (SizeAttr_Size 0) def
    domainOf (AbsLitSequence    xs ) = DomainSequence def attr
                                                <$> (domainUnions =<< mapM domainOf xs)
        where attr = SequenceAttr (SizeAttr_MaxSize (fromInt $ genericLength xs)) def

    domainOf (AbsLitRelation    [] ) = return $ DomainRelation def attr []
        where attr = RelationAttr (SizeAttr_Size 0) def
    domainOf (AbsLitRelation    xss) = do
        ty <- domainUnions =<< mapM (domainOf . AbsLitTuple) xss
        case ty of
            DomainTuple ts -> return (DomainRelation def attr ts)
            _ -> bug "expecting DomainTuple in domainOf"
        where attr = RelationAttr (SizeAttr_MaxSize (fromInt $ genericLength xss)) def

    domainOf (AbsLitPartition   [] ) = return $ DomainPartition def attr
                                        (DomainAny "domainOf-AbsLitPartition-[]" TypeAny)
        where attr = PartitionAttr (SizeAttr_Size 0) (SizeAttr_Size 0) False
    domainOf (AbsLitPartition   xss) = DomainPartition def attr <$> (domainUnions =<< mapM domainOf (concat xss))
        where attr = PartitionAttr (SizeAttr_MaxSize (fromInt $ genericLength xss))
                                   (SizeAttr_MaxSize (fromInt $ maximum [genericLength xs | xs <- xss]))
                                   False

    indexDomainsOf (AbsLitMatrix ind inn) = (ind :) <$> (mapM domainUnions =<< mapM indexDomainsOf inn)
    indexDomainsOf dom = defIndexDomainsOf dom



-- all the `Op`s

instance (Pretty x, TypeOf x) => DomainOf (OpActive x) where
    domainOf _ = return DomainBool

instance (Pretty x, TypeOf x) => DomainOf (OpAllDiff x) where
    domainOf _ = return DomainBool

instance (Pretty x, TypeOf x, ExpressionLike x) => DomainOf (OpAnd x) where
    domainOf _ = return DomainBool

instance (Pretty x, TypeOf x) => DomainOf (OpApart x) where
    domainOf _ = return DomainBool

instance (Pretty x, TypeOf x) => DomainOf (OpAttributeAsConstraint x) where
    domainOf _ = return DomainBool

instance (Pretty x, DomainOf x) => DomainOf (OpDefined x) where
    domainOf (OpDefined f) = do
        fDom <- domainOf f
        case fDom of
            DomainFunction _ _ fr _ -> return $ DomainSet def def fr
            _ -> fail "domainOf, OpDefined, not a function"

instance (Pretty x, TypeOf x, DomainOf x) => DomainOf (OpDiv x) where
    domainOf (OpDiv x y) = do
        xDom :: Dom <- domainOf x
        yDom :: Dom <- domainOf y
        (iPat, i) <- quantifiedVar
        (jPat, j) <- quantifiedVar
        let vals = [essence| [ &i / &j
                             | &iPat : &xDom
                             , &jPat : &yDom
                             ] |]
        let low  = [essence| min(&vals) |]
        let upp  = [essence| max(&vals) |]
        return (DomainInt [RangeBounded low upp] :: Dom)

instance (Pretty x, TypeOf x) => DomainOf (OpDontCare x) where
    domainOf _ = return DomainBool

instance (Pretty x, TypeOf x) => DomainOf (OpDotLeq x) where
    domainOf _ = return DomainBool

instance (Pretty x, TypeOf x) => DomainOf (OpDotLt x) where
    domainOf _ = return DomainBool

instance (Pretty x, TypeOf x) => DomainOf (OpEq x) where
    domainOf _ = return DomainBool

instance (Pretty x, TypeOf x) => DomainOf (OpFactorial x) where
    domainOf op = fail ("OpFactorial:" <++> pretty op)

instance (Pretty x, TypeOf x) => DomainOf (OpFlatten x) where
    domainOf op = fail ("OpFlatten:" <++> pretty op)

instance (Pretty x, TypeOf x) => DomainOf (OpFreq x) where
    domainOf op = fail ("OpFreq:" <++> pretty op)

instance (Pretty x, TypeOf x) => DomainOf (OpGeq x) where
    domainOf _ = return DomainBool

instance (Pretty x, TypeOf x) => DomainOf (OpGt x) where
    domainOf _ = return DomainBool

instance (Pretty x, TypeOf x) => DomainOf (OpHist x) where
    domainOf op = fail ("OpHist:" <++> pretty op)

instance (Pretty x, TypeOf x) => DomainOf (OpIff x) where
    domainOf _ = return DomainBool

instance (Pretty x, TypeOf x, DomainOf x) => DomainOf (OpImage x) where
    domainOf op@(OpImage f _) = do
        fDom <- domainOf f
        case fDom of
            DomainFunction _ _ _ innerTo -> return innerTo
            DomainSequence _ _   innerTo -> return innerTo
            _ -> fail ("OpImage:" <++> pretty op)

instance (Pretty x, TypeOf x) => DomainOf (OpImageSet x) where
    domainOf op = fail ("OpImageSet:" <++> pretty op)

instance (Pretty x, TypeOf x) => DomainOf (OpImply x) where
    domainOf _ = return DomainBool

instance (Pretty x, TypeOf x) => DomainOf (OpIn x) where
    domainOf _ = return DomainBool

instance (Pretty x, TypeOf x, ExpressionLike x, DomainOf x) => DomainOf (OpIndexing x) where
    domainOf (OpIndexing m i) = do
        iType <- typeOf i
        case iType of
            TypeBool{} -> return ()
            TypeInt{} -> return ()
            _ -> fail "domainOf, OpIndexing, not a bool or int index"
        mDom <- domainOf m
        case mDom of
            DomainMatrix _ inner -> return inner
            DomainTuple inners -> do
                iInt <- intOut "domainOf OpIndexing" i
                return $ atNote "domainOf" inners (fromInteger (iInt-1))
            _ -> fail "domainOf, OpIndexing, not a matrix or tuple"

    indexDomainsOf p@(OpIndexing m i) = do
        iType <- typeOf i
        case iType of
            TypeBool{} -> return ()
            TypeInt{} -> return ()
            _ -> fail "domainOf, OpIndexing, not a bool or int index"
        is <- indexDomainsOf m
        case is of
            [] -> fail ("indexDomainsOf{OpIndexing}, not a matrix domain:" <++> pretty p)
            (_:is') -> return is'

instance (Pretty x, TypeOf x) => DomainOf (OpIntersect x) where
    domainOf op = fail ("OpIntersect:" <++> pretty op)

instance DomainOf (OpInverse x) where
    domainOf _ = return DomainBool

instance (Pretty x, TypeOf x) => DomainOf (OpLeq x) where
    domainOf _ = return DomainBool

instance (Pretty x, TypeOf x) => DomainOf (OpLexLeq x) where
    domainOf _ = return DomainBool

instance (Pretty x, TypeOf x) => DomainOf (OpLexLt x) where
    domainOf _ = return DomainBool

instance (Pretty x, TypeOf x) => DomainOf (OpLt x) where
    domainOf _ = return DomainBool

instance (Pretty x, TypeOf x, ExpressionLike x, DomainOf x, Domain () x :< x) => DomainOf (OpMax x) where
    domainOf (OpMax x)
        | Just xs <- listOut x
        , not (null xs) = do
        doms <- mapM domainOf xs
        let lows = fromList [ [essence| min(`&d`) |] | d <- doms ]
        let low  = [essence| max(&lows) |]
        let upps = fromList [ [essence| max(`&d`) |] | d <- doms ]
        let upp  = [essence| max(&upps) |]
        return (DomainInt [RangeBounded low upp] :: Dom)
    domainOf op = fail ("OpMax:" <++> pretty op)

instance (Pretty x, TypeOf x, ExpressionLike x, DomainOf x, Domain () x :< x) => DomainOf (OpMin x) where
    domainOf (OpMin x)
        | Just xs <- listOut x
        , not (null xs) = do
        doms <- mapM domainOf xs
        let lows = fromList [ [essence| min(`&d`) |] | d <- doms ]
        let low  = [essence| min(&lows) |]
        let upps = fromList [ [essence| max(`&d`) |] | d <- doms ]
        let upp  = [essence| min(&upps) |]
        return (DomainInt [RangeBounded low upp] :: Dom)
    domainOf op = fail ("OpMin:" <++> pretty op)

instance (Pretty x, TypeOf x, DomainOf x) => DomainOf (OpMinus x) where
    domainOf (OpMinus x y) = do
        xDom :: Dom <- domainOf x
        yDom :: Dom <- domainOf y
        let low = [essence| min(`&xDom`) - max(`&yDom`) |]
        let upp = [essence| max(`&xDom`) - min(`&yDom`) |]
        return (DomainInt [RangeBounded low upp] :: Dom)

instance (Pretty x, TypeOf x) => DomainOf (OpMod x) where
    domainOf op = fail ("OpMod:" <++> pretty op)

instance (Pretty x, TypeOf x) => DomainOf (OpNegate x) where
    domainOf op = fail ("OpNegate:" <++> pretty op)

instance (Pretty x, TypeOf x) => DomainOf (OpNeq x) where
    domainOf _ = return DomainBool

instance (Pretty x, TypeOf x) => DomainOf (OpNot x) where
    domainOf _ = return DomainBool

instance (Pretty x, TypeOf x, ExpressionLike x) => DomainOf (OpOr x) where
    domainOf _ = return DomainBool

instance (Pretty x, TypeOf x) => DomainOf (OpParticipants x) where
    domainOf op = fail ("OpParticipants:" <++> pretty op)

instance (Pretty x, DomainOf x) => DomainOf (OpParts x) where
    domainOf (OpParts p) = do
        dom <- domainOf p
        case dom of
            DomainPartition _ _ inner -> return $ DomainSet def def $ DomainSet def def inner
            _ -> fail "domainOf, OpParts, not a partition"

instance (Pretty x, TypeOf x) => DomainOf (OpParty x) where
    domainOf op = fail ("OpParty:" <++> pretty op)

instance (Pretty x, TypeOf x) => DomainOf (OpPow x) where
    domainOf op = fail ("OpPow:" <++> pretty op)

instance (Pretty x, TypeOf x) => DomainOf (OpPowerSet x) where
    domainOf op = fail ("OpPowerSet:" <++> pretty op)

instance (Pretty x, TypeOf x, DomainOf x) => DomainOf (OpPreImage x) where
    domainOf op@(OpPreImage f _) = do
        fDom <- domainOf f
        case fDom of
            DomainFunction _ _fAttr innerFr _ -> do
                let attr = def -- TODO: can be better
                return $ DomainSet def attr innerFr
            DomainSequence _ (SequenceAttr sizeAttr _) _ -> do
                let attr = def -- TODO: can be better
                return $ DomainSet def attr (mkDomainIntB 1 (getMax_SizeAttr sizeAttr))
            _ -> fail ("OpPreImage:" <++> pretty op)

instance DomainOf x => DomainOf (OpPred x) where
    domainOf (OpPred x) = domainOf x        -- TODO: improve

instance (Pretty x, TypeOf x, ExpressionLike x, DomainOf x) => DomainOf (OpProduct x) where
    domainOf (OpProduct x)
        | Just xs <- listOut x
        , not (null xs) = do
        (iPat, i) <- quantifiedVar
        doms <- mapM domainOf xs
        -- maximum absolute value in each domain
        let upps = fromList [ [essence| max([ |&i| | &iPat : &d ]) |]
                            | d <- doms ]
        -- a (too lax) upper bound is multiplying all those together
        let upp  = [essence| product(&upps) |]
        -- a (too lax) lower bound is -upp
        let low  = [essence| -1 * &upp |]
        return $ DomainInt [RangeBounded low upp]
    domainOf _ = return $ DomainInt [RangeBounded 1 1]

instance (Pretty x, DomainOf x) => DomainOf (OpRange x) where
    domainOf (OpRange f) = do
        fDom <- domainOf f
        case fDom of
            DomainFunction _ fAttr innerFr innerTo -> do
                attr <- case fAttr of
                    FunctionAttr _ PartialityAttr_Total _ -> do
                        s <- domainSizeOf innerFr
                        return $ SetAttr $ SizeAttr_Size s
                    _ -> return def                                 -- TODO: can be improved
                return $ DomainSet def attr innerTo
            _ -> fail "domainOf, OpRange, not a function"

instance (Pretty x, TypeOf x) => DomainOf (OpRelationProj x) where
    domainOf op = fail ("OpRelationProj:" <++> pretty op)

instance (Pretty x, DomainOf x, Dom :< x) => DomainOf (OpRestrict x) where
    domainOf (OpRestrict f x) = do
        d    <- project x
        fDom <- domainOf f
        case fDom of
            DomainFunction fRepr a _ to -> return (DomainFunction fRepr a d to)
            _ -> fail "domainOf, OpRestrict, not a function"

<<<<<<< HEAD
instance (Pretty x, TypeOf x) => DomainOf (OpSlicing x) where
    domainOf op = fail ("OpSlicing:" <++> pretty op)
=======
instance (Pretty x, TypeOf x, DomainOf x) => DomainOf (OpSlicing x) where
    domainOf (OpSlicing x _ _) = domainOf x
    indexDomainsOf (OpSlicing x _ _) = indexDomainsOf x
>>>>>>> 8cef983b

instance DomainOf (OpSubsequence x) where
    domainOf _ = fail "domainOf{OpSubsequence}"

instance (Pretty x, TypeOf x) => DomainOf (OpSubset x) where
    domainOf _ = return DomainBool

instance (Pretty x, TypeOf x) => DomainOf (OpSubsetEq x) where
    domainOf _ = return DomainBool

instance DomainOf (OpSubstring x) where
    domainOf _ = return DomainBool

instance DomainOf x => DomainOf (OpSucc x) where
    domainOf (OpSucc x) = domainOf x        -- TODO: improve

instance (Pretty x, TypeOf x, ExpressionLike x, DomainOf x) => DomainOf (OpSum x) where
    domainOf (OpSum x)
        | Just xs <- listOut x
        , not (null xs) = do
        doms <- mapM domainOf xs
        let lows = fromList [ [essence| min(`&d`) |] | d <- doms ]
        let low  = [essence| sum(&lows) |]
        let upps = fromList [ [essence| max(`&d`) |] | d <- doms ]
        let upp  = [essence| sum(&upps) |]
        return (DomainInt [RangeBounded low upp] :: Dom)
    domainOf _ = return $ DomainInt [RangeBounded 0 0]

instance (Pretty x, TypeOf x) => DomainOf (OpSupset x) where
    domainOf _ = return DomainBool

instance (Pretty x, TypeOf x) => DomainOf (OpSupsetEq x) where
    domainOf _ = return DomainBool

instance (Pretty x, TypeOf x) => DomainOf (OpTildeLeq x) where
    domainOf _ = return DomainBool

instance (Pretty x, TypeOf x) => DomainOf (OpTildeLt x) where
    domainOf _ = return DomainBool

instance (Pretty x, TypeOf x) => DomainOf (OpToInt x) where
    domainOf _ = return $ DomainInt [RangeBounded 0 1]

instance (Pretty x, TypeOf x) => DomainOf (OpToMSet x) where
    domainOf op = fail ("OpToMSet:" <++> pretty op)

instance (Pretty x, TypeOf x) => DomainOf (OpToRelation x) where
    domainOf op = fail ("OpToRelation:" <++> pretty op)

instance (Pretty x, TypeOf x) => DomainOf (OpToSet x) where
    domainOf op = fail ("OpToSet:" <++> pretty op)

instance (Pretty x, TypeOf x) => DomainOf (OpTogether x) where
    domainOf _ = return DomainBool

instance (Pretty x, TypeOf x) => DomainOf (OpTrue x) where
    domainOf _ = return DomainBool

instance (Pretty x, TypeOf x, DomainOf x) => DomainOf (OpTwoBars x) where
    domainOf op@(OpTwoBars x) = do
        dom <- domainOf x
        case dom of
            -- DomainInt ranges -> -- for each thingy in the ranges, replace them with max(0,thingy)
            DomainSet _ (SetAttr sizeAttr) inner -> do
                maxsize <- domainSizeOf inner
                case sizeAttr of
                    SizeAttr_None           -> return $ mkDomainIntB 0 maxsize
                    SizeAttr_Size       a   -> return $ mkDomainIntB a [essence| min(&maxsize, &a) |]
                    SizeAttr_MinSize    a   -> return $ mkDomainIntB a maxsize
                    SizeAttr_MaxSize      _b -> return $ mkDomainIntB 0 [essence| min(&maxsize, &b) |]
                    SizeAttr_MinMaxSize a _b -> return $ mkDomainIntB a [essence| min(&maxsize, &b) |]
            _ -> fail $ "OpTwoBars:" <++> pretty op

instance (Pretty x, TypeOf x) => DomainOf (OpUnion x) where
    domainOf op = fail ("OpUnion:" <++> pretty op)
<|MERGE_RESOLUTION|>--- conflicted
+++ resolved
@@ -43,7 +43,6 @@
 
 instance DomainOf ReferenceTo where
     domainOf (Alias x) = domainOf x
-<<<<<<< HEAD
     domainOf (InComprehension generator) =
         case generator of
             GenDomainNoRepr  Single{} dom -> return dom
@@ -61,15 +60,6 @@
                     DomainPartition _ attr inner -> return (DomainSet def (SetAttr $ partsSize attr) inner)
                     _ -> fail $ "domainOf-ReferenceTo-InComprehension(2):" <+> pretty dom
             _ -> fail $ "domainOf-ReferenceTo-InComprehension(1):" <+> pretty (InComprehension generator)
-=======
-    -- domainOf (InComprehension (GenDomainNoRepr Single{} dom)) = return dom
-    -- domainOf (InComprehension (GenDomainHasRepr _ dom)) = return (forgetRepr dom)
-    -- domainOf (InComprehension (GenInExpr Single{} x)) = do
-    --     domX <- domainOf x
-    --     innX <- innerDomainOf domX
-    --     return innX
-    domainOf x@InComprehension{} = fail $ vcat [ "domainOf-ReferenceTo-InComprehension", pretty x, pretty (show x) ]
->>>>>>> 8cef983b
     domainOf (DeclNoRepr  _ _ dom) = return dom
     domainOf (DeclHasRepr _ _ dom) = return (forgetRepr dom)
     domainOf RecordField{}  = fail "domainOf-ReferenceTo-RecordField"
@@ -82,10 +72,6 @@
     domainOf (AbstractLiteral x) = domainOf x
     domainOf (Domain d) = return d
     domainOf (Op x) = domainOf x
-<<<<<<< HEAD
-    domainOf x@Comprehension{} = fail ("domainOf{Comprehension}:" <+> pretty x)
-    domainOf x = fail ("domainOf{Expression}:" <+> pretty (show x))
-=======
     domainOf (WithLocals h _) = domainOf h
     domainOf x = fail ("domainOf{Expression}:" <+> pretty (show x))
 
@@ -103,7 +89,6 @@
     indexDomainsOf (Op x) = indexDomainsOf x
     indexDomainsOf (WithLocals h _) = indexDomainsOf h
     indexDomainsOf x = fail ("indexDomainsOf{Expression}:" <+> pretty (show x))
->>>>>>> 8cef983b
 
 -- this should be better implemented by some ghc-generics magic
 instance (DomainOf x, TypeOf x, Pretty x, ExpressionLike x, Domain () x :< x, Dom :< x) => DomainOf (Op x) where
@@ -575,14 +560,9 @@
             DomainFunction fRepr a _ to -> return (DomainFunction fRepr a d to)
             _ -> fail "domainOf, OpRestrict, not a function"
 
-<<<<<<< HEAD
-instance (Pretty x, TypeOf x) => DomainOf (OpSlicing x) where
-    domainOf op = fail ("OpSlicing:" <++> pretty op)
-=======
 instance (Pretty x, TypeOf x, DomainOf x) => DomainOf (OpSlicing x) where
     domainOf (OpSlicing x _ _) = domainOf x
     indexDomainsOf (OpSlicing x _ _) = indexDomainsOf x
->>>>>>> 8cef983b
 
 instance DomainOf (OpSubsequence x) where
     domainOf _ = fail "domainOf{OpSubsequence}"
