--- conflicted
+++ resolved
@@ -108,12 +108,9 @@
     domainOf (MkOpAllDiffExcept x) = domainOf x
     domainOf (MkOpAnd x) = domainOf x
     domainOf (MkOpApart x) = domainOf x
-<<<<<<< HEAD
     domainOf (MkOpCompose x) = domainOf x
-=======
     domainOf (MkOpAtLeast x) = domainOf x
     domainOf (MkOpAtMost x) = domainOf x
->>>>>>> 2b9618fe
     domainOf (MkOpAttributeAsConstraint x) = domainOf x
     domainOf (MkOpCatchUndef x) = domainOf x
     domainOf (MkOpDefined x) = domainOf x
@@ -189,12 +186,9 @@
     indexDomainsOf (MkOpAllDiffExcept x) = indexDomainsOf x
     indexDomainsOf (MkOpAnd x) = indexDomainsOf x
     indexDomainsOf (MkOpApart x) = indexDomainsOf x
-<<<<<<< HEAD
     indexDomainsOf (MkOpCompose x) = indexDomainsOf x
-=======
     indexDomainsOf (MkOpAtLeast x) = indexDomainsOf x
     indexDomainsOf (MkOpAtMost x) = indexDomainsOf x
->>>>>>> 2b9618fe
     indexDomainsOf (MkOpAttributeAsConstraint x) = indexDomainsOf x
     indexDomainsOf (MkOpCatchUndef x) = indexDomainsOf x
     indexDomainsOf (MkOpDefined x) = indexDomainsOf x
@@ -431,12 +425,8 @@
         case fDomain of
             DomainFunction _ _ _ to -> return to
             DomainSequence _ _ to -> return to
-<<<<<<< HEAD
             DomainPermutation _ _ ov -> return ov
-            _ -> fail "domainOf, OpImage, not a function or sequence"
-=======
-            _ -> failDoc "domainOf, OpImage, not a function or sequence"
->>>>>>> 2b9618fe
+            _ -> failDoc "domainOf, OpImage, not a function, sequence or permutation"
 
 instance (Pretty x, TypeOf x) => DomainOf (OpImageSet x) where
     domainOf op = mkDomainAny ("OpImageSet:" <++> pretty op) <$> typeOf op
