--- conflicted
+++ resolved
@@ -122,11 +122,8 @@
     domainOf (MkOpFactorial x) = domainOf x
     domainOf (MkOpFlatten x) = domainOf x
     domainOf (MkOpFreq x) = domainOf x
-<<<<<<< HEAD
     domainOf (MkOpFromSolution x) = domainOf x
-=======
     domainOf (MkOpGCC x) = domainOf x
->>>>>>> dfca2b69
     domainOf (MkOpGeq x) = domainOf x
     domainOf (MkOpGt x) = domainOf x
     domainOf (MkOpHist x) = domainOf x
@@ -203,11 +200,8 @@
     indexDomainsOf (MkOpFactorial x) = indexDomainsOf x
     indexDomainsOf (MkOpFlatten x) = indexDomainsOf x
     indexDomainsOf (MkOpFreq x) = indexDomainsOf x
-<<<<<<< HEAD
     indexDomainsOf (MkOpFromSolution x) = indexDomainsOf x
-=======
     indexDomainsOf (MkOpGCC x) = indexDomainsOf x
->>>>>>> dfca2b69
     indexDomainsOf (MkOpGeq x) = indexDomainsOf x
     indexDomainsOf (MkOpGt x) = indexDomainsOf x
     indexDomainsOf (MkOpHist x) = indexDomainsOf x
