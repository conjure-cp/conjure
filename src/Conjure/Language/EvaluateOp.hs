--- conflicted
+++ resolved
@@ -906,6 +906,7 @@
 
 
 instance EvaluateOp Op where
+
     evaluateOp (MkOpActive x) = evaluateOp x
     evaluateOp (MkOpAllDiff x) = evaluateOp x
     evaluateOp (MkOpAllDiffExcept x) = evaluateOp x
@@ -924,11 +925,8 @@
     evaluateOp (MkOpFactorial x) = evaluateOp x
     evaluateOp (MkOpFlatten x) = evaluateOp x
     evaluateOp (MkOpFreq x) = evaluateOp x
-<<<<<<< HEAD
     evaluateOp (MkOpFromSolution x) = evaluateOp x
-=======
     evaluateOp (MkOpGCC x) = evaluateOp x
->>>>>>> dfca2b69
     evaluateOp (MkOpGeq x) = evaluateOp x
     evaluateOp (MkOpGt x) = evaluateOp x
     evaluateOp (MkOpHist x) = evaluateOp x
@@ -985,4 +983,4 @@
     evaluateOp (MkOpTrue x) = evaluateOp x
     evaluateOp (MkOpTwoBars x) = evaluateOp x
     evaluateOp (MkOpUnion x) = evaluateOp x
-    evaluateOp (MkOpXor x) = evaluateOp x
+    evaluateOp (MkOpXor x) = evaluateOp x