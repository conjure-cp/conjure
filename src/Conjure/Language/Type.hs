{-# LANGUAGE DeriveGeneric, DeriveDataTypeable #-}

module Conjure.Language.Type
    ( Type(..)
    , IntTag(..), reTag
    , TypeCheckerMode(..)
    , typeUnify
    , typesUnify
    , mostDefined
    , homoType
    , matrixNumDims
    , innerTypeOf
    , isPrimitiveType
    , typeCanIndexMatrix
<<<<<<< HEAD
    , containsTypeComprehendable
    , containsTypeIncomprehendable
=======
    , morphing
    , containsTypeFunctorially
    , containsProductType
>>>>>>> bbc2b755
    , containsType
    ) where

-- conjure
import Conjure.Prelude
import Conjure.Bug
import Conjure.Language.Name
import Conjure.Language.Pretty


data Type
    = TypeAny
    | TypeBool
    | TypeInt IntTag
    | TypeEnum Name
    | TypeUnnamed Name
    | TypeTuple [Type]
    | TypeRecord [(Name, Type)]
    | TypeVariant [(Name, Type)]
    | TypeList Type
    | TypeMatrix Type Type
    | TypeSet Type
    | TypeMSet Type
    | TypeFunction Type Type
    | TypeSequence Type
    | TypeRelation [Type]
    | TypePartition Type
    | TypePermutation Type
    deriving (Eq, Ord, Show, Data, Typeable, Generic)

instance Serialize Type
instance Hashable  Type
instance ToJSON    Type where toJSON = genericToJSON jsonOptions
instance FromJSON  Type where parseJSON = genericParseJSON jsonOptions

instance Pretty Type where
    pretty TypeAny = "?"
    pretty TypeBool = "bool"
<<<<<<< HEAD
    pretty (TypeInt TagInt        ) = "int"
    pretty (TypeInt (TaggedInt t) ) = stringToDoc ("int:"     ++ textToString t)
    pretty (TypeInt (TagEnum t)   ) = stringToDoc ("enum:"    ++ textToString t)
    pretty (TypeInt (TagUnnamed t)) = stringToDoc ("unnamed:" ++ textToString t)
=======
    pretty (TypeInt (TagEnum n)) = pretty n
    pretty (TypeInt (TagUnnamed n)) = pretty n
    pretty TypeInt{} = "int"
>>>>>>> bbc2b755
    pretty (TypeEnum nm ) = pretty nm
    pretty (TypeUnnamed nm) = pretty nm
    pretty (TypeTuple xs) = (if length xs <= 1 then "tuple" else prEmpty)
                         <> prettyList prParens "," xs
    pretty (TypeRecord xs) = "record" <+> prettyList prBraces ","
        [ pretty nm <+> ":" <+> pretty ty | (nm, ty) <- xs ]
    pretty (TypeVariant xs) = "variant" <+> prettyList prBraces ","
        [ pretty nm <+> ":" <+> pretty ty | (nm, ty) <- xs ]
    pretty (TypeList x) = prBrackets (pretty x)
    pretty (TypeMatrix index innerNested)
        = "matrix indexed by" <+> prettyList prBrackets "," indices
                              <+> "of" <+> pretty inner
        where
            (indices,inner) = first (index:) $ collect innerNested
            collect (TypeMatrix i j) = first (i:) $ collect j
            collect x = ([],x)
    pretty (TypeSet x) = "set of" <+> pretty x
    pretty (TypeMSet x) = "mset of" <+> pretty x
    pretty (TypeFunction fr to) = "function" <+> pretty fr <+> "-->" <+> pretty to
    pretty (TypeSequence x) = "sequence of" <+> pretty x
    pretty (TypePartition x) = "partition from" <+> pretty x
    pretty (TypeRelation xs) = "relation of" <+> prettyList prParens " *" xs
    pretty (TypePermutation x) = "permutation of" <+> pretty x


data IntTag = TagInt                    -- was an integer in the input
            | TaggedInt Text            -- was an integer in the input with user specified tag
            | TagEnum Text              -- was an enum in the input
            | TagUnnamed Text           -- was an unnamed in the input
    deriving (Eq, Ord, Show, Data, Typeable, Generic)

instance Serialize IntTag
instance Hashable  IntTag
instance ToJSON    IntTag where toJSON = genericToJSON jsonOptions
instance FromJSON  IntTag where parseJSON = genericParseJSON jsonOptions

reTag :: Data a => IntTag -> a -> a
reTag t = transformBi (const t)


-- This parameter will decide the mode of the type checker.
-- There are two modes: StronglyTyped and RelaxedIntegerTags.
-- StronglyTyped is used for user input.
-- RelaxedIntegerTags is for internal use only and it ignores the integer tags during type checking.

data TypeCheckerMode = StronglyTyped | RelaxedIntegerTags
    deriving (Eq, Ord, Show, Data, Typeable, Generic)

instance Serialize TypeCheckerMode
instance Hashable  TypeCheckerMode
instance ToJSON    TypeCheckerMode where toJSON = genericToJSON jsonOptions
instance FromJSON  TypeCheckerMode where parseJSON = genericParseJSON jsonOptions

instance Pretty TypeCheckerMode where
    pretty = pretty . show


-- | Check whether two types unify or not.
typeUnify :: (?typeCheckerMode :: TypeCheckerMode) => Type -> Type -> Bool
typeUnify TypeAny _ = True
typeUnify _ TypeAny = True
typeUnify TypeBool TypeBool = True
typeUnify (TypeInt t1) (TypeInt t2) = case ?typeCheckerMode of
                                         StronglyTyped -> t1 == t2
                                         RelaxedIntegerTags -> True
typeUnify (TypeEnum a) (TypeEnum b) = a == b
typeUnify (TypeUnnamed a) (TypeUnnamed b) = a == b
typeUnify (TypeTuple [TypeAny]) TypeTuple{} = True
typeUnify TypeTuple{} (TypeTuple [TypeAny]) = True
typeUnify (TypeTuple as) (TypeTuple bs) = (length as == length bs) && and (zipWith typeUnify as bs)
typeUnify (TypeRecord as) (TypeRecord bs)
    | length as /= length bs = False
    | otherwise = and [ case lookup n bs of
                             Nothing -> False
                             Just b -> typeUnify a b
                      | (n,a) <- as
                      ]
typeUnify (TypeVariant as) (TypeVariant bs)
    | length as /= length bs = False
    | otherwise = and [ case lookup n bs of
                             Nothing -> False
                             Just b -> typeUnify a b
                      | (n,a) <- as
                      ]
typeUnify (TypeList a) (TypeList b) = typeUnify a b
typeUnify (TypeList a) (TypeMatrix _ b) = typeUnify a b
typeUnify (TypeList a) (TypeSequence b) = typeUnify a b
typeUnify (TypeMatrix a1 a2) (TypeMatrix b1 b2) = and (zipWith typeUnify [a1,a2] [b1,b2])
typeUnify (TypeMatrix _ a) (TypeList b) = typeUnify a b
typeUnify (TypeMatrix _ a) (TypeSequence b) = typeUnify a b
typeUnify (TypeSequence a) (TypeSequence b) = typeUnify a b
typeUnify (TypeSequence a) (TypeList b) = typeUnify a b
typeUnify (TypeSequence a) (TypeMatrix _ b) = typeUnify a b
typeUnify (TypeSet a) (TypeSet b) = typeUnify a b
typeUnify (TypeMSet a) (TypeMSet b) = typeUnify a b
typeUnify (TypeFunction a1 a2) (TypeFunction b1 b2) = and (zipWith typeUnify [a1,a2] [b1,b2])
typeUnify (TypeRelation [TypeAny]) TypeRelation{} = True                -- hack to make sameToSameToBool work
typeUnify TypeRelation{} (TypeRelation [TypeAny]) = True
typeUnify (TypeRelation as) (TypeRelation bs) = (length as == length bs) && and (zipWith typeUnify as bs)
typeUnify (TypePartition a) (TypePartition b) = typeUnify a b
typeUnify (TypePermutation a) (TypePermutation b) = typeUnify a b
typeUnify _ _ = False

-- | Check whether a given list of types unify with each other or not.
typesUnify :: (?typeCheckerMode :: TypeCheckerMode) => [Type] -> Bool
typesUnify ts = and [ typeUnify i j | i <- ts, j <- ts ]

-- | Given a list of types, return "the most defined" one in this list.
--   This is to get rid of TypeAny's if there are any.
--   Precondition: `typesUnify`
mostDefined :: (?typeCheckerMode :: TypeCheckerMode) => [Type] -> Type
mostDefined = foldr f TypeAny
    where
        f :: Type -> Type -> Type
        f TypeAny x = x
        f x TypeAny = x
        f _ x@TypeBool{} = x
        f _ x@TypeInt{} = x
        f _ x@TypeEnum{} = x
        f _ x@TypeUnnamed{} = x
        f (TypeTuple [TypeAny]) x = x
        f x (TypeTuple [TypeAny]) = x
        f (TypeTuple as) (TypeTuple bs) | length as == length bs = TypeTuple (zipWith f as bs)
        f (TypeRecord as) (TypeRecord bs)
            | sort (map fst as) == sort (map fst bs) =
                TypeRecord [ case lookup n bs of
                                Nothing -> bug "mostDefined.TypeRecord"
                                Just b  -> (n, f a b)
                           | (n,a) <- as
                           ]
            | typeUnify (TypeRecord as) (TypeRecord bs) = TypeAny
            | otherwise = TypeAny
        f (TypeVariant as) (TypeVariant bs)
            | sort (map fst as) == sort (map fst bs) =
                TypeVariant [ case lookup n bs of
                                Nothing -> bug "mostDefined.TypeVariant"
                                Just b  -> (n, f a b)
                           | (n,a) <- as
                           ]
            | typeUnify (TypeVariant as) (TypeVariant bs) = TypeAny
            | otherwise = TypeAny
        f (TypeList a) (TypeList b) = TypeList (f a b)
        f (TypeMatrix a1 a2) (TypeMatrix b1 b2) = TypeMatrix (f a1 b1) (f a2 b2)
        f (TypeList a) (TypeMatrix _ b) = TypeList (f a b)
        f (TypeMatrix _ a) (TypeList b) = TypeList (f a b)
        f (TypeSet a) (TypeSet b) = TypeSet (f a b)
        f (TypeMSet a) (TypeMSet b) = TypeMSet (f a b)
        f (TypeFunction a1 a2) (TypeFunction b1 b2) = TypeFunction (f a1 b1) (f a2 b2)
        f (TypeSequence a) (TypeSequence b) = TypeSequence (f a b)
        f (TypeRelation [TypeAny]) x = x
        f x (TypeRelation [TypeAny]) = x
        f (TypeRelation as) (TypeRelation bs) | length as == length bs = TypeRelation (zipWith f as bs)
        f (TypePartition a) (TypePartition b) = TypePartition (f a b)
        f (TypePermutation a) (TypePermutation b) = TypePermutation (f a b)
        f _ _ = TypeAny

matrixNumDims :: Type -> Int
matrixNumDims (TypeMatrix _ t) = 1 + matrixNumDims t
matrixNumDims (TypeList     t) = 1 + matrixNumDims t
matrixNumDims _ = 0

homoType ::
    MonadFail m =>
    (?typeCheckerMode :: TypeCheckerMode) =>
    Doc -> [Type] -> m Type
homoType msg [] = fail $ "empty collection, what's the type?" <++> ("When working on:" <+> msg)
homoType msg xs =
    if typesUnify xs
        then return (mostDefined xs)
        else fail $ vcat [ "Not uniformly typed:" <+> msg
                         , "Involved types are:" <+> vcat (map pretty xs)
                         ]

innerTypeOf :: MonadFail m => Type -> m Type
innerTypeOf (TypeList t) = return t
innerTypeOf (TypeMatrix _ t) = return t
innerTypeOf (TypeSet t) = return t
innerTypeOf (TypeMSet t) = return t
innerTypeOf (TypeFunction a b) = return (TypeTuple [a,b])
innerTypeOf (TypeSequence t) = return (TypeTuple [TypeInt TagInt,t])
innerTypeOf (TypeRelation ts) = return (TypeTuple ts)
innerTypeOf (TypePartition t) = return (TypeSet t)
innerTypeOf (TypePermutation t) = return (TypeTuple [t,t])
innerTypeOf t = fail ("innerTypeOf:" <+> pretty (show t))

isPrimitiveType :: Type -> Bool
isPrimitiveType TypeBool{} = True
isPrimitiveType TypeInt{} = True
isPrimitiveType (TypeMatrix index inner) = and [isPrimitiveType index, isPrimitiveType inner]
isPrimitiveType (TypeList inner) = isPrimitiveType inner
isPrimitiveType _ = False

typeCanIndexMatrix :: Type -> Bool
typeCanIndexMatrix TypeBool{} = True
typeCanIndexMatrix TypeInt {} = True
typeCanIndexMatrix TypeEnum{} = True
typeCanIndexMatrix _          = False

<<<<<<< HEAD

-- | Types must not unify && type can be a generator in a comprehension 
containsTypeComprehendable :: (?typeCheckerMode :: TypeCheckerMode) => Type -> Type -> Bool 
containsTypeComprehendable container containee =
  if typesUnify [container, containee]
=======
-- ||| Traversals that tell us if a type (of a certain form) is contained in a Type
-- This allows us to abort transform early if we can see it will have no effect

typeComplex :: Type -> Bool
typeComplex TypeSequence{}  = True
typeComplex TypePartition{} = True
typeComplex TypeList{}      = True
typeComplex TypeMatrix{}    = True
typeComplex _ = False

containsTypeFunctorially :: (?typeCheckerMode :: TypeCheckerMode) => Type -> Type -> Bool 
containsTypeFunctorially container containee =
  if typesUnify [container, containee] || typeComplex containee
>>>>>>> bbc2b755
    then False 
    else case innerTypeOf container of
           Nothing -> False
           Just so -> unifiesOrContains so containee 

<<<<<<< HEAD
-- | Types do not unify && type cannot be a generator in a comprehension
containsTypeIncomprehendable :: (?typeCheckerMode :: TypeCheckerMode) => Type -> Type -> Bool
containsTypeIncomprehendable ot@(TypeTuple ts) t =
  (not $ typesUnify [ot, t]) && (any id ((\x -> unifiesOrContains x t) <$> ts))
containsTypeIncomprehendable ot@(TypeRecord ts) t =
  (not $ typesUnify [ot, t]) && (any id ((\x -> unifiesOrContains (snd x) t) <$> ts))
containsTypeIncomprehendable ot@(TypeVariant ts) t =  
  (not $ typesUnify [ot, t]) && (any id ((\x -> unifiesOrContains (snd x) t) <$> ts))
containsTypeIncomprehendable _ _ = False


=======

containsProductType :: (?typeCheckerMode :: TypeCheckerMode) => Type -> Type -> Bool
containsProductType ot@(TypeTuple ts) t =
  (not $ typesUnify [ot, t]) && (any id ((\x -> unifiesOrContains x t) <$> ts))
containsProductType ot@(TypeRecord ts) t =
  (not $ typesUnify [ot, t]) && (any id ((\x -> unifiesOrContains (snd x) t) <$> ts))
containsProductType _ _ = False


-- Is the type
>>>>>>> bbc2b755
containsType :: (?typeCheckerMode :: TypeCheckerMode) => Type -> Type -> Bool
containsType container containee = containee `elem` universeBi container


unifiesOrContains :: (?typeCheckerMode :: TypeCheckerMode) => Type -> Type -> Bool
unifiesOrContains container containee =
<<<<<<< HEAD
  typesUnify [container, containee] || containsType container containee
=======
  typesUnify [container, containee] || containsType container containee


-- as in "this homomorphism is morphing"
morphing :: (?typeCheckerMode :: TypeCheckerMode)
         => (MonadFail m)
         => Type -> m Type
morphing (TypeFunction a _) = return a
morphing (TypeSequence a)   = return a 
morphing t = fail ("morphing:" <+> pretty (show t))
>>>>>>> bbc2b755
<|MERGE_RESOLUTION|>--- conflicted
+++ resolved
@@ -12,14 +12,9 @@
     , innerTypeOf
     , isPrimitiveType
     , typeCanIndexMatrix
-<<<<<<< HEAD
-    , containsTypeComprehendable
-    , containsTypeIncomprehendable
-=======
     , morphing
     , containsTypeFunctorially
     , containsProductType
->>>>>>> bbc2b755
     , containsType
     ) where
 
@@ -58,16 +53,10 @@
 instance Pretty Type where
     pretty TypeAny = "?"
     pretty TypeBool = "bool"
-<<<<<<< HEAD
     pretty (TypeInt TagInt        ) = "int"
     pretty (TypeInt (TaggedInt t) ) = stringToDoc ("int:"     ++ textToString t)
     pretty (TypeInt (TagEnum t)   ) = stringToDoc ("enum:"    ++ textToString t)
     pretty (TypeInt (TagUnnamed t)) = stringToDoc ("unnamed:" ++ textToString t)
-=======
-    pretty (TypeInt (TagEnum n)) = pretty n
-    pretty (TypeInt (TagUnnamed n)) = pretty n
-    pretty TypeInt{} = "int"
->>>>>>> bbc2b755
     pretty (TypeEnum nm ) = pretty nm
     pretty (TypeUnnamed nm) = pretty nm
     pretty (TypeTuple xs) = (if length xs <= 1 then "tuple" else prEmpty)
@@ -266,13 +255,6 @@
 typeCanIndexMatrix TypeEnum{} = True
 typeCanIndexMatrix _          = False
 
-<<<<<<< HEAD
-
--- | Types must not unify && type can be a generator in a comprehension 
-containsTypeComprehendable :: (?typeCheckerMode :: TypeCheckerMode) => Type -> Type -> Bool 
-containsTypeComprehendable container containee =
-  if typesUnify [container, containee]
-=======
 -- ||| Traversals that tell us if a type (of a certain form) is contained in a Type
 -- This allows us to abort transform early if we can see it will have no effect
 
@@ -286,25 +268,11 @@
 containsTypeFunctorially :: (?typeCheckerMode :: TypeCheckerMode) => Type -> Type -> Bool 
 containsTypeFunctorially container containee =
   if typesUnify [container, containee] || typeComplex containee
->>>>>>> bbc2b755
     then False 
     else case innerTypeOf container of
            Nothing -> False
            Just so -> unifiesOrContains so containee 
 
-<<<<<<< HEAD
--- | Types do not unify && type cannot be a generator in a comprehension
-containsTypeIncomprehendable :: (?typeCheckerMode :: TypeCheckerMode) => Type -> Type -> Bool
-containsTypeIncomprehendable ot@(TypeTuple ts) t =
-  (not $ typesUnify [ot, t]) && (any id ((\x -> unifiesOrContains x t) <$> ts))
-containsTypeIncomprehendable ot@(TypeRecord ts) t =
-  (not $ typesUnify [ot, t]) && (any id ((\x -> unifiesOrContains (snd x) t) <$> ts))
-containsTypeIncomprehendable ot@(TypeVariant ts) t =  
-  (not $ typesUnify [ot, t]) && (any id ((\x -> unifiesOrContains (snd x) t) <$> ts))
-containsTypeIncomprehendable _ _ = False
-
-
-=======
 
 containsProductType :: (?typeCheckerMode :: TypeCheckerMode) => Type -> Type -> Bool
 containsProductType ot@(TypeTuple ts) t =
@@ -315,16 +283,12 @@
 
 
 -- Is the type
->>>>>>> bbc2b755
 containsType :: (?typeCheckerMode :: TypeCheckerMode) => Type -> Type -> Bool
 containsType container containee = containee `elem` universeBi container
 
 
 unifiesOrContains :: (?typeCheckerMode :: TypeCheckerMode) => Type -> Type -> Bool
 unifiesOrContains container containee =
-<<<<<<< HEAD
-  typesUnify [container, containee] || containsType container containee
-=======
   typesUnify [container, containee] || containsType container containee
 
 
@@ -335,4 +299,3 @@
 morphing (TypeFunction a _) = return a
 morphing (TypeSequence a)   = return a 
 morphing t = fail ("morphing:" <+> pretty (show t))
->>>>>>> bbc2b755
