{-# LANGUAGE TupleSections #-}
{-# LANGUAGE QuasiQuotes #-}

module Conjure.Language.NameResolution
    ( resolveNames
    , resolveNamesMulti
    , resolveNamesX
    , resolveX, resolveD -- actually internal, use with care
    ) where

import Conjure.Prelude
import Conjure.Bug
import Conjure.UserError
import Conjure.Language.Definition
import Conjure.Language.Domain
    ( changeRepr,
      typeOfDomain,
      Domain(DomainUnnamed, DomainReference, DomainRecord,
             DomainVariant) )
import Conjure.Language.Constant
import Conjure.Language.Type
import Conjure.Language.Pretty
import Conjure.Language.TH



resolveNamesMulti ::
    MonadLog m =>
    MonadUserError m =>
    NameGen m =>
    (?typeCheckerMode :: TypeCheckerMode) =>
    [Model] -> m [Model]
resolveNamesMulti = flip evalStateT [] . go
    where
        go [] = return []
        go (m:ms) = (:) <$> resolveNames_ m <*> go ms

resolveNames ::
    MonadLog m =>
    MonadUserError m =>
    NameGen m =>
    (?typeCheckerMode :: TypeCheckerMode) =>
    Model -> m Model
resolveNames = flip evalStateT [] . resolveNames_

resolveNames_ ::
    MonadLog m =>
    MonadState [(Name, ReferenceTo)] m =>
    MonadUserError m =>
    NameGen m =>
    (?typeCheckerMode :: TypeCheckerMode) =>
    Model -> m Model
resolveNames_ model = failToUserError $ do
    statements <- mapM resolveStatement (mStatements model)
    mapM_ check (universeBi statements)
    return model { mStatements = toTaggedInt statements }

-- this is for when a name will shadow an already existing name that is outside of this expression
-- we rename the new names to avoid name shadowing
shadowing ::
    MonadFailDoc m =>
    MonadState [(Name, ReferenceTo)] m =>
    NameGen m =>
    Expression -> m Expression
shadowing p@(Comprehension _ is) = do
    -- list of names originating from this comprehension
    let generators = concat
            [ names
            | Generator gen <- is
            , let pat = generatorPat gen
            , let names = [ n | n@Name{} <- universeBi pat ]
            ]
    ctxt <- gets id
    -- a subset of names originating from this comprehension that will shadow already existing names
    let shadows = [ g | g <- generators, g `elem` map fst ctxt ]
    shadowsNew <- forM shadows $ \ s -> do n <- nextName "shadow" ; return (s,n)
    let f n = fromMaybe n (lookup n shadowsNew)
    return (transformBi f p)
shadowing p = return p


addName ::
    MonadState [(Name, ReferenceTo)] m =>
    MonadUserError m =>
    Name -> ReferenceTo -> m ()
addName n thing = do
    ctxt <- gets id
    let
        allowed (DeclNoRepr _ _ _ _) (Alias _) = True -- needed when instantiating stuff
        allowed (DeclHasRepr _ _ _) (Alias _) = True -- needed when instantiating stuff
        allowed old new = old == new
    let mdefined = [ thing' | (n', thing') <- ctxt, n == n' && not (allowed thing' thing) ]
    case mdefined of
        [] -> return ()
        (thing':_) -> userErr1 $ vcat [ "Redefinition of name:" <+> pretty n
                                      , "When trying to define it as" <+> pretty thing
                                      , "It was already defined as" <+> pretty thing'
                                      ]
    modify ((n, thing) :)


resolveNamesX ::
    MonadFailDoc m =>
    MonadUserError m =>
    NameGen m =>
    (?typeCheckerMode :: TypeCheckerMode) =>
    Expression -> m Expression
resolveNamesX x = do
    x' <- evalStateT (resolveX x) []
    mapM_ check (universe x')
    return x'


toTaggedInt :: Data a => a -> a
toTaggedInt = transformBi f
    where
        f :: Type -> Type
        f (TypeEnum (Name nm)) = TypeInt (TagEnum nm)
        f ty = ty


check :: MonadFailDoc m => Expression -> m ()
check (Reference nm Nothing) = failDoc ("Undefined:" <+> pretty nm)
check _ = return ()


resolveStatement ::
    MonadFailDoc m =>
    MonadState [(Name, ReferenceTo)] m =>
    MonadUserError m =>
    NameGen m =>
    (?typeCheckerMode :: TypeCheckerMode) =>
    Statement -> m Statement
resolveStatement st =
    case st of
        Declaration decl ->
            case decl of
                FindOrGiven forg nm dom       -> do
                    dom' <- resolveD dom
                    addName nm $ DeclNoRepr forg nm dom' NoRegion
                    return (Declaration (FindOrGiven forg nm dom'))
                Letting nm x                  -> do
                    x' <- resolveX x
<<<<<<< HEAD
                    modify ((nm, Alias x') :)
                    return  (Declaration (Letting nm x'))
                LettingDomainDefnUnnamed nm x -> do
                    x' <- resolveX x
                    modify ((nm, Alias (Domain (DomainUnnamed nm x'))) :)
                    return  (Declaration (LettingDomainDefnUnnamed nm x'))
=======
                    addName nm $ Alias x'
                    return (Declaration (Letting nm x'))
                LettingDomainDefnUnnamed nm x -> do
                    x' <- resolveX x
                    addName nm $ Alias (Domain (DomainUnnamed nm x'))
                    return (Declaration (LettingDomainDefnUnnamed nm x'))
>>>>>>> 2b9618fe
                LettingDomainDefnEnum (Name ename) nms -> do
                    sequence_ [ addName nm $ Alias (Constant (ConstantInt (TagEnum ename) i))
                              | (nm, i) <- zip nms [1..]
                              ]
                    return st
                LettingDomainDefnEnum{} -> bug "resolveStatement, Name"
                GivenDomainDefnEnum{}       -> return st             -- ignoring
        SearchOrder xs -> SearchOrder <$> mapM resolveSearchOrder xs
        SearchHeuristic nm -> do
            let allowed = ["static", "sdf", "conflict", "srf", "ldf", "wdeg", "domoverwdeg"]
            if nm `elem` allowed
                then return (SearchHeuristic nm)
                else userErr1 $ vcat [ "Invalid heuristic:" <+> pretty nm
                                     , "Allowed values are:" <+> prettyList id "," allowed
                                     ]
        Where xs -> Where <$> mapM resolveX xs
        Objective obj x -> Objective obj <$> resolveX x
        SuchThat xs -> SuchThat <$> mapM resolveX xs


resolveSearchOrder ::
    MonadFailDoc m =>
    MonadState [(Name, ReferenceTo)] m =>
    MonadUserError m =>
    NameGen m =>
    (?typeCheckerMode :: TypeCheckerMode) =>
    SearchOrder -> m SearchOrder
resolveSearchOrder (BranchingOn nm) = do
    ctxt <- gets id
    mval <- gets (lookup nm)
    case mval of
        Nothing -> userErr1 $ vcat $ ("Undefined reference:" <+> pretty nm)
                                   : ("Bindings in context:" : prettyContext ctxt)
        Just{}  -> return (BranchingOn nm)
resolveSearchOrder (Cut x) =
    let f Find = CutFind
        f forg = forg
    in  Cut . transformBi f <$> resolveX x


resolveX ::
    MonadFailDoc m =>
    MonadState [(Name, ReferenceTo)] m =>
    MonadUserError m =>
    NameGen m =>
    (?typeCheckerMode :: TypeCheckerMode) =>
    Expression -> m Expression
resolveX (Reference nm Nothing) = do
    ctxt <- gets id
    mval <- gets (lookup nm)
    case mval of
        Nothing -> userErr1 $ vcat $ ("Undefined reference:" <+> pretty nm)
                                   : ("Bindings in context:" : prettyContext ctxt)
        Just r  -> return (Reference nm (Just r))

resolveX p@(Reference nm (Just refto)) = do             -- this is for re-resolving
    mval <- gets (lookup nm)
    case mval of
        Nothing -> return p                             -- hence, do not failDoc if not in the context
        Just DeclNoRepr{}                               -- if the newly found guy doesn't have a repr
            | DeclHasRepr{} <- refto                    -- but the old one did, do not update
            -> return p
        Just (DeclNoRepr forg_ nm_ dom_ _)              -- if the newly found guy doesn't have a repr
            | DeclNoRepr _ _ _ region <- refto          -- and the old one didn't have one either
                                                        -- preserve the region information
            -> return (Reference nm (Just (DeclNoRepr forg_ nm_ dom_ region)))
        Just (Alias r) -> do
            r' <- resolveX r
            return (Reference nm (Just (Alias r')))
        Just r ->
            return (Reference nm (Just r))

resolveX (AbstractLiteral lit) = AbstractLiteral <$> resolveAbsLit lit

resolveX (Domain x) = Domain <$> resolveD x

resolveX p@Comprehension{} = scope $ do
    p' <- shadowing p
    case p' of
        Comprehension x is -> do
            is' <- forM is $ \ i -> case i of
                Generator gen -> do
                    (gen', refto) <- case gen of
                        GenDomainNoRepr pat dom -> do
                            dom' <- resolveD dom
                            let gen'' = GenDomainNoRepr pat dom'
                            return
                                ( gen''
                                , case pat of
                                    Single nm' -> DeclNoRepr Quantified nm' dom' NoRegion
                                    _ -> InComprehension gen''
                                )
                        GenDomainHasRepr nm dom -> do
                            dom' <- resolveD dom
                            return
                                ( GenDomainHasRepr nm dom'
                                , DeclHasRepr Quantified nm dom'
                                )
                        GenInExpr pat expr -> do
                            expr' <- resolveX expr
                            let gen'' = GenInExpr pat expr'
                            return ( gen'' , InComprehension gen'' )
                    forM_ (universeBi (generatorPat gen)) $ \ nm ->
                        addName nm refto
                    return (Generator gen')
                Condition y -> Condition <$> resolveX y
                ComprehensionLetting pat expr -> do
                    expr' <- resolveX expr
                    resolveAbsPat p pat expr'
                    return (ComprehensionLetting pat expr')
            x' <- resolveX x
            return (Comprehension x' is')
        _ -> bug "NameResolution.resolveX.shadowing"

resolveX (WithLocals body (AuxiliaryVars locals)) = scope $ do
    locals' <- mapM resolveStatement locals
    body'   <- resolveX body
    return (WithLocals body' (AuxiliaryVars locals'))

resolveX (WithLocals body (DefinednessConstraints locals)) = scope $ do
    locals' <- mapM resolveX locals
    body'   <- resolveX body
    return (WithLocals body' (DefinednessConstraints locals'))

resolveX x = descendM resolveX x


resolveD ::
    MonadFailDoc m =>
    MonadState [(Name, ReferenceTo)] m =>
    MonadUserError m =>
    NameGen m =>
    Data r =>
    Default r =>
    Pretty r =>
    (?typeCheckerMode :: TypeCheckerMode) =>
    Domain r Expression -> m (Domain r Expression)
resolveD (DomainReference nm (Just d)) = DomainReference nm . Just <$> resolveD d
resolveD (DomainReference nm Nothing) = do
    mval <- gets (lookup nm)
    case mval of
        Nothing -> userErr1 ("Undefined reference to a domain:" <+> pretty nm)
        Just (Alias (Domain r)) -> DomainReference nm . Just <$> resolveD (changeRepr def r)
        Just x -> userErr1 ("Expected a domain, but got an expression:" <+> pretty x)
resolveD (DomainRecord ds) = fmap DomainRecord $ forM ds $ \ (n, d) -> do
    d' <- resolveD d
    t  <- typeOfDomain d'
    addName n $ RecordField n t
    return (n, d')
resolveD (DomainVariant ds) = fmap DomainVariant $ forM ds $ \ (n, d) -> do
    d' <- resolveD d
    t  <- typeOfDomain d'
    addName n $ VariantField n t
    return (n, d')
resolveD d = do
    d' <- descendM resolveD d
    mapM resolveX d'


resolveAbsPat ::
    MonadState [(Name, ReferenceTo)] m =>
    MonadUserError m =>
    Expression -> AbstractPattern -> Expression -> m ()
resolveAbsPat _ AbstractPatternMetaVar{} _ = bug "resolveAbsPat AbstractPatternMetaVar"
resolveAbsPat _ (Single nm) x = addName nm $ Alias x
resolveAbsPat context (AbsPatTuple ps) x =
    sequence_ [ resolveAbsPat context p [essence| &x[&i] |]
              | (p, i_) <- zip ps allNats
              , let i   = fromInt i_ 
              ]
resolveAbsPat context (AbsPatMatrix ps) x =
    sequence_ [ resolveAbsPat context p [essence| &x[&i] |]
              | (p, i_) <- zip ps allNats
              , let i  = fromInt i_
              ]
resolveAbsPat context (AbsPatSet ps) x = do
    ys <- case x of
        Constant (viewConstantSet -> Just xs) -> return (map Constant xs)
        AbstractLiteral (AbsLitSet xs) -> return xs
        _ -> userErr1 $ "Abstract set pattern cannot be used in this context:" <++> pretty context
    sequence_ [ resolveAbsPat context p y
              | (p,y) <- zip ps ys
              ]


resolveAbsLit ::
    MonadFailDoc m =>
    MonadState [(Name, ReferenceTo)] m =>
    MonadUserError m =>
    NameGen m =>
    (?typeCheckerMode :: TypeCheckerMode) =>
    AbstractLiteral Expression -> m (AbstractLiteral Expression)
resolveAbsLit (AbsLitVariant Nothing n x) = do
    x'   <- resolveX x
    mval <- gets id
    let
        isTheVariant (Alias (Domain d@(DomainVariant nms))) | Just{} <- lookup n nms = Just d
        isTheVariant _ = Nothing
    case mapMaybe (isTheVariant . snd) mval of
        (DomainVariant dom:_) -> return (AbsLitVariant (Just dom) n x')
        _ -> return (AbsLitVariant Nothing n x')
resolveAbsLit lit = (descendBiM resolveX >=> descendBiM resolveD') lit
    where
        resolveD' d = resolveD (d :: Domain () Expression)<|MERGE_RESOLUTION|>--- conflicted
+++ resolved
@@ -141,21 +141,12 @@
                     return (Declaration (FindOrGiven forg nm dom'))
                 Letting nm x                  -> do
                     x' <- resolveX x
-<<<<<<< HEAD
-                    modify ((nm, Alias x') :)
-                    return  (Declaration (Letting nm x'))
-                LettingDomainDefnUnnamed nm x -> do
-                    x' <- resolveX x
-                    modify ((nm, Alias (Domain (DomainUnnamed nm x'))) :)
-                    return  (Declaration (LettingDomainDefnUnnamed nm x'))
-=======
                     addName nm $ Alias x'
                     return (Declaration (Letting nm x'))
                 LettingDomainDefnUnnamed nm x -> do
                     x' <- resolveX x
                     addName nm $ Alias (Domain (DomainUnnamed nm x'))
                     return (Declaration (LettingDomainDefnUnnamed nm x'))
->>>>>>> 2b9618fe
                 LettingDomainDefnEnum (Name ename) nms -> do
                     sequence_ [ addName nm $ Alias (Constant (ConstantInt (TagEnum ename) i))
                               | (nm, i) <- zip nms [1..]
