--- conflicted
+++ resolved
@@ -296,11 +296,7 @@
     Expression ->
     m ()
 resolveAbsPat _ AbstractPatternMetaVar{} _ = bug "resolveAbsPat AbstractPatternMetaVar"
-<<<<<<< HEAD
-    resolveAbsPat _ (Single nm) x = modify ((nm, Alias x) :)
-=======
 resolveAbsPat _ (Single nm) x = modify ((nm, Alias x) :)
->>>>>>> e927d229
 resolveAbsPat context (AbsPatTuple ps) x =
     sequence_ [ resolveAbsPat context p [essence| &x[&i] |]
               | (p, i_) <- zip ps allNats
