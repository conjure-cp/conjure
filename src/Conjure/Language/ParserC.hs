{-# LANGUAGE RecordWildCards #-}

module Conjure.Language.ParserC (   
    parseModel ) where

-- conjure
import Conjure.Prelude
import Conjure.Language.Definition

import qualified Conjure.Language.Validator as V
import Conjure.Language.AST.Syntax (ProgramTree)
import Conjure.Language.Parser (Pipeline)
import Conjure.Language.AST.ASTParser (parseProgram)





<<<<<<< HEAD

--------------------------------------------------------------------------------
-- Actual parsers --------------------------------------------------------------
--------------------------------------------------------------------------------

parseTopLevels :: Parser [Statement]
parseTopLevels = do
    let one = do
                lexeme L_letting
                i <- parseName
                lexeme L_be
                msum
                    [ do
                        lexeme L_new
                        lexeme L_type
                        msum
                            [ do
                                lexeme L_of
                                lexeme $ LIdentifier "size"
                                j <- parseExpr
                                return $ Declaration (LettingDomainDefnUnnamed i j)
                            , do
                                lexeme L_enum
                                ys <- braces (commaSeparated parseName) <|> return []
                                modify (\ st -> st { enumDomains = [i] ++ enumDomains st } )
                                return $ Declaration (LettingDomainDefnEnum i ys)
                            ]
                    , do
                        lexeme L_domain
                        j <- parseDomain
                        return $ Declaration (Letting i (Domain j))
                    , do
                        j <- parseExpr
                        return $ Declaration (Letting i j)
                    ]
                <?> "letting statement"
    some one

parseRange :: Parser a -> Parser (Range a)
parseRange p = msum [try pRange, pSingle] <?> "range"
    where
        pRange = do
            fr <- optional p
            dotdot
            to <- optional p
            return $ case (fr,to) of
                (Nothing, Nothing) -> RangeOpen
                (Just x , Nothing) -> RangeLowerBounded x
                (Nothing, Just y ) -> RangeUpperBounded y
                (Just x , Just y ) -> RangeBounded x y
        pSingle = do
            x <- p
            return (RangeSingle x)

parseDomain :: Parser (Domain () Expression)
parseDomain = (forgetRepr <$> parseDomainWithRepr) <?> "domain"

parseDomainWithRepr :: Parser (Domain HasRepresentation Expression)
parseDomainWithRepr = pDomainAtom

    where

        pDomainAtom = msum
            [ pBool, try pIntFromExpr, try pIntTagged,  pInt, try pEnum, try pReference
            , pMatrix, try pTupleWithout, pTupleWith
            , pRecord, pVariant
            , pSet
            , pMSet
            , try pFunction', pFunction
            , pSequence
            , pRelation
            , pPartition
            , pPermutation
            , DomainMetaVar <$> parseMetaVariable, parens parseDomainWithRepr
            ]

        pBool = do
            lexeme L_bool
            -- parse and discard, compatibility with SR
            _ <- optional $ parens $ commaSeparated0 $ parseRange parseExpr
            return DomainBool

        pIntFromExpr = do
            lexeme L_int
            x <- parens parseExpr
            case (let ?typeCheckerMode = StronglyTyped in typeOf x) of
                Just (TypeInt TagInt) -> return $ DomainInt TagInt [RangeSingle x]
                _ -> return $ DomainIntE x

        pInt = do
            lexeme L_int
            mxs <- optional $ parens $ commaSeparated0 $ parseRange parseExpr
            let xs = fromMaybe [] mxs
            return $ DomainInt TagInt xs

        pIntTagged = do
            lexeme L_int
            lexeme L_Colon
            t <- identifierText
            mxs <- optional $ parens $ commaSeparated0 $ parseRange parseExpr
            let xs = fromMaybe [] mxs
            return $ DomainInt (TaggedInt t) xs


        pReference = do
            r  <- identifierText
            return $ DomainReference (Name r) Nothing

        pEnum = do
            r  <- identifierText
            xs <- optional $ parens $ commaSeparated0 $ parseRange parseExpr
            st <- get
            guard (Name r `elem` enumDomains st)
            return $ DomainEnum (Name r) xs Nothing

        pMatrix = do
            lexeme L_matrix
            lexeme L_indexed
            lexeme L_by
            xs <- brackets (commaSeparated parseDomain)
            lexeme L_of
            y  <- parseDomainWithRepr
            return $ foldr DomainMatrix y xs

        pTupleWith = do
            lexeme L_tuple
            xs <- parens $ commaSeparated0 parseDomainWithRepr
            return $ DomainTuple xs

        pTupleWithout = do
            xs <- parens $ countSepAtLeast 2 parseDomainWithRepr comma
            return $ DomainTuple xs

        pRecord = do
            lexeme L_record
            let one = do n <- parseName
                         lexeme L_Colon
                         d <- parseDomainWithRepr
                         return (n,d)
            xs <- braces $ commaSeparated0 one
            return $ DomainRecord xs

        pVariant = do
            lexeme L_variant
            let one = do n <- parseName
                         lexeme L_Colon
                         d <- parseDomainWithRepr
                         return (n,d)
            xs <- braces $ commaSeparated0 one
            return $ DomainVariant xs

        pSet = do
            lexeme L_set
            x <- parseSetAttr
            y <- lexeme L_of >> parseDomainWithRepr
            return $ DomainSet NoRepresentation x y

        pMSet = do
            lexeme L_mset
            x <- parseMSetAttr
            y <- lexeme L_of >> parseDomainWithRepr
            return $ DomainMSet NoRepresentation x y

        pFunction' = do
            lexeme L_function
            (y,z) <- arrowedPair parseDomainWithRepr
            return $ DomainFunction NoRepresentation def y z

        pFunction = do
            lexeme L_function
            x <- parseFunctionAttr
            (y,z) <- arrowedPair parseDomainWithRepr
            return $ DomainFunction NoRepresentation x y z

        pSequence = do
            lexeme L_sequence
            x <- parseSequenceAttr
            y <- lexeme L_of >> parseDomainWithRepr
            return $ DomainSequence NoRepresentation x y

        pRelation = do
            lexeme L_relation
            pos <- getPosition
            x  <- parseRelationAttr
            lexeme L_of
            ys <- parens (parseDomainWithRepr `sepBy` lexeme L_Times)
            let RelationAttr _ (BinaryRelationAttrs binAttrs) = x
            when (length ys /= 2 && not (S.null binAttrs)) $ do
                setPosition pos
                fail $ "Only binary relations can have these attributes:" <+>
                            prettyList id "," (S.toList binAttrs)
            return $ DomainRelation NoRepresentation x ys

        pPartition = do
            lexeme L_partition
            x <- parsePartitionAttr
            lexeme L_from
            y <- parseDomainWithRepr
            return $ DomainPartition NoRepresentation x y
        pPermutation = do
            lexeme L_permutation
--            r <- parseRepr
            x <- parsePermutationAttr
            lexeme L_of -- $ trace (textToString $ representationToShortText r) L_of
            y <- parseDomainWithRepr
            return $ DomainPermutation NoRepresentation x y



parseAttributes :: Parser (DomainAttributes Expression)
parseAttributes = do
    xs <- parens (commaSeparated0 parseAttribute) <|> return []
    return $ DomainAttributes xs
    where
        parseAttribute = msum [parseDontCare, try parseNameValue, parseDAName]
        parseNameValue = DANameValue <$> (Name <$> identifierText) <*> parseExpr
        parseDAName = DAName <$> (Name <$> identifierText)
        parseDontCare = do dotdot ; return DADotDot

parseSetAttr :: Parser (SetAttr Expression)
parseSetAttr = do
    pos <- getPosition
    DomainAttributes attrs <- parseAttributes
    checkExtraAttributes pos "set" attrs
        ["size", "minSize", "maxSize"]
    SetAttr <$> case filterSizey attrs of
        [] -> return SizeAttr_None
        [DANameValue "size"    a] -> return (SizeAttr_Size a)
        [DANameValue "minSize" a] -> return (SizeAttr_MinSize a)
        [DANameValue "maxSize" a] -> return (SizeAttr_MaxSize a)
        [DANameValue "maxSize" b, DANameValue "minSize" a] -> return (SizeAttr_MinMaxSize a b)
        as -> do
            setPosition pos
            fail ("incompatible attributes:" <+> stringToDoc (show as))

parseMSetAttr :: Parser (MSetAttr Expression)
parseMSetAttr = do
    pos <- getPosition
    DomainAttributes attrs <- parseAttributes
    checkExtraAttributes pos "mset" attrs
        [ "size", "minSize", "maxSize"
        , "minOccur", "maxOccur"
        ]
    size <- case filterSizey attrs of
        [] -> return SizeAttr_None
        [DANameValue "size"    a] -> return (SizeAttr_Size a)
        [DANameValue "minSize" a] -> return (SizeAttr_MinSize a)
        [DANameValue "maxSize" a] -> return (SizeAttr_MaxSize a)
        [DANameValue "maxSize" b, DANameValue "minSize" a] -> return (SizeAttr_MinMaxSize a b)
        as -> do
            setPosition pos
            fail ("incompatible attributes:" <+> stringToDoc (show as))
    occur <- case filterAttrName ["minOccur", "maxOccur"] attrs of
        [] -> return OccurAttr_None
        [DANameValue "minOccur" a] -> return (OccurAttr_MinOccur a)
        [DANameValue "maxOccur" a] -> return (OccurAttr_MaxOccur a)
        [DANameValue "maxOccur" b, DANameValue "minOccur" a] -> return (OccurAttr_MinMaxOccur a b)
        as -> do
            setPosition pos
            fail ("incompatible attributes:" <+> stringToDoc (show as))
    return (MSetAttr size occur)

parseFunctionAttr :: Parser (FunctionAttr Expression)
parseFunctionAttr = do
    pos <- getPosition
    DomainAttributes attrs <- parseAttributes
    checkExtraAttributes pos "function" attrs
        [ "size", "minSize", "maxSize"
        , "injective", "surjective", "bijective"
        , "total"
        ]
    size <- case filterSizey attrs of
        [DANameValue "size"    a] -> return (SizeAttr_Size a)
        [DANameValue "minSize" a] -> return (SizeAttr_MinSize a)
        [DANameValue "maxSize" a] -> return (SizeAttr_MaxSize a)
        [DANameValue "maxSize" b, DANameValue "minSize" a] -> return (SizeAttr_MinMaxSize a b)
        [] -> return SizeAttr_None
        as -> do
            setPosition pos
            fail ("incompatible attributes:" <+> stringToDoc (show as))
    let partiality = if DAName "total" `elem` attrs
                        then PartialityAttr_Total
                        else PartialityAttr_Partial
    jectivity  <- case filterJectivity attrs of
        [] -> return JectivityAttr_None
        [DAName "bijective" ] -> return JectivityAttr_Bijective
        [DAName "injective" ] -> return JectivityAttr_Injective
        [DAName "surjective"] -> return JectivityAttr_Surjective
        [DAName "injective", DAName "surjective"] -> return JectivityAttr_Bijective
        as -> do
            setPosition pos
            fail ("incompatible attributes:" <+> stringToDoc (show as))
    return (FunctionAttr size partiality jectivity)

parseSequenceAttr :: Parser (SequenceAttr Expression)
parseSequenceAttr = do
    pos <- getPosition
    DomainAttributes attrs <- parseAttributes
    checkExtraAttributes pos "sequence" attrs
        [ "size", "minSize", "maxSize"
        , "injective", "surjective", "bijective"
        ]
    size <- case filterSizey attrs of
        [DANameValue "size"    a] -> return (SizeAttr_Size a)
        [DANameValue "minSize" a] -> return (SizeAttr_MinSize a)
        [DANameValue "maxSize" a] -> return (SizeAttr_MaxSize a)
        [DANameValue "maxSize" b, DANameValue "minSize" a] -> return (SizeAttr_MinMaxSize a b)
        [] -> return SizeAttr_None
        as -> do
            setPosition pos
            fail ("incompatible attributes:" <+> stringToDoc (show as))
    jectivity  <- case filterJectivity attrs of
        [] -> return JectivityAttr_None
        [DAName "bijective" ] -> return JectivityAttr_Bijective
        [DAName "injective" ] -> return JectivityAttr_Injective
        [DAName "surjective"] -> return JectivityAttr_Surjective
        [DAName "injective", DAName "surjective"] -> return JectivityAttr_Bijective
        as -> do
            setPosition pos
            fail ("incompatible attributes:" <+> stringToDoc (show as))
    return (SequenceAttr size jectivity)

parseRelationAttr :: Parser (RelationAttr Expression)
parseRelationAttr = do
    pos <- getPosition
    DomainAttributes attrs <- parseAttributes
    checkExtraAttributes pos "relation" attrs
        [ "size", "minSize", "maxSize"
        , "reflexive", "irreflexive", "coreflexive"
        , "symmetric", "antiSymmetric", "aSymmetric"
        , "transitive", "total", "connex", "Euclidean"
        , "serial", "equivalence", "partialOrder"
        ]
    size <- case filterSizey attrs of
        [] -> return SizeAttr_None
        [DANameValue "size"    a] -> return (SizeAttr_Size a)
        [DANameValue "minSize" a] -> return (SizeAttr_MinSize a)
        [DANameValue "maxSize" a] -> return (SizeAttr_MaxSize a)
        [DANameValue "maxSize" b, DANameValue "minSize" a] -> return (SizeAttr_MinMaxSize a b)
        as -> do
            setPosition pos
            fail ("incompatible attributes:" <+> stringToDoc (show as))
    let readBinRel' (DAName (Name a)) = readBinRel (fromString (textToString a))
        readBinRel' a = do
            setPosition pos
            fail $ "Not a binary relation attribute:" <+> pretty a
    binRels <- mapM readBinRel' (filterBinRel attrs)
    return (RelationAttr size (BinaryRelationAttrs (S.fromList binRels)))

parsePartitionAttr :: Parser (PartitionAttr Expression)
parsePartitionAttr = do
    pos <- getPosition
    DomainAttributes attrs <- parseAttributes
    checkExtraAttributes pos "partition" attrs
        [ "size", "minSize", "maxSize"
        , "regular"
        , "numParts", "minNumParts", "maxNumParts"
        , "partSize", "minPartSize", "maxPartSize"
        ]
    unless (null $ filterAttrName ["complete"] attrs) $ do
        setPosition pos
        fail $ vcat [ "Partitions do not support the 'complete' attribute."
                    , "They are complete by default."
                    ]
    unless (null $ filterSizey attrs) $ do
        setPosition pos
        fail $ vcat [ "Partitions do not support these attributes:" <+> prettyList id "," (filterSizey attrs)
                    , "This is because partitions are complete by default."
                    ]
    partsNum         <- case filterAttrName ["numParts", "minNumParts", "maxNumParts"] attrs of
        [] -> return SizeAttr_None
        [DANameValue "numParts"    a] -> return (SizeAttr_Size a)
        [DANameValue "minNumParts" a] -> return (SizeAttr_MinSize a)
        [DANameValue "maxNumParts" a] -> return (SizeAttr_MaxSize a)
        [DANameValue "maxNumParts" b, DANameValue "minNumParts" a] -> return (SizeAttr_MinMaxSize a b)
        as -> do
            setPosition pos
            fail ("incompatible attributes:" <+> stringToDoc (show as))
    partsSize        <- case filterAttrName ["partSize", "minPartSize", "maxPartSize"] attrs of
        [] -> return SizeAttr_None
        [DANameValue "partSize"    a] -> return (SizeAttr_Size a)
        [DANameValue "minPartSize" a] -> return (SizeAttr_MinSize a)
        [DANameValue "maxPartSize" a] -> return (SizeAttr_MaxSize a)
        [DANameValue "maxPartSize" b, DANameValue "minPartSize" a] -> return (SizeAttr_MinMaxSize a b)
        as -> do
            setPosition pos
            fail ("incompatible attributes:" <+> stringToDoc (show as))
    let isRegular  = DAName "regular"  `elem` attrs
    return PartitionAttr {..}

parsePermutationAttr :: Parser (PermutationAttr Expression)
parsePermutationAttr = do
    pos <- getPosition
    DomainAttributes attrs <- parseAttributes
    checkExtraAttributes pos "permutation" attrs
        [ "size", "minSize", "maxSize"
        ]
    size <- case filterSizey attrs of
        [DANameValue "size"    a] -> return (SizeAttr_Size a)
        [DANameValue "minSize" a] -> return (SizeAttr_MinSize a)
        [DANameValue "maxSize" a] -> return (SizeAttr_MaxSize a)
        [DANameValue "maxSize" b, DANameValue "minSize" a] -> return (SizeAttr_MinMaxSize a b)
        [] -> return SizeAttr_None
        as -> do
            setPosition pos
            fail ("incompatible attributes:" <+> stringToDoc (show as))
    return (PermutationAttr size)




checkExtraAttributes :: SourcePos -> Doc -> [DomainAttribute a] -> [Name] -> Parser ()
checkExtraAttributes pos ty attrs supported = do
    let extras = mapMaybe f attrs
    unless (null extras) $ do
        setPosition pos
        fail $ vcat [ "Unsupported attributes for" <+> ty <> ":" <+> prettyList id "," extras
                    , "Only these are supported:" <+> prettyList id "," supported
                    ]
    where
        f (DANameValue nm _) | nm `notElem` supported = Just nm
        f (DAName      nm  ) | nm `notElem` supported = Just nm
        f _ = Nothing

filterAttrName :: Ord a => [Name] -> [DomainAttribute a] -> [DomainAttribute a]
filterAttrName keep = sort . filter f
    where
        f (DANameValue nm _) | nm `elem` keep = True
        f (DAName      nm  ) | nm `elem` keep = True
        f _ = False

filterSizey :: Ord a => [DomainAttribute a] -> [DomainAttribute a]
filterSizey = filterAttrName ["size", "minSize", "maxSize"]

filterJectivity :: Ord a => [DomainAttribute a] -> [DomainAttribute a]
filterJectivity = filterAttrName ["injective", "surjective", "bijective"]

filterBinRel :: Ord a => [DomainAttribute a] -> [DomainAttribute a]
filterBinRel = filterAttrName
    [ "reflexive"
    , "irreflexive"
    , "coreflexive"
    , "symmetric"
    , "antiSymmetric"
    , "aSymmetric"
    , "transitive"
    , "total"
    , "connex"
    , "Euclidean"
    , "serial"
    , "equivalence"
    , "partialOrder"
    ]

parseMetaVariable :: Parser String
parseMetaVariable = do
    let isMeta LMetaVar{} = True
        isMeta _          = False
    LMetaVar iden <- satisfyT isMeta
    return (T.unpack iden)

parseExpr :: Parser Expression
-- parseExpr | trace "parseExpr" True = parseAtomicExpr <?> "expression"
parseExpr = parseAtomicExpr <?> "expression"

parseAtomicExpr :: Parser Expression
-- parseAtomicExpr | trace "parseAtomicExpr" True = parseAtomicExprNoPrePost <?> "expression"
parseAtomicExpr = parseAtomicExprNoPrePost <?> "expression"

parseAtomicExprNoPrePost :: Parser Expression
-- parseAtomicExprNoPrePost | trace "parseAtomicExprNoPrePost" True = msum [try parseLiteral, parseTyped]
parseAtomicExprNoPrePost = msum [try parseLiteral, parseReference, parseTyped]

parseTyped :: Parser Expression
-- parseTyped | trace "parseTyped" True = parens $ do
parseTyped = parens $ do
    x  <- parseExpr
    lexeme L_Colon
    d  <- betweenTicks parseDomain
    ty <- let ?typeCheckerMode = StronglyTyped in typeOfDomain d
    return (Typed x ty)

parseName :: Parser Name
parseName = Name <$> identifierText

parseReference :: Parser Expression
parseReference = Reference <$> parseName <*> pure Nothing

parseLiteral :: Parser Expression
parseLiteral = label "value" (do p <- pCore ; p)

    where

        -- convert x to a constant if possible
        -- might save us from evaluating it again and again later
        mkAbstractLiteral x =
            case e2c (AbstractLiteral x) of
                Nothing -> AbstractLiteral x
                Just c  -> Constant c

        pCore :: Parser (Parser Expression)
        pCore = satisfyL $ \case
                L_false       -> Just $ return $ Constant $ ConstantBool False
                L_true        -> Just $ return $ Constant $ ConstantBool True
                LIntLiteral i -> Just $ msum [try (pIntTagged i), pInt i] 
                L_OpenBracket -> Just pMatrix
                L_tuple       -> Just pTupleWith
                L_OpenParen   -> Just pTupleWithout
                L_record      -> Just pRecord
                L_variant     -> Just pVariant
                L_OpenCurly   -> Just pSet
                L_mset        -> Just pMSet
                L_function    -> Just pFunction
                L_sequence    -> Just pSequence
                L_relation    -> Just pRelation
                L_partition   -> Just pPartition
                L_permutation -> Just pPermutation
                L_Minus       -> Just $ do
                    p <- pCore
                    res <- p
                    return (negate res)
                _ -> Nothing

        pInt i = return $ Constant $ ConstantInt TagInt $ fromInteger i 

        pIntTagged i = do
          lexeme L_Colon
          t <- identifierText
          return $ Constant $ ConstantInt (TaggedInt t) $ fromInteger i
 
        pMatrix = mkAbstractLiteral <$> do
            -- lexeme L_OpenBracket
            xs <- commaSeparated0 parseExpr
            msum
                [ do
                    let r = mkDomainIntB 1 (fromInt (genericLength xs))
                    lexeme L_CloseBracket
                    return (AbsLitMatrix r xs)
                , do
                    lexeme L_SemiColon
                    r <- parseDomain
                    lexeme L_CloseBracket
                    return (AbsLitMatrix r xs)
                ]

        pTupleWith = mkAbstractLiteral <$> do
            -- lexeme L_tuple
            xs <- parens $ commaSeparated0 parseExpr
            return (AbsLitTuple xs)

        pTupleWithout = mkAbstractLiteral <$> do
            -- xs <- parens $ countSepAtLeast 2 parseExpr comma
            xs <- countSepAtLeast 2 parseExpr comma
            lexeme L_CloseParen
            return (AbsLitTuple xs)

        pRecord = mkAbstractLiteral <$> do
            -- lexeme L_record
            let one = do n <- parseName
                         lexeme L_Eq
                         x <- parseExpr
                         return (n,x)
            xs <- braces $ commaSeparated0 one
            return $ AbsLitRecord xs

        pVariant = mkAbstractLiteral <$> do
            -- lexeme L_variant
            let one = do n <- parseName
                         lexeme L_Eq
                         x <- parseExpr
                         return (n,x)
            (n,x) <- braces one
            return $ AbsLitVariant Nothing n x

        pSet = mkAbstractLiteral <$> do
            -- xs <- braces (commaSeparated0 parseExpr)
            xs <- commaSeparated0 parseExpr
            lexeme L_CloseCurly
            return (AbsLitSet xs)

        pMSet = mkAbstractLiteral <$> do
            -- lexeme L_mset
            xs <- parens (commaSeparated0 parseExpr)
            return (AbsLitMSet xs)

        pFunction = mkAbstractLiteral <$> do
            -- lexeme L_function
            xs <- parens (commaSeparated0 inner)
            return (AbsLitFunction xs)
            where
                inner = arrowedPair parseExpr

        pSequence = mkAbstractLiteral <$> do
            -- lexeme L_sequence
            xs <- parens (commaSeparated0 parseExpr)
            return (AbsLitSequence xs)

        pRelation = mkAbstractLiteral <$> do
            -- lexeme L_relation
            xs <- parens (commaSeparated0 (pTupleWith <|> pTupleWithout))
            xsFiltered <- forM xs $ \case
                Constant (ConstantAbstract (AbsLitTuple is)) -> return (map Constant is)
                AbstractLiteral (AbsLitTuple is) -> return is
                x -> fail ("Cannot parse as part of relation literal:" <+> vcat [pretty x, pretty (show x)])
            return (AbsLitRelation xsFiltered)

        pPartition = mkAbstractLiteral <$> do
            -- lexeme L_partition
            xs <- parens (commaSeparated0 inner)
            return (AbsLitPartition xs)
            where
                inner = braces (commaSeparated0 parseExpr)

        pPermutation = mkAbstractLiteral <$> do
            -- lexeme L_permutation
            xs <- parens (commaSeparated0 inner)
            return (AbsLitPermutation xs)
            where
                inner = parens (commaSeparated0 parseExpr)


identifierText :: Parser T.Text
identifierText = do
    LIdentifier i <- satisfyT isIdentifier
    return i
    where isIdentifier LIdentifier {} = True
          isIdentifier _ = False

satisfyT :: (Lexeme -> Bool) -> Parser Lexeme
satisfyT predicate = token nextPos testTok
    where
        testTok :: LexemePos -> Either [Message] Lexeme
        testTok (LexemePos tok _ _) =
            -- trace ("satisfyT: " ++ show pos ++ "\t" ++ show tok) $
            if predicate tok
                then Right tok
                else Left [Unexpected (showToken tok)]

        nextPos :: Int -> SourcePos -> LexemePos -> SourcePos
        nextPos _ _ (LexemePos _ _ pos) = pos

satisfyL :: forall a . (Lexeme -> Maybe a) -> Parser a
satisfyL predicate = token nextPos testTok
    where
        testTok :: LexemePos -> Either [Message] a
        testTok (LexemePos tok _ _) =
            -- trace ("satisfyL: " ++ show pos ++ "\t" ++ show tok) $
            case predicate tok of
                Nothing  -> Left [Unexpected (showToken tok)]
                Just res -> Right res

        nextPos :: Int -> SourcePos -> LexemePos -> SourcePos
        nextPos _ _ (LexemePos _ _ pos) = pos

integer :: Parser Integer
integer = do
    LIntLiteral i <- satisfyT isInt
    return i
    where isInt LIntLiteral {} = True
          isInt _ = False

-- parse a comma separated list of things. can be 0 things.
commaSeparated0 :: Parser a -> Parser [a]
commaSeparated0 p = sepEndBy p comma

-- parse a comma separated list of things. has to be at least 1 thing.
commaSeparated :: Parser a -> Parser [a]
commaSeparated p = sepEndBy1 p comma

comma :: Parser ()
comma = lexeme L_Comma <?> "comma"

dot :: Parser ()
dot = lexeme L_Dot <?> "dot"

dotdot :: Parser ()
dotdot = (dot >> dot) <?> ".."


-- parses a specified number of elements separated by the given separator
countSep :: Int -> Parser a -> Parser sep -> Parser [a]
countSep 1 p _ = (:[]) <$> p
countSep i p separator | i > 1 = (:) <$> (p <* separator) <*> countSep (i-1) p separator
countSep _ _ _ = return []

-- parses at least a given number of elements separated by the given separator
countSepAtLeast :: Int -> Parser a -> Parser sep -> Parser [a]
countSepAtLeast i p separator = (++) <$> countSep i p separator <*> many (separator *> p)

betweenTicks :: Parser a -> Parser a
betweenTicks = between (lexeme L_BackTick) (lexeme L_BackTick)

parens :: Parser a -> Parser a
parens = between (lexeme L_OpenParen) (lexeme L_CloseParen)

braces :: Parser a -> Parser a
braces = between (lexeme L_OpenCurly) (lexeme L_CloseCurly)

brackets :: Parser a -> Parser a
brackets = between (lexeme L_OpenBracket) (lexeme L_CloseBracket)

lexeme :: Lexeme -> Parser ()
-- lexeme l = trace ("lexeme: " ++ show l) (void (satisfyT (l==)) <?> show (lexemeFace l))
lexeme l = void (satisfyT (l==)) <?> show (lexemeFace l)

arrowedPair :: Parser a -> Parser (a,a)
arrowedPair p = do
    i <- p
    lexeme L_LongArrow
    j <- p
    return (i,j)

inCompleteFile :: Parser a -> Parser a
inCompleteFile parser = do
    result <- parser
    eof
    return result
=======
parseModel :: Pipeline ProgramTree Model
parseModel = (parseProgram,V.validateModel,False)
>>>>>>> 2b9618fe
<|MERGE_RESOLUTION|>--- conflicted
+++ resolved
@@ -16,725 +16,5 @@
 
 
 
-<<<<<<< HEAD
-
---------------------------------------------------------------------------------
--- Actual parsers --------------------------------------------------------------
---------------------------------------------------------------------------------
-
-parseTopLevels :: Parser [Statement]
-parseTopLevels = do
-    let one = do
-                lexeme L_letting
-                i <- parseName
-                lexeme L_be
-                msum
-                    [ do
-                        lexeme L_new
-                        lexeme L_type
-                        msum
-                            [ do
-                                lexeme L_of
-                                lexeme $ LIdentifier "size"
-                                j <- parseExpr
-                                return $ Declaration (LettingDomainDefnUnnamed i j)
-                            , do
-                                lexeme L_enum
-                                ys <- braces (commaSeparated parseName) <|> return []
-                                modify (\ st -> st { enumDomains = [i] ++ enumDomains st } )
-                                return $ Declaration (LettingDomainDefnEnum i ys)
-                            ]
-                    , do
-                        lexeme L_domain
-                        j <- parseDomain
-                        return $ Declaration (Letting i (Domain j))
-                    , do
-                        j <- parseExpr
-                        return $ Declaration (Letting i j)
-                    ]
-                <?> "letting statement"
-    some one
-
-parseRange :: Parser a -> Parser (Range a)
-parseRange p = msum [try pRange, pSingle] <?> "range"
-    where
-        pRange = do
-            fr <- optional p
-            dotdot
-            to <- optional p
-            return $ case (fr,to) of
-                (Nothing, Nothing) -> RangeOpen
-                (Just x , Nothing) -> RangeLowerBounded x
-                (Nothing, Just y ) -> RangeUpperBounded y
-                (Just x , Just y ) -> RangeBounded x y
-        pSingle = do
-            x <- p
-            return (RangeSingle x)
-
-parseDomain :: Parser (Domain () Expression)
-parseDomain = (forgetRepr <$> parseDomainWithRepr) <?> "domain"
-
-parseDomainWithRepr :: Parser (Domain HasRepresentation Expression)
-parseDomainWithRepr = pDomainAtom
-
-    where
-
-        pDomainAtom = msum
-            [ pBool, try pIntFromExpr, try pIntTagged,  pInt, try pEnum, try pReference
-            , pMatrix, try pTupleWithout, pTupleWith
-            , pRecord, pVariant
-            , pSet
-            , pMSet
-            , try pFunction', pFunction
-            , pSequence
-            , pRelation
-            , pPartition
-            , pPermutation
-            , DomainMetaVar <$> parseMetaVariable, parens parseDomainWithRepr
-            ]
-
-        pBool = do
-            lexeme L_bool
-            -- parse and discard, compatibility with SR
-            _ <- optional $ parens $ commaSeparated0 $ parseRange parseExpr
-            return DomainBool
-
-        pIntFromExpr = do
-            lexeme L_int
-            x <- parens parseExpr
-            case (let ?typeCheckerMode = StronglyTyped in typeOf x) of
-                Just (TypeInt TagInt) -> return $ DomainInt TagInt [RangeSingle x]
-                _ -> return $ DomainIntE x
-
-        pInt = do
-            lexeme L_int
-            mxs <- optional $ parens $ commaSeparated0 $ parseRange parseExpr
-            let xs = fromMaybe [] mxs
-            return $ DomainInt TagInt xs
-
-        pIntTagged = do
-            lexeme L_int
-            lexeme L_Colon
-            t <- identifierText
-            mxs <- optional $ parens $ commaSeparated0 $ parseRange parseExpr
-            let xs = fromMaybe [] mxs
-            return $ DomainInt (TaggedInt t) xs
-
-
-        pReference = do
-            r  <- identifierText
-            return $ DomainReference (Name r) Nothing
-
-        pEnum = do
-            r  <- identifierText
-            xs <- optional $ parens $ commaSeparated0 $ parseRange parseExpr
-            st <- get
-            guard (Name r `elem` enumDomains st)
-            return $ DomainEnum (Name r) xs Nothing
-
-        pMatrix = do
-            lexeme L_matrix
-            lexeme L_indexed
-            lexeme L_by
-            xs <- brackets (commaSeparated parseDomain)
-            lexeme L_of
-            y  <- parseDomainWithRepr
-            return $ foldr DomainMatrix y xs
-
-        pTupleWith = do
-            lexeme L_tuple
-            xs <- parens $ commaSeparated0 parseDomainWithRepr
-            return $ DomainTuple xs
-
-        pTupleWithout = do
-            xs <- parens $ countSepAtLeast 2 parseDomainWithRepr comma
-            return $ DomainTuple xs
-
-        pRecord = do
-            lexeme L_record
-            let one = do n <- parseName
-                         lexeme L_Colon
-                         d <- parseDomainWithRepr
-                         return (n,d)
-            xs <- braces $ commaSeparated0 one
-            return $ DomainRecord xs
-
-        pVariant = do
-            lexeme L_variant
-            let one = do n <- parseName
-                         lexeme L_Colon
-                         d <- parseDomainWithRepr
-                         return (n,d)
-            xs <- braces $ commaSeparated0 one
-            return $ DomainVariant xs
-
-        pSet = do
-            lexeme L_set
-            x <- parseSetAttr
-            y <- lexeme L_of >> parseDomainWithRepr
-            return $ DomainSet NoRepresentation x y
-
-        pMSet = do
-            lexeme L_mset
-            x <- parseMSetAttr
-            y <- lexeme L_of >> parseDomainWithRepr
-            return $ DomainMSet NoRepresentation x y
-
-        pFunction' = do
-            lexeme L_function
-            (y,z) <- arrowedPair parseDomainWithRepr
-            return $ DomainFunction NoRepresentation def y z
-
-        pFunction = do
-            lexeme L_function
-            x <- parseFunctionAttr
-            (y,z) <- arrowedPair parseDomainWithRepr
-            return $ DomainFunction NoRepresentation x y z
-
-        pSequence = do
-            lexeme L_sequence
-            x <- parseSequenceAttr
-            y <- lexeme L_of >> parseDomainWithRepr
-            return $ DomainSequence NoRepresentation x y
-
-        pRelation = do
-            lexeme L_relation
-            pos <- getPosition
-            x  <- parseRelationAttr
-            lexeme L_of
-            ys <- parens (parseDomainWithRepr `sepBy` lexeme L_Times)
-            let RelationAttr _ (BinaryRelationAttrs binAttrs) = x
-            when (length ys /= 2 && not (S.null binAttrs)) $ do
-                setPosition pos
-                fail $ "Only binary relations can have these attributes:" <+>
-                            prettyList id "," (S.toList binAttrs)
-            return $ DomainRelation NoRepresentation x ys
-
-        pPartition = do
-            lexeme L_partition
-            x <- parsePartitionAttr
-            lexeme L_from
-            y <- parseDomainWithRepr
-            return $ DomainPartition NoRepresentation x y
-        pPermutation = do
-            lexeme L_permutation
---            r <- parseRepr
-            x <- parsePermutationAttr
-            lexeme L_of -- $ trace (textToString $ representationToShortText r) L_of
-            y <- parseDomainWithRepr
-            return $ DomainPermutation NoRepresentation x y
-
-
-
-parseAttributes :: Parser (DomainAttributes Expression)
-parseAttributes = do
-    xs <- parens (commaSeparated0 parseAttribute) <|> return []
-    return $ DomainAttributes xs
-    where
-        parseAttribute = msum [parseDontCare, try parseNameValue, parseDAName]
-        parseNameValue = DANameValue <$> (Name <$> identifierText) <*> parseExpr
-        parseDAName = DAName <$> (Name <$> identifierText)
-        parseDontCare = do dotdot ; return DADotDot
-
-parseSetAttr :: Parser (SetAttr Expression)
-parseSetAttr = do
-    pos <- getPosition
-    DomainAttributes attrs <- parseAttributes
-    checkExtraAttributes pos "set" attrs
-        ["size", "minSize", "maxSize"]
-    SetAttr <$> case filterSizey attrs of
-        [] -> return SizeAttr_None
-        [DANameValue "size"    a] -> return (SizeAttr_Size a)
-        [DANameValue "minSize" a] -> return (SizeAttr_MinSize a)
-        [DANameValue "maxSize" a] -> return (SizeAttr_MaxSize a)
-        [DANameValue "maxSize" b, DANameValue "minSize" a] -> return (SizeAttr_MinMaxSize a b)
-        as -> do
-            setPosition pos
-            fail ("incompatible attributes:" <+> stringToDoc (show as))
-
-parseMSetAttr :: Parser (MSetAttr Expression)
-parseMSetAttr = do
-    pos <- getPosition
-    DomainAttributes attrs <- parseAttributes
-    checkExtraAttributes pos "mset" attrs
-        [ "size", "minSize", "maxSize"
-        , "minOccur", "maxOccur"
-        ]
-    size <- case filterSizey attrs of
-        [] -> return SizeAttr_None
-        [DANameValue "size"    a] -> return (SizeAttr_Size a)
-        [DANameValue "minSize" a] -> return (SizeAttr_MinSize a)
-        [DANameValue "maxSize" a] -> return (SizeAttr_MaxSize a)
-        [DANameValue "maxSize" b, DANameValue "minSize" a] -> return (SizeAttr_MinMaxSize a b)
-        as -> do
-            setPosition pos
-            fail ("incompatible attributes:" <+> stringToDoc (show as))
-    occur <- case filterAttrName ["minOccur", "maxOccur"] attrs of
-        [] -> return OccurAttr_None
-        [DANameValue "minOccur" a] -> return (OccurAttr_MinOccur a)
-        [DANameValue "maxOccur" a] -> return (OccurAttr_MaxOccur a)
-        [DANameValue "maxOccur" b, DANameValue "minOccur" a] -> return (OccurAttr_MinMaxOccur a b)
-        as -> do
-            setPosition pos
-            fail ("incompatible attributes:" <+> stringToDoc (show as))
-    return (MSetAttr size occur)
-
-parseFunctionAttr :: Parser (FunctionAttr Expression)
-parseFunctionAttr = do
-    pos <- getPosition
-    DomainAttributes attrs <- parseAttributes
-    checkExtraAttributes pos "function" attrs
-        [ "size", "minSize", "maxSize"
-        , "injective", "surjective", "bijective"
-        , "total"
-        ]
-    size <- case filterSizey attrs of
-        [DANameValue "size"    a] -> return (SizeAttr_Size a)
-        [DANameValue "minSize" a] -> return (SizeAttr_MinSize a)
-        [DANameValue "maxSize" a] -> return (SizeAttr_MaxSize a)
-        [DANameValue "maxSize" b, DANameValue "minSize" a] -> return (SizeAttr_MinMaxSize a b)
-        [] -> return SizeAttr_None
-        as -> do
-            setPosition pos
-            fail ("incompatible attributes:" <+> stringToDoc (show as))
-    let partiality = if DAName "total" `elem` attrs
-                        then PartialityAttr_Total
-                        else PartialityAttr_Partial
-    jectivity  <- case filterJectivity attrs of
-        [] -> return JectivityAttr_None
-        [DAName "bijective" ] -> return JectivityAttr_Bijective
-        [DAName "injective" ] -> return JectivityAttr_Injective
-        [DAName "surjective"] -> return JectivityAttr_Surjective
-        [DAName "injective", DAName "surjective"] -> return JectivityAttr_Bijective
-        as -> do
-            setPosition pos
-            fail ("incompatible attributes:" <+> stringToDoc (show as))
-    return (FunctionAttr size partiality jectivity)
-
-parseSequenceAttr :: Parser (SequenceAttr Expression)
-parseSequenceAttr = do
-    pos <- getPosition
-    DomainAttributes attrs <- parseAttributes
-    checkExtraAttributes pos "sequence" attrs
-        [ "size", "minSize", "maxSize"
-        , "injective", "surjective", "bijective"
-        ]
-    size <- case filterSizey attrs of
-        [DANameValue "size"    a] -> return (SizeAttr_Size a)
-        [DANameValue "minSize" a] -> return (SizeAttr_MinSize a)
-        [DANameValue "maxSize" a] -> return (SizeAttr_MaxSize a)
-        [DANameValue "maxSize" b, DANameValue "minSize" a] -> return (SizeAttr_MinMaxSize a b)
-        [] -> return SizeAttr_None
-        as -> do
-            setPosition pos
-            fail ("incompatible attributes:" <+> stringToDoc (show as))
-    jectivity  <- case filterJectivity attrs of
-        [] -> return JectivityAttr_None
-        [DAName "bijective" ] -> return JectivityAttr_Bijective
-        [DAName "injective" ] -> return JectivityAttr_Injective
-        [DAName "surjective"] -> return JectivityAttr_Surjective
-        [DAName "injective", DAName "surjective"] -> return JectivityAttr_Bijective
-        as -> do
-            setPosition pos
-            fail ("incompatible attributes:" <+> stringToDoc (show as))
-    return (SequenceAttr size jectivity)
-
-parseRelationAttr :: Parser (RelationAttr Expression)
-parseRelationAttr = do
-    pos <- getPosition
-    DomainAttributes attrs <- parseAttributes
-    checkExtraAttributes pos "relation" attrs
-        [ "size", "minSize", "maxSize"
-        , "reflexive", "irreflexive", "coreflexive"
-        , "symmetric", "antiSymmetric", "aSymmetric"
-        , "transitive", "total", "connex", "Euclidean"
-        , "serial", "equivalence", "partialOrder"
-        ]
-    size <- case filterSizey attrs of
-        [] -> return SizeAttr_None
-        [DANameValue "size"    a] -> return (SizeAttr_Size a)
-        [DANameValue "minSize" a] -> return (SizeAttr_MinSize a)
-        [DANameValue "maxSize" a] -> return (SizeAttr_MaxSize a)
-        [DANameValue "maxSize" b, DANameValue "minSize" a] -> return (SizeAttr_MinMaxSize a b)
-        as -> do
-            setPosition pos
-            fail ("incompatible attributes:" <+> stringToDoc (show as))
-    let readBinRel' (DAName (Name a)) = readBinRel (fromString (textToString a))
-        readBinRel' a = do
-            setPosition pos
-            fail $ "Not a binary relation attribute:" <+> pretty a
-    binRels <- mapM readBinRel' (filterBinRel attrs)
-    return (RelationAttr size (BinaryRelationAttrs (S.fromList binRels)))
-
-parsePartitionAttr :: Parser (PartitionAttr Expression)
-parsePartitionAttr = do
-    pos <- getPosition
-    DomainAttributes attrs <- parseAttributes
-    checkExtraAttributes pos "partition" attrs
-        [ "size", "minSize", "maxSize"
-        , "regular"
-        , "numParts", "minNumParts", "maxNumParts"
-        , "partSize", "minPartSize", "maxPartSize"
-        ]
-    unless (null $ filterAttrName ["complete"] attrs) $ do
-        setPosition pos
-        fail $ vcat [ "Partitions do not support the 'complete' attribute."
-                    , "They are complete by default."
-                    ]
-    unless (null $ filterSizey attrs) $ do
-        setPosition pos
-        fail $ vcat [ "Partitions do not support these attributes:" <+> prettyList id "," (filterSizey attrs)
-                    , "This is because partitions are complete by default."
-                    ]
-    partsNum         <- case filterAttrName ["numParts", "minNumParts", "maxNumParts"] attrs of
-        [] -> return SizeAttr_None
-        [DANameValue "numParts"    a] -> return (SizeAttr_Size a)
-        [DANameValue "minNumParts" a] -> return (SizeAttr_MinSize a)
-        [DANameValue "maxNumParts" a] -> return (SizeAttr_MaxSize a)
-        [DANameValue "maxNumParts" b, DANameValue "minNumParts" a] -> return (SizeAttr_MinMaxSize a b)
-        as -> do
-            setPosition pos
-            fail ("incompatible attributes:" <+> stringToDoc (show as))
-    partsSize        <- case filterAttrName ["partSize", "minPartSize", "maxPartSize"] attrs of
-        [] -> return SizeAttr_None
-        [DANameValue "partSize"    a] -> return (SizeAttr_Size a)
-        [DANameValue "minPartSize" a] -> return (SizeAttr_MinSize a)
-        [DANameValue "maxPartSize" a] -> return (SizeAttr_MaxSize a)
-        [DANameValue "maxPartSize" b, DANameValue "minPartSize" a] -> return (SizeAttr_MinMaxSize a b)
-        as -> do
-            setPosition pos
-            fail ("incompatible attributes:" <+> stringToDoc (show as))
-    let isRegular  = DAName "regular"  `elem` attrs
-    return PartitionAttr {..}
-
-parsePermutationAttr :: Parser (PermutationAttr Expression)
-parsePermutationAttr = do
-    pos <- getPosition
-    DomainAttributes attrs <- parseAttributes
-    checkExtraAttributes pos "permutation" attrs
-        [ "size", "minSize", "maxSize"
-        ]
-    size <- case filterSizey attrs of
-        [DANameValue "size"    a] -> return (SizeAttr_Size a)
-        [DANameValue "minSize" a] -> return (SizeAttr_MinSize a)
-        [DANameValue "maxSize" a] -> return (SizeAttr_MaxSize a)
-        [DANameValue "maxSize" b, DANameValue "minSize" a] -> return (SizeAttr_MinMaxSize a b)
-        [] -> return SizeAttr_None
-        as -> do
-            setPosition pos
-            fail ("incompatible attributes:" <+> stringToDoc (show as))
-    return (PermutationAttr size)
-
-
-
-
-checkExtraAttributes :: SourcePos -> Doc -> [DomainAttribute a] -> [Name] -> Parser ()
-checkExtraAttributes pos ty attrs supported = do
-    let extras = mapMaybe f attrs
-    unless (null extras) $ do
-        setPosition pos
-        fail $ vcat [ "Unsupported attributes for" <+> ty <> ":" <+> prettyList id "," extras
-                    , "Only these are supported:" <+> prettyList id "," supported
-                    ]
-    where
-        f (DANameValue nm _) | nm `notElem` supported = Just nm
-        f (DAName      nm  ) | nm `notElem` supported = Just nm
-        f _ = Nothing
-
-filterAttrName :: Ord a => [Name] -> [DomainAttribute a] -> [DomainAttribute a]
-filterAttrName keep = sort . filter f
-    where
-        f (DANameValue nm _) | nm `elem` keep = True
-        f (DAName      nm  ) | nm `elem` keep = True
-        f _ = False
-
-filterSizey :: Ord a => [DomainAttribute a] -> [DomainAttribute a]
-filterSizey = filterAttrName ["size", "minSize", "maxSize"]
-
-filterJectivity :: Ord a => [DomainAttribute a] -> [DomainAttribute a]
-filterJectivity = filterAttrName ["injective", "surjective", "bijective"]
-
-filterBinRel :: Ord a => [DomainAttribute a] -> [DomainAttribute a]
-filterBinRel = filterAttrName
-    [ "reflexive"
-    , "irreflexive"
-    , "coreflexive"
-    , "symmetric"
-    , "antiSymmetric"
-    , "aSymmetric"
-    , "transitive"
-    , "total"
-    , "connex"
-    , "Euclidean"
-    , "serial"
-    , "equivalence"
-    , "partialOrder"
-    ]
-
-parseMetaVariable :: Parser String
-parseMetaVariable = do
-    let isMeta LMetaVar{} = True
-        isMeta _          = False
-    LMetaVar iden <- satisfyT isMeta
-    return (T.unpack iden)
-
-parseExpr :: Parser Expression
--- parseExpr | trace "parseExpr" True = parseAtomicExpr <?> "expression"
-parseExpr = parseAtomicExpr <?> "expression"
-
-parseAtomicExpr :: Parser Expression
--- parseAtomicExpr | trace "parseAtomicExpr" True = parseAtomicExprNoPrePost <?> "expression"
-parseAtomicExpr = parseAtomicExprNoPrePost <?> "expression"
-
-parseAtomicExprNoPrePost :: Parser Expression
--- parseAtomicExprNoPrePost | trace "parseAtomicExprNoPrePost" True = msum [try parseLiteral, parseTyped]
-parseAtomicExprNoPrePost = msum [try parseLiteral, parseReference, parseTyped]
-
-parseTyped :: Parser Expression
--- parseTyped | trace "parseTyped" True = parens $ do
-parseTyped = parens $ do
-    x  <- parseExpr
-    lexeme L_Colon
-    d  <- betweenTicks parseDomain
-    ty <- let ?typeCheckerMode = StronglyTyped in typeOfDomain d
-    return (Typed x ty)
-
-parseName :: Parser Name
-parseName = Name <$> identifierText
-
-parseReference :: Parser Expression
-parseReference = Reference <$> parseName <*> pure Nothing
-
-parseLiteral :: Parser Expression
-parseLiteral = label "value" (do p <- pCore ; p)
-
-    where
-
-        -- convert x to a constant if possible
-        -- might save us from evaluating it again and again later
-        mkAbstractLiteral x =
-            case e2c (AbstractLiteral x) of
-                Nothing -> AbstractLiteral x
-                Just c  -> Constant c
-
-        pCore :: Parser (Parser Expression)
-        pCore = satisfyL $ \case
-                L_false       -> Just $ return $ Constant $ ConstantBool False
-                L_true        -> Just $ return $ Constant $ ConstantBool True
-                LIntLiteral i -> Just $ msum [try (pIntTagged i), pInt i] 
-                L_OpenBracket -> Just pMatrix
-                L_tuple       -> Just pTupleWith
-                L_OpenParen   -> Just pTupleWithout
-                L_record      -> Just pRecord
-                L_variant     -> Just pVariant
-                L_OpenCurly   -> Just pSet
-                L_mset        -> Just pMSet
-                L_function    -> Just pFunction
-                L_sequence    -> Just pSequence
-                L_relation    -> Just pRelation
-                L_partition   -> Just pPartition
-                L_permutation -> Just pPermutation
-                L_Minus       -> Just $ do
-                    p <- pCore
-                    res <- p
-                    return (negate res)
-                _ -> Nothing
-
-        pInt i = return $ Constant $ ConstantInt TagInt $ fromInteger i 
-
-        pIntTagged i = do
-          lexeme L_Colon
-          t <- identifierText
-          return $ Constant $ ConstantInt (TaggedInt t) $ fromInteger i
- 
-        pMatrix = mkAbstractLiteral <$> do
-            -- lexeme L_OpenBracket
-            xs <- commaSeparated0 parseExpr
-            msum
-                [ do
-                    let r = mkDomainIntB 1 (fromInt (genericLength xs))
-                    lexeme L_CloseBracket
-                    return (AbsLitMatrix r xs)
-                , do
-                    lexeme L_SemiColon
-                    r <- parseDomain
-                    lexeme L_CloseBracket
-                    return (AbsLitMatrix r xs)
-                ]
-
-        pTupleWith = mkAbstractLiteral <$> do
-            -- lexeme L_tuple
-            xs <- parens $ commaSeparated0 parseExpr
-            return (AbsLitTuple xs)
-
-        pTupleWithout = mkAbstractLiteral <$> do
-            -- xs <- parens $ countSepAtLeast 2 parseExpr comma
-            xs <- countSepAtLeast 2 parseExpr comma
-            lexeme L_CloseParen
-            return (AbsLitTuple xs)
-
-        pRecord = mkAbstractLiteral <$> do
-            -- lexeme L_record
-            let one = do n <- parseName
-                         lexeme L_Eq
-                         x <- parseExpr
-                         return (n,x)
-            xs <- braces $ commaSeparated0 one
-            return $ AbsLitRecord xs
-
-        pVariant = mkAbstractLiteral <$> do
-            -- lexeme L_variant
-            let one = do n <- parseName
-                         lexeme L_Eq
-                         x <- parseExpr
-                         return (n,x)
-            (n,x) <- braces one
-            return $ AbsLitVariant Nothing n x
-
-        pSet = mkAbstractLiteral <$> do
-            -- xs <- braces (commaSeparated0 parseExpr)
-            xs <- commaSeparated0 parseExpr
-            lexeme L_CloseCurly
-            return (AbsLitSet xs)
-
-        pMSet = mkAbstractLiteral <$> do
-            -- lexeme L_mset
-            xs <- parens (commaSeparated0 parseExpr)
-            return (AbsLitMSet xs)
-
-        pFunction = mkAbstractLiteral <$> do
-            -- lexeme L_function
-            xs <- parens (commaSeparated0 inner)
-            return (AbsLitFunction xs)
-            where
-                inner = arrowedPair parseExpr
-
-        pSequence = mkAbstractLiteral <$> do
-            -- lexeme L_sequence
-            xs <- parens (commaSeparated0 parseExpr)
-            return (AbsLitSequence xs)
-
-        pRelation = mkAbstractLiteral <$> do
-            -- lexeme L_relation
-            xs <- parens (commaSeparated0 (pTupleWith <|> pTupleWithout))
-            xsFiltered <- forM xs $ \case
-                Constant (ConstantAbstract (AbsLitTuple is)) -> return (map Constant is)
-                AbstractLiteral (AbsLitTuple is) -> return is
-                x -> fail ("Cannot parse as part of relation literal:" <+> vcat [pretty x, pretty (show x)])
-            return (AbsLitRelation xsFiltered)
-
-        pPartition = mkAbstractLiteral <$> do
-            -- lexeme L_partition
-            xs <- parens (commaSeparated0 inner)
-            return (AbsLitPartition xs)
-            where
-                inner = braces (commaSeparated0 parseExpr)
-
-        pPermutation = mkAbstractLiteral <$> do
-            -- lexeme L_permutation
-            xs <- parens (commaSeparated0 inner)
-            return (AbsLitPermutation xs)
-            where
-                inner = parens (commaSeparated0 parseExpr)
-
-
-identifierText :: Parser T.Text
-identifierText = do
-    LIdentifier i <- satisfyT isIdentifier
-    return i
-    where isIdentifier LIdentifier {} = True
-          isIdentifier _ = False
-
-satisfyT :: (Lexeme -> Bool) -> Parser Lexeme
-satisfyT predicate = token nextPos testTok
-    where
-        testTok :: LexemePos -> Either [Message] Lexeme
-        testTok (LexemePos tok _ _) =
-            -- trace ("satisfyT: " ++ show pos ++ "\t" ++ show tok) $
-            if predicate tok
-                then Right tok
-                else Left [Unexpected (showToken tok)]
-
-        nextPos :: Int -> SourcePos -> LexemePos -> SourcePos
-        nextPos _ _ (LexemePos _ _ pos) = pos
-
-satisfyL :: forall a . (Lexeme -> Maybe a) -> Parser a
-satisfyL predicate = token nextPos testTok
-    where
-        testTok :: LexemePos -> Either [Message] a
-        testTok (LexemePos tok _ _) =
-            -- trace ("satisfyL: " ++ show pos ++ "\t" ++ show tok) $
-            case predicate tok of
-                Nothing  -> Left [Unexpected (showToken tok)]
-                Just res -> Right res
-
-        nextPos :: Int -> SourcePos -> LexemePos -> SourcePos
-        nextPos _ _ (LexemePos _ _ pos) = pos
-
-integer :: Parser Integer
-integer = do
-    LIntLiteral i <- satisfyT isInt
-    return i
-    where isInt LIntLiteral {} = True
-          isInt _ = False
-
--- parse a comma separated list of things. can be 0 things.
-commaSeparated0 :: Parser a -> Parser [a]
-commaSeparated0 p = sepEndBy p comma
-
--- parse a comma separated list of things. has to be at least 1 thing.
-commaSeparated :: Parser a -> Parser [a]
-commaSeparated p = sepEndBy1 p comma
-
-comma :: Parser ()
-comma = lexeme L_Comma <?> "comma"
-
-dot :: Parser ()
-dot = lexeme L_Dot <?> "dot"
-
-dotdot :: Parser ()
-dotdot = (dot >> dot) <?> ".."
-
-
--- parses a specified number of elements separated by the given separator
-countSep :: Int -> Parser a -> Parser sep -> Parser [a]
-countSep 1 p _ = (:[]) <$> p
-countSep i p separator | i > 1 = (:) <$> (p <* separator) <*> countSep (i-1) p separator
-countSep _ _ _ = return []
-
--- parses at least a given number of elements separated by the given separator
-countSepAtLeast :: Int -> Parser a -> Parser sep -> Parser [a]
-countSepAtLeast i p separator = (++) <$> countSep i p separator <*> many (separator *> p)
-
-betweenTicks :: Parser a -> Parser a
-betweenTicks = between (lexeme L_BackTick) (lexeme L_BackTick)
-
-parens :: Parser a -> Parser a
-parens = between (lexeme L_OpenParen) (lexeme L_CloseParen)
-
-braces :: Parser a -> Parser a
-braces = between (lexeme L_OpenCurly) (lexeme L_CloseCurly)
-
-brackets :: Parser a -> Parser a
-brackets = between (lexeme L_OpenBracket) (lexeme L_CloseBracket)
-
-lexeme :: Lexeme -> Parser ()
--- lexeme l = trace ("lexeme: " ++ show l) (void (satisfyT (l==)) <?> show (lexemeFace l))
-lexeme l = void (satisfyT (l==)) <?> show (lexemeFace l)
-
-arrowedPair :: Parser a -> Parser (a,a)
-arrowedPair p = do
-    i <- p
-    lexeme L_LongArrow
-    j <- p
-    return (i,j)
-
-inCompleteFile :: Parser a -> Parser a
-inCompleteFile parser = do
-    result <- parser
-    eof
-    return result
-=======
 parseModel :: Pipeline ProgramTree Model
-parseModel = (parseProgram,V.validateModel,False)
->>>>>>> 2b9618fe
+parseModel = (parseProgram,V.validateModel,False)