--- conflicted
+++ resolved
@@ -152,23 +152,14 @@
             lexeme L_int
             x <- parens parseExpr
             case typeOf x of
-<<<<<<< HEAD
-                Just (TypeInt Nothing) -> return $ DomainInt Nothing [RangeSingle x]
-                _ -> return $ DomainIntE Nothing x
-=======
                 Just (TypeInt NoTag) -> return $ DomainInt NoTag [RangeSingle x]
                 _ -> return $ DomainIntE x
->>>>>>> 6bf7a72f
 
         pInt = do
             lexeme L_int
             mxs <- optional $ parens $ commaSeparated0 $ parseRange parseExpr
             let xs = fromMaybe [] mxs
-<<<<<<< HEAD
-            return $ DomainInt Nothing xs
-=======
             return $ DomainInt NoTag xs
->>>>>>> 6bf7a72f
 
         pReference = do
             r  <- identifierText
@@ -548,11 +539,7 @@
         pCore = satisfyL $ \case
                 L_false       -> Just $ return $ Constant $ ConstantBool False
                 L_true        -> Just $ return $ Constant $ ConstantBool True
-<<<<<<< HEAD
-                LIntLiteral i -> Just $ return $ Constant $ ConstantInt Nothing (fromInteger i)
-=======
                 LIntLiteral i -> Just $ return $ Constant $ ConstantInt NoTag (fromInteger i)
->>>>>>> 6bf7a72f
                 L_OpenBracket -> Just pMatrix
                 L_tuple       -> Just pTupleWith
                 L_OpenParen   -> Just pTupleWithout
