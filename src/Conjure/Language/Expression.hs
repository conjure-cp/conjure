{-# OPTIONS_GHC -fno-warn-orphans #-}
{-# LANGUAGE DeriveGeneric, DeriveDataTypeable #-}

module Conjure.Language.Expression
    ( Statement(..), SearchOrder(..), AscDesc(..), Objective(..)
    , Declaration(..), FindOrGiven(..)
    , Dominance(..)
    , Expression(..), ReferenceTo(..), Region(..), InBubble(..)
    , AbstractLiteral(..)
    , AbstractPattern(..)
    , GeneratorOrCondition(..), Generator(..), generatorPat
    , e2c
    , quantifiedVar, quantifiedVarOverDomain, auxiliaryVar
    , lambdaToFunction
    , tupleLitIfNeeded
    , patternToExpr
    , emptyCollectionX
    , nbUses
    , isDomainExpr
    ) where

-- conjure
import Conjure.Prelude
import Conjure.Bug
import Conjure.Language.Pretty
import Conjure.Language.AdHoc

import Conjure.Language.Name
import Conjure.Language.NameGen ( NameGen(..) )
import Conjure.Language.Constant
import Conjure.Language.AbstractLiteral
import Conjure.Language.Type
import Conjure.Language.Domain
import Conjure.Language.Expression.Op

import Conjure.Language.TypeOf
import Conjure.Language.RepresentationOf

-- aeson
import qualified Data.Aeson as JSON
import qualified Data.Aeson.KeyMap as KM

import qualified Data.Vector as V               -- vector

-- pretty
import Conjure.Language.Pretty as Pr ( cat )


------------------------------------------------------------------------------------------------------------------------
-- Statement -----------------------------------------------------------------------------------------------------------
------------------------------------------------------------------------------------------------------------------------

data Statement
    = Declaration Declaration
    | SearchOrder [SearchOrder]
    | SearchHeuristic Name
    | Where [Expression]
    | Objective Objective Expression
    | SuchThat [Expression]
    | DominanceStmt Dominance
    deriving (Eq, Ord, Show, Data, Typeable, Generic)

instance Serialize Statement
instance Hashable  Statement
instance ToJSON    Statement where toJSON = genericToJSON jsonOptions
instance FromJSON  Statement where parseJSON = genericParseJSON jsonOptions

instance SimpleJSON Statement where
    toSimpleJSON st =
        case st of
            Declaration d -> toSimpleJSON d
            _ -> noToSimpleJSON st
    fromSimpleJSON = noFromSimpleJSON "Statement"

instance ToFromMiniZinc Statement where
    toMiniZinc st =
        case st of
            Declaration d -> toMiniZinc d
            _ -> noToMiniZinc st

instance Pretty Statement where
    pretty (Declaration x) = pretty x
    pretty (SearchOrder nms) = "branching on" <++> prettyList prBrackets "," nms
    pretty (SearchHeuristic nm) = "heuristic" <+> pretty nm
    pretty (Where xs) = "where" <++> vcat (punctuate "," $ map pretty xs)
    pretty (Objective obj x) = pretty obj <++> pretty x
    pretty (SuchThat xs) = "such that" <++> vcat (punctuate "," $ map pretty xs)
    pretty (DominanceStmt x) = pretty x

instance VarSymBreakingDescription Statement where
    varSymBreakingDescription (Declaration x) = JSON.Object $ KM.fromList
        [ ("type", JSON.String "Declaration")
        , ("children", varSymBreakingDescription x)
        ]
    varSymBreakingDescription SearchOrder{} = JSON.Null
    varSymBreakingDescription SearchHeuristic{} = JSON.Null
    varSymBreakingDescription (Where xs) = JSON.Object $ KM.fromList
        [ ("type", JSON.String "Where")
        , ("symmetricChildren", JSON.Bool True)
        , ("children", JSON.Array $ V.fromList $ map varSymBreakingDescription xs)
        ]
    varSymBreakingDescription (Objective obj x) = JSON.Object $ KM.fromList
        [ ("type", JSON.String $ "Objective-" `mappend` stringToText (show obj))
        , ("children", varSymBreakingDescription x)
        ]
    varSymBreakingDescription (SuchThat xs) = JSON.Object $ KM.fromList
        [ ("type", JSON.String "SuchThat")
        , ("symmetricChildren", JSON.Bool True)
        , ("children", JSON.Array $ V.fromList $ map varSymBreakingDescription xs)
        ]
    varSymBreakingDescription (DominanceStmt x) = JSON.Object $ M.fromList
        [ ("type", JSON.String $ "DominanceStmt")
        , ("children", toJSON x)
        ]


------------------------------------------------------------------------------------------------------------------------
-- Dominance -----------------------------------------------------------------------------------------------------------
------------------------------------------------------------------------------------------------------------------------

data Dominance = Dominance { dominanceRelation :: Expression
                           , incomparability :: Maybe (AscDesc, Expression)
                           , printToSR :: Bool          -- prints E syntax if False
                                                        --        E' syntax if True
                           }
    deriving (Eq, Ord, Show, Data, Typeable, Generic)

instance Serialize Dominance
instance Hashable  Dominance
instance ToJSON    Dominance where toJSON = genericToJSON jsonOptions
instance FromJSON  Dominance where parseJSON = genericParseJSON jsonOptions

instance Pretty Dominance where

    -- printing with Essence syntax
    pretty (Dominance rel Nothing False) =
        "dominance_relation" <+> pretty rel
    pretty (Dominance rel (Just (dir, func)) False) =
        vcat [ pretty (Dominance rel Nothing False)
             , "incomparability_function" <+> pretty dir <+> pretty func
             ]

    -- printing with E' syntax
    pretty (Dominance rel Nothing True) =
        ", dominance_relation" <> prParens (pretty rel)
    pretty (Dominance rel (Just (dir, func)) True) =
        let dirNum = case dir of Ascending -> "0" ; Descending -> "1" in
        vcat [ pretty (Dominance rel Nothing True)
             , ", incomparability_function" <> prParens (dirNum <> "," <+> pretty func)
             ]


data AscDesc = Ascending | Descending
    deriving (Eq, Ord, Show, Data, Typeable, Generic)

instance Serialize AscDesc
instance Hashable  AscDesc
instance ToJSON    AscDesc where toJSON = genericToJSON jsonOptions
instance FromJSON  AscDesc where parseJSON = genericParseJSON jsonOptions

instance Pretty AscDesc where
    pretty Ascending = "ascending"
    pretty Descending = "descending"


------------------------------------------------------------------------------------------------------------------------
-- SearchOrder ---------------------------------------------------------------------------------------------------------
------------------------------------------------------------------------------------------------------------------------

data SearchOrder = BranchingOn Name | Cut Expression
    deriving (Eq, Ord, Show, Data, Typeable, Generic)

instance Serialize SearchOrder
instance Hashable  SearchOrder
instance ToJSON    SearchOrder where toJSON = genericToJSON jsonOptions
instance FromJSON  SearchOrder where parseJSON = genericParseJSON jsonOptions

instance Pretty SearchOrder where
    pretty (BranchingOn x) = pretty x
    pretty (Cut x) = pretty x


------------------------------------------------------------------------------------------------------------------------
-- Objective -----------------------------------------------------------------------------------------------------------
------------------------------------------------------------------------------------------------------------------------

data Objective = Minimising | Maximising
    deriving (Eq, Ord, Show, Data, Typeable, Generic)

instance Serialize Objective
instance Hashable  Objective
instance ToJSON    Objective where toJSON = genericToJSON jsonOptions
instance FromJSON  Objective where parseJSON = genericParseJSON jsonOptions

instance Pretty Objective where
    pretty Minimising = "minimising"
    pretty Maximising = "maximising"


------------------------------------------------------------------------------------------------------------------------
-- Declaration ---------------------------------------------------------------------------------------------------------
------------------------------------------------------------------------------------------------------------------------

data Declaration
    = FindOrGiven FindOrGiven Name (Domain () Expression)
    | Letting Name Expression
    | GivenDomainDefnEnum Name
    | LettingDomainDefnEnum Name [Name]
    | LettingDomainDefnUnnamed Name Expression
    deriving (Eq, Ord, Show, Data, Typeable, Generic)

instance Serialize Declaration
instance Hashable  Declaration
instance ToJSON    Declaration where toJSON = genericToJSON jsonOptions
instance FromJSON  Declaration where parseJSON = genericParseJSON jsonOptions

instance SimpleJSON Declaration where
    toSimpleJSON d =
        case d of
            Letting nm x -> do
                x' <- toSimpleJSON x
                return $ JSON.Object $ KM.fromList [(fromString (renderNormal nm), x')]
            _ -> noToSimpleJSON d
    fromSimpleJSON = noFromSimpleJSON "Declaration"

instance ToFromMiniZinc Declaration where
    toMiniZinc st =
        case st of
            Letting nm x -> do
                x' <- toMiniZinc x
                return $ MZNNamed [(nm, x')]
            _ -> noToSimpleJSON st

-- this is only used in the instance below
type Prim = Either Bool (Either Integer Constant)

instance Pretty Declaration where
    pretty (FindOrGiven forg nm d) = hang (pretty forg <+> pretty nm <>  ":" ) 8 (pretty d)
    pretty (Letting nm (Domain x)) = hang ("letting" <+> pretty nm <+> "be domain") 8 (pretty x)
    pretty (Letting nm x) =
        let
            extract :: Constant -> Maybe [Constant]
            extract (viewConstantMatrix   -> Just (_, rows)) = Just rows
            extract (viewConstantTuple    -> Just rows     ) = Just rows
            extract (viewConstantSet      -> Just rows     ) = Just rows
            extract (viewConstantMSet     -> Just rows     ) = Just rows
            extract (viewConstantFunction -> Just rows     ) = Just (map snd rows)
            extract (viewConstantSequence -> Just rows     ) = Just rows
            extract _ = Nothing

            isPrim :: Constant -> Maybe Prim
            isPrim (ConstantBool val) = Just (Left val)
            isPrim (ConstantInt _ val) = Just (Right (Left val))
            isPrim val@ConstantEnum{} = Just (Right (Right val))
            isPrim _ = Nothing

            isPrim1DT :: Constant -> Maybe [Prim]
            -- isPrim1DT p@(viewConstantMatrix   -> Just{}) = isPrim1D p
            -- isPrim1DT p@(viewConstantTuple    -> Just{}) = isPrim1D p
            -- isPrim1DT p@(viewConstantSet      -> Just{}) = isPrim1D p
            -- isPrim1DT p@(viewConstantMSet     -> Just{}) = isPrim1D p
            -- isPrim1DT p@(viewConstantFunction -> Just{}) = isPrim1D p
            -- isPrim1DT p@(viewConstantSequence -> Just{}) = isPrim1D p
            isPrim1DT _ = Nothing

            isPrim1D :: Constant -> Maybe [Prim]
            isPrim1D (extract -> Just cells) = mapM isPrim cells
            isPrim1D _ = Nothing

            isPrim2D :: Constant -> Maybe [[Prim]]
            isPrim2D (extract -> Just rows) = mapM isPrim1D rows
            isPrim2D (viewConstantRelation  -> Just table) = mapM (mapM isPrim) table
            isPrim2D (viewConstantPartition -> Just table) = mapM (mapM isPrim) table
            isPrim2D _ = Nothing

            isPrim3D :: Constant -> Maybe [[[Prim]]]
            isPrim3D (extract -> Just table) = mapM isPrim2D table
            isPrim3D _ = Nothing

            showPrim :: Int -> Prim -> String
            showPrim _ (Left True)  = "T"
            showPrim _ (Left False) = "_"
            showPrim n (Right (Left  i)) = padLeft n ' ' (show i)
            showPrim n (Right (Right i)) = padRight n ' ' (show (pretty i))

            maxIntWidth :: Data a => a -> Int
            maxIntWidth primTable =
                maximum (0 : [ length (show i)          | i <- universeBi primTable :: [Integer] ]
                          ++ [ length (show (pretty i)) | i@ConstantEnum{} <- universeBi primTable ])

            comment1D :: Int ->  [Prim] -> String
            comment1D width primTable =
                unlines
                    [ "$ Visualisation for " ++ show (pretty nm)
                    , "$ " ++ unwords [ showPrim width cell | cell <- primTable ]
                    ]

            comment2D :: Int ->  [[Prim]] -> String
            comment2D width primTable =
                unlines
                    $ ( "$ Visualisation for " ++ show (pretty nm))
                    : [ "$ " ++ unwords [ showPrim width cell | cell <- row ]
                      | row <- primTable ]

            comment3D :: Int -> [[[Prim]]] -> String
            comment3D width primTable =
                unlines
                    $ ( "$ Visualisation for " ++ show (pretty nm))
                    : concat [ [ "$ " ++ unwords [ showPrim width cell | cell <- row ]
                                  | row <- table
                               ] ++ ["$ "]
                             | table <- primTable ]

            modifierX =
                case x of
                    Constant c -> modifierC c
                    _          -> id

            modifierC c
                | Just primTable <- isPrim1DT c
                , not (null primTable) = \ s ->
                    vcat [s, pretty (comment1D (maxIntWidth primTable) primTable)]
            modifierC c
                | Just primTable <- isPrim2D c
                , not (null (concat primTable)) = \ s ->
                    vcat [s, pretty (comment2D (maxIntWidth primTable) primTable)]
            modifierC c
                | Just primTable <- isPrim3D c
                , not (null (concat (concat primTable))) = \ s ->
                    vcat [s, pretty (comment3D (maxIntWidth primTable) primTable)]
            modifierC _ = id

        in
            modifierX $ hang ("letting" <+> pretty nm <+> "be") 8 (pretty x)
    pretty (GivenDomainDefnEnum name) =
        hang ("given"   <+> pretty name) 8 "new type enum"
    pretty (LettingDomainDefnEnum name values) =
        hang ("letting" <+> pretty name <+> "be new type enum") 8
             (prettyList prBraces "," values)
    pretty (LettingDomainDefnUnnamed name size) =
        hang ("letting" <+> pretty name <+> "be new type of size") 8 (pretty size)

instance VarSymBreakingDescription Declaration where
    varSymBreakingDescription (FindOrGiven forg name domain) = JSON.Object $ KM.fromList
        [ ("type", JSON.String "FindOrGiven")
        , ("forg", toJSON forg)
        , ("name", toJSON name)
        , ("domain", toJSON domain)
        ]
    varSymBreakingDescription (Letting name x) = JSON.Object $ KM.fromList
        [ ("type", JSON.String "Letting")
        , ("name", toJSON name)
        , ("value", toJSON x)
        ]
    varSymBreakingDescription (GivenDomainDefnEnum name) = JSON.Object $ KM.fromList
        [ ("type", JSON.String "GivenDomainDefnEnum")
        , ("name", toJSON name)
        ]
    varSymBreakingDescription (LettingDomainDefnEnum name xs) = JSON.Object $ KM.fromList
        [ ("type", JSON.String "GivenDomainDefnEnum")
        , ("name", toJSON name)
        , ("values", JSON.Array $ V.fromList $ map toJSON xs)
        ]
    varSymBreakingDescription (LettingDomainDefnUnnamed name x) = JSON.Object $ KM.fromList
        [ ("type", JSON.String "LettingDomainDefnUnnamed")
        , ("name", toJSON name)
        , ("value", toJSON x)
        ]


data FindOrGiven = Find | Given | Quantified
        | CutFind           -- references to variables used in the definition of a cut
        | LocalFind         -- references to variables used inside WithLocals. i.e. auxiliaries.
    deriving (Eq, Ord, Show, Data, Typeable, Generic)

instance Serialize FindOrGiven
instance Hashable  FindOrGiven
instance ToJSON    FindOrGiven where toJSON = genericToJSON jsonOptions
instance FromJSON  FindOrGiven where parseJSON = genericParseJSON jsonOptions

instance Pretty FindOrGiven where
    pretty Find = "find"
    pretty Given = "given"
    pretty Quantified = "quantified"
    pretty CutFind = "find"
    pretty LocalFind = "find"


------------------------------------------------------------------------------------------------------------------------
-- Expression ----------------------------------------------------------------------------------------------------------
------------------------------------------------------------------------------------------------------------------------

data Expression
    = Constant Constant
    | AbstractLiteral (AbstractLiteral Expression)
    | Domain (Domain () Expression)
    | Reference Name (Maybe ReferenceTo)
    | WithLocals Expression InBubble
    | Comprehension Expression [GeneratorOrCondition]
    | Typed Expression Type
    | Op (Op Expression)
    | ExpressionMetaVar String
    deriving (Eq, Ord, Show, Data, Typeable, Generic)

instance Serialize Expression
instance Hashable  Expression
instance ToJSON    Expression where toJSON = genericToJSON jsonOptions
instance FromJSON  Expression where parseJSON = genericParseJSON jsonOptions

instance SimpleJSON Expression where
    toSimpleJSON x =
        case x of
            Reference nm _ -> return $ JSON.String $ stringToText $ show $ pretty nm
            Constant c -> toSimpleJSON c
            AbstractLiteral lit -> toSimpleJSON lit
            Typed y _ -> toSimpleJSON y
            Op (MkOpMinus (OpMinus a b)) -> do
                a' <- toSimpleJSON a
                b' <- toSimpleJSON b
                case (a', b') of
                    (JSON.Number a'', JSON.Number b'') -> return (JSON.Number (a'' - b''))
                    _ -> noToSimpleJSON x
            _ -> noToSimpleJSON x
    fromSimpleJSON t x = Constant <$> fromSimpleJSON t x

instance ToFromMiniZinc Expression where
    toMiniZinc x =
        case x of
            Constant c -> toMiniZinc c
            AbstractLiteral lit -> toMiniZinc lit
            Typed y _ -> toMiniZinc y
            Op (MkOpMinus (OpMinus a b)) -> do
                a' <- toMiniZinc a
                b' <- toMiniZinc b
                case (a', b') of
                    (MZNInt a'', MZNInt b'') -> return (MZNInt (a'' - b''))
                    _ -> noToMiniZinc x
            _ -> noToMiniZinc x

viewIndexed :: Expression -> (Expression, [Doc])
viewIndexed (Op (MkOpIndexing (OpIndexing m i  ))) =
    let this = pretty i
    in  second (++ [this]) (viewIndexed m)
viewIndexed (Op (MkOpSlicing  (OpSlicing  m a b))) =
    let this = maybe prEmpty pretty a <> ".." <> maybe prEmpty pretty b
    in  second (++ [this]) (viewIndexed m)
viewIndexed m = (m, [])

instance Pretty Expression where

    prettyPrec _ (viewIndexed -> (m,is@(_:_))) = Pr.cat [pretty m, nest 4 (prettyList prBrackets "," is)]

    -- mostly for debugging: print what a reference is pointing at
    -- prettyPrec _ (Reference x Nothing) = pretty x <> "#`NOTHING`"
    -- prettyPrec _ (Reference x (Just (DeclHasRepr _ _ dom))) = pretty x <> "#`" <> pretty dom <> "`"
    -- prettyPrec _ (Reference x (Just r)) = pretty x <> "#`" <> pretty r <> "`"

    prettyPrec _ (Constant x) = pretty x
    prettyPrec _ (AbstractLiteral x) = pretty x
    prettyPrec _ (Domain x) = "`" <> pretty x <> "`"
    prettyPrec _ (Reference x _) = pretty x
    prettyPrec _ (WithLocals x (AuxiliaryVars locals)) =
        vcat
            [ "{" <+> pretty x
            , "@" <+> vcat (map pretty locals)
            , "}"
            ]
    prettyPrec _ (WithLocals x (DefinednessConstraints locals)) =
        vcat
            [ "{" <+> pretty x
            , "@" <+> pretty (SuchThat locals)
            , "}"
            ]
    prettyPrec _ (Comprehension x is) = prBrackets $ pretty x <++> "|" <+> prettyList id "," is
    prettyPrec _ (Typed x ty) = prParens $ pretty x <+> ":" <+> "`" <> pretty ty <> "`"
    prettyPrec prec (Op op) = prettyPrec prec op
    prettyPrec _ (ExpressionMetaVar x) = "&" <> pretty x

instance VarSymBreakingDescription Expression where
    varSymBreakingDescription (Constant x) = toJSON x
    varSymBreakingDescription (AbstractLiteral x) = varSymBreakingDescription x
    varSymBreakingDescription (Domain domain) = varSymBreakingDescription domain
    varSymBreakingDescription (Reference name _) = JSON.Object $ KM.singleton "Reference" (toJSON name)
    varSymBreakingDescription (WithLocals h (AuxiliaryVars locs)) = JSON.Object $ KM.fromList
        [ ("type", JSON.String "WithLocals")
        , ("head", varSymBreakingDescription h)
        , ("children", JSON.Array $ V.fromList $ map varSymBreakingDescription locs)
        , ("symmetricChildren", JSON.Bool True)
        ]
    varSymBreakingDescription (WithLocals h (DefinednessConstraints locs)) = JSON.Object $ KM.fromList
        [ ("type", JSON.String "WithLocals")
        , ("head", varSymBreakingDescription h)
        , ("children", JSON.Array $ V.fromList $ map varSymBreakingDescription locs)
        , ("symmetricChildren", JSON.Bool True)
        ]
    varSymBreakingDescription (Comprehension h gocs) = JSON.Object $ KM.fromList
        [ ("type", JSON.String "Comprehension")
        , ("head", varSymBreakingDescription h)
        , ("gocs", JSON.Array $ V.fromList $ map varSymBreakingDescription gocs)
        ]
    varSymBreakingDescription (Typed x _) = varSymBreakingDescription x
    varSymBreakingDescription (Op op) = varSymBreakingDescription op
    varSymBreakingDescription (ExpressionMetaVar s) = JSON.Object $ KM.fromList
        [ ("type", JSON.String "ExpressionMetaVar")
        , ("name", JSON.String (stringToText s))
        ]

instance TypeOf Expression where
    typeOf (Constant x) = typeOf x
    typeOf (AbstractLiteral x) = typeOf x
    typeOf (Domain x) = failDoc ("Expected an expression, but got a domain:" <++> pretty x)
    typeOf (Reference nm Nothing) = failDoc ("Type error, identifier not bound:" <+> pretty nm)
    typeOf (Reference nm (Just refTo)) =
        case refTo of
            Alias x -> typeOf x
            InComprehension gen ->
                let
                    lu pat ty = maybe
                        (bug $ vcat ["Type error, InComprehension:", pretty nm, pretty pat, pretty ty])
                        return
                        (lu' pat ty)
                    lu' (Single nm') ty | nm == nm' = Just ty
                    lu' (AbsPatTuple  pats) (TypeTuple    tys) = zipWith lu' pats tys   |> catMaybes |> listToMaybe
                    lu' (AbsPatMatrix pats) (TypeMatrix _ ty ) = [lu' p ty | p <- pats] |> catMaybes |> listToMaybe
                    lu' (AbsPatSet    pats) (TypeSet      ty ) = [lu' p ty | p <- pats] |> catMaybes |> listToMaybe
                    lu' _ _ = Nothing
                in
                    case gen of
                        GenDomainNoRepr  pat domain -> typeOfDomain domain >>= lu pat
                        GenDomainHasRepr pat domain -> typeOfDomain domain >>= lu (Single pat)
                        GenInExpr        pat expr   ->
                            case project expr of
                                Just (d :: Domain () Expression) -> failDoc $ vcat
                                    [ "Expected an expression, but got a domain:" <++> pretty d
                                    , "In the generator of a comprehension or a quantified expression"
                                    , "Consider using" <+> pretty pat <+> ":" <+> pretty expr
                                    ]
                                Nothing -> do
                                    tyExpr <- typeOf expr
                                    case innerTypeOf tyExpr of
                                        Just tyExprInner -> lu pat tyExprInner
                                        Nothing -> failDoc $ vcat
                                            [ "Type error in the generator of a comprehension or a quantified expression"
                                            , "Consider using" <+> pretty pat <+> ":" <+> pretty expr
                                            ]
            DeclNoRepr  _ _ dom _ -> typeOfDomain dom
            DeclHasRepr _ _ dom   -> typeOfDomain dom
            RecordField _ ty      -> return ty
            VariantField _ ty     -> return ty
    typeOf p@(WithLocals h (DefinednessConstraints cs)) = do
        forM_ cs $ \ c -> do
            ty <- typeOf c
            unless (typeUnify TypeBool ty) $ failDoc $ vcat
                    [ "Local constraint is not boolean."
                    , "Condition:" <+> pretty c
                    , "In:" <+> pretty p
                    ]
        typeOf h
    typeOf p@(WithLocals h (AuxiliaryVars stmts)) = do
        forM_ stmts $ \ stmt ->
            case stmt of
                Declaration{} -> return ()                  -- TODO: what other checks make sense?
                SuchThat xs -> forM_ xs $ \ x -> do
                    ty <- typeOf x
                    case ty of
                        TypeBool{} -> return ()
                        _ -> failDoc $ vcat
                            [ "Inside a bubble, in a 'such that' statement:" <++> pretty x
                            , "Expected type `bool`, but got:" <++> pretty ty
                            ]
                _ -> failDoc $ vcat
                    [ "Unexpected statement inside a bubble."
                    , "Expected type `find` or `such that`, but got:" <++> pretty stmt
                    , "The complete expression:" <+> pretty p
                    ]
        typeOf h
    typeOf p@(Comprehension x gensOrConds) = do
        forM_ gensOrConds $ \ goc -> case goc of
            Generator{} -> return ()                    -- TODO: do this properly
            Condition c -> do
                ty <- typeOf c
                unless (typeUnify TypeBool ty) $ failDoc $ vcat
                    [ "Condition is not boolean."
                    , "Condition:" <+> pretty c
                    , "In:" <+> pretty p
                    ]
            ComprehensionLetting{} -> return ()
        TypeList <$> typeOf x
    typeOf (Typed _ ty) = return ty
    typeOf (Op op) = typeOf op
    typeOf x@ExpressionMetaVar{} = bug ("typeOf:" <+> pretty x)

instance RepresentationOf Expression where
    representationTreeOf (Reference _ (Just (DeclHasRepr _ _ dom))) = return (reprTree dom)
    representationTreeOf (Op (MkOpIndexing (OpIndexing m i))) = do
        iType <- typeOf i
        case iType of
            TypeBool{} -> return ()
            TypeInt{} -> return ()
            _ -> failDoc "representationOf, OpIndexing, not a bool or int index"
        mTree <- representationTreeOf m
        case mTree of
            Tree _ [r] -> return r
<<<<<<< HEAD
            _ -> fail "domainOf, OpIndexing, not a matrix"
    representationTreeOf (Op (MkOpFromSolution (OpFromSolution x))) = representationTreeOf x
    representationTreeOf _ = fail "doesn't seem to have a representation"
=======
            _ -> failDoc "domainOf, OpIndexing, not a matrix"
    representationTreeOf _ = failDoc "doesn't seem to have a representation"
>>>>>>> 858c17b6

instance Domain () Expression :< Expression where
    inject = Domain
    project (Domain x) = return x
    project (Reference _ (Just (Alias x))) = project x
    project x = failDoc ("projecting Domain out of Expression:" <+> pretty x)

instance Op Expression :< Expression where
    inject = Op
    project (Op x) = return x
    project x = failDoc ("projecting Op out of Expression:" <+> pretty x)

instance Op Constant :< Constant where
    inject x = bug ("injecting Op into a Constant:" <+> pretty x)
    project x = failDoc ("projecting Op out of a Constant:" <+> pretty x)

instance CanBeAnAlias Expression where
    isAlias (Reference _ (Just (Alias x))) = Just x
    isAlias _ = Nothing

instance ReferenceContainer Expression where
    fromName nm = Reference nm Nothing
    nameOut (Reference nm _) = return nm
    nameOut (Constant (ConstantField nm _)) = return nm
    nameOut p = failDoc ("This expression isn't a 'name':" <+> pretty p)

instance ExpressionLike Expression where
    fromInt = Constant . fromInt
    fromIntWithTag i t = Constant $ fromIntWithTag i t
    intOut doc (Constant c) = intOut ("intOut{Expression}" <+> doc) c
    intOut doc x = failDoc $ vcat [ "Expecting a constant, but got:" <++> pretty x
                               , "Called from:" <+> doc
                               ]

    fromBool = Constant . fromBool
    boolOut (Constant c) = boolOut c
    boolOut x = failDoc ("Expecting a constant, but got:" <++> pretty x)

    -- fromList [x] = x -- TODO: what would break if I do this?
    fromList xs = AbstractLiteral $ AbsLitMatrix (mkDomainIntB 1 (fromInt $ genericLength xs)) xs
    listOut (AbstractLiteral (AbsLitMatrix _ xs)) = return xs
    listOut (Constant (ConstantAbstract (AbsLitMatrix _ xs))) = return (map Constant xs)
    listOut c = failDoc ("Expecting a matrix literal, but found:" <+> pretty c)

instance Num Expression where
    x + y = Op $ MkOpSum     $ OpSum     $ fromList [x,y]
    x - y = Op $ MkOpMinus   $ OpMinus x y
    x * y = Op $ MkOpProduct $ OpProduct $ fromList [x,y]
    abs x = Op $ MkOpTwoBars $ OpTwoBars x
    signum _ = bug "signum {Expression}"
    fromInteger = fromInt . fromInteger

instance Integral Expression where
    divMod a b = ( Op $ MkOpDiv $ OpDiv a b
                 , Op $ MkOpMod $ OpMod a b )
    quotRem = divMod
    toInteger = bug "toInteger {Expression}"

instance Real Expression where
    toRational = bug "toRational {Expression}"

instance Enum Expression where
    fromEnum = bug "fromEnum {Expression}"
    toEnum = fromInt . fromIntegral
    succ a = a + 1
    pred a = a - 1
    enumFrom x = x : enumFrom (succ x)
    enumFromThen x n = x : enumFromThen (x+n) n
    enumFromTo _x _y = bug "enumFromTo {Expression}"
    enumFromThenTo _x _n _y = bug "enumFromThenTo {Expression}"


------------------------------------------------------------------------------------------------------------------------
-- InBubble ------------------------------------------------------------------------------------------------------------
------------------------------------------------------------------------------------------------------------------------

data InBubble
    = AuxiliaryVars [Statement]                     -- can only be a LocalFind or a SuchThat
                                                    -- the variable declarations are lifted to top level, eventually
    | DefinednessConstraints [Expression]           -- lifted to the closest relational context
    deriving (Eq, Ord, Show, Data, Typeable, Generic)

instance Serialize InBubble
instance Hashable  InBubble
instance ToJSON    InBubble where toJSON = genericToJSON jsonOptions
instance FromJSON  InBubble where parseJSON = genericParseJSON jsonOptions


------------------------------------------------------------------------------------------------------------------------
-- some helper functions to do with Expressions ------------------------------------------------------------------------
------------------------------------------------------------------------------------------------------------------------

-- | This is only for when you know the Expression you have is actually a Constant, but
--   is refusing to believe that it is one.
--   Remind it where it comes from!
--   (Srsly: Can be useful after parsing a solution file, for example.)
e2c :: MonadFailDoc m => Expression -> m Constant
e2c (Constant c) = return c
e2c (AbstractLiteral c) = ConstantAbstract <$> mapM e2c c
e2c (Op (MkOpNegate (OpNegate (Constant (ConstantInt t x))))) = return $ ConstantInt t $ negate x
e2c x = failDoc ("e2c, not a constant:" <+> pretty x)

-- | generate a fresh name for a quantified variable.
--   fst: the pattern to be used inside a generator
--   snd: the expression to be used everywhere else
quantifiedVar :: NameGen m => m (AbstractPattern, Expression)
quantifiedVar = do
    nm <- nextName "q"
    let pat = Single nm
        ref = Reference nm Nothing
    return (pat, ref)

-- | like `quantifiedVar`, but already name-resolved as a quantified variable over the given domain
quantifiedVarOverDomain :: NameGen m => Domain () Expression -> m (AbstractPattern, Expression)
quantifiedVarOverDomain domain = do
    nm <- nextName "q"
    let pat = Single nm
        ref = Reference nm (Just (InComprehension (GenDomainNoRepr (Single nm) domain)))
    return (pat, ref)

-- | generate a fresh name for an auxiliary variable.
--   fst: the name to be used when declaring the variable
--   snd: the expression to be used everywhere else
auxiliaryVar :: NameGen m => m (Name, Expression)
auxiliaryVar = do
    -- Savile Row has a bug which is triggered when there are variables with names of the form aux*
    nm <- nextName "conjure_aux"
    let ref = Reference nm Nothing
    return (nm, ref)


-- | pattern, template, argument, result
lambdaToFunction :: AbstractPattern -> Expression -> Expression -> Expression
lambdaToFunction (Single nm) body = \ p ->
    let
        replacer :: Expression -> Expression
        replacer (Reference n _) | n == nm = p
        replacer x = x
    in
        transform replacer body
lambdaToFunction (AbsPatTuple ts) body = \ p ->
    let
        unroll :: [AbstractPattern] -> [Expression] -> Expression -> Expression
        unroll [] [] b = b
        unroll (pat:pats) (val:vals) b = unroll pats vals (lambdaToFunction pat b val)
        unroll _ _ _ = bug "lambdaToFunction, AbsPatTuple, unroll"

        ps :: [Expression]
        ps = case p of
            Constant (ConstantAbstract (AbsLitTuple xs)) -> map Constant xs
            AbstractLiteral (AbsLitTuple xs) -> xs
            _ -> [ Op (MkOpIndexing (OpIndexing p i))
                 | i' <- [ 1 .. genericLength ts ]
                 , let i = fromInt i'
                 ]
    in
        unroll ts ps body
lambdaToFunction (AbsPatMatrix ts) body = \ p ->
    let
        unroll :: [AbstractPattern] -> [Expression] -> Expression -> Expression
        unroll [] [] b = b
        unroll (pat:pats) (val:vals) b = unroll pats vals (lambdaToFunction pat b val)
        unroll _ _ _ = bug "lambdaToFunction, AbsPatMatrix, unroll"

        ps :: [Expression]
        ps = case p of
            Constant (ConstantAbstract (AbsLitMatrix _ xs)) -> map Constant xs
            AbstractLiteral (AbsLitMatrix _ xs) -> xs
            _ -> bug $ "lambdaToFunction, AbsPatMatrix" <++> vcat [pretty p, pretty (show p)]
    in
        unroll ts ps body
lambdaToFunction (AbsPatSet ts) body = \ p ->
    let
        unroll :: [AbstractPattern] -> [Expression] -> Expression -> Expression
        unroll [] [] b = b
        unroll (pat:pats) (val:vals) b = unroll pats vals (lambdaToFunction pat b val)
        unroll _ _ _ = bug "lambdaToFunction, AbsPatSet, unroll"

        ps :: [Expression]
        ps = case p of
            Constant (viewConstantSet -> Just xs) -> map Constant xs
            AbstractLiteral (AbsLitSet xs) -> xs
            _ -> bug $ "lambdaToFunction, AbsPatSet" <++> vcat [pretty p, pretty (show p)]
    in
        unroll ts ps body
lambdaToFunction p@AbstractPatternMetaVar{} _ = bug $ "Unsupported AbstractPattern, got" <+> pretty (show p)


------------------------------------------------------------------------------------------------------------------------
-- ReferenceTo ---------------------------------------------------------------------------------------------------------
------------------------------------------------------------------------------------------------------------------------

data ReferenceTo
    = Alias           Expression
    | InComprehension Generator
    | DeclNoRepr      FindOrGiven Name (Domain () Expression)
                      Region -- the region of this reference
                             -- references with the same region identifier will get the same representation
    | DeclHasRepr     FindOrGiven Name (Domain HasRepresentation Expression)
    | RecordField     Name Type         -- the type of the field with this name
    | VariantField    Name Type         -- the type of the variant with this name
    deriving (Eq, Ord, Show, Data, Typeable, Generic)

instance Serialize ReferenceTo
instance Hashable  ReferenceTo
instance ToJSON    ReferenceTo where toJSON = genericToJSON jsonOptions
instance FromJSON  ReferenceTo where parseJSON = genericParseJSON jsonOptions

instance Pretty ReferenceTo where
    pretty (Alias x) = "an alias for" <++> pretty x
    pretty (InComprehension gen) = "a comprehension generator" <++> pretty gen
    pretty (DeclNoRepr  forg nm dom _) = "declaration of" <++> pretty forg <+> pretty nm <> ":" <+> pretty dom
    pretty (DeclHasRepr forg nm dom  ) = "declaration of" <++> pretty forg <+> pretty nm <> ":" <+> pretty dom
    pretty (RecordField  nm ty) = "record field"  <++> prParens (pretty nm <+> ":" <+> pretty ty)
    pretty (VariantField nm ty) = "variant field" <++> prParens (pretty nm <+> ":" <+> pretty ty)

data Region
    = NoRegion
    | Region Int
    deriving (Eq, Ord, Show, Data, Typeable, Generic)

instance Serialize Region
instance Hashable  Region
instance ToJSON    Region where toJSON = genericToJSON jsonOptions
instance FromJSON  Region where parseJSON = genericParseJSON jsonOptions


------------------------------------------------------------------------------------------------------------------------
-- AbstractPattern -----------------------------------------------------------------------------------------------------
------------------------------------------------------------------------------------------------------------------------

data AbstractPattern
    = Single Name
    | AbsPatTuple [AbstractPattern]
    | AbsPatMatrix
            -- (Domain () a)          -- TODO: Should there be a domain here?
            [AbstractPattern]
    | AbsPatSet [AbstractPattern]
    -- | AbsPatMSet [a]
    -- | AbsPatFunction [(a, a)]
    -- | AbsPatRelation [[a]]
    -- | AbsPatPartition [[a]]
    -- TODO: Consider introducing the above as abstract patterns...
    | AbstractPatternMetaVar String
    deriving (Eq, Ord, Show, Data, Typeable, Generic)

instance Serialize AbstractPattern
instance Hashable  AbstractPattern
instance ToJSON    AbstractPattern where toJSON = genericToJSON jsonOptions
instance FromJSON  AbstractPattern where parseJSON = genericParseJSON jsonOptions

instance Pretty AbstractPattern where
    pretty (Single       nm) = pretty nm
    pretty (AbsPatTuple  xs) = (if length xs <= 1 then "tuple" else prEmpty) <>
                               prettyList prParens   "," xs
    pretty (AbsPatMatrix xs) = prettyList prBrackets "," xs
    pretty (AbsPatSet    xs) = prettyList prBraces "," xs
    pretty (AbstractPatternMetaVar s) = "&" <> pretty s

instance VarSymBreakingDescription AbstractPattern where
    varSymBreakingDescription (Single nm) = toJSON nm
    varSymBreakingDescription (AbsPatTuple xs) = JSON.Object $ KM.fromList
        [ ("type", JSON.String "AbsPatTuple")
        , ("children", JSON.Array $ V.fromList $ map varSymBreakingDescription xs)
        ]
    varSymBreakingDescription (AbsPatMatrix xs) = JSON.Object $ KM.fromList
        [ ("type", JSON.String "AbsPatMatrix")
        , ("children", JSON.Array $ V.fromList $ map varSymBreakingDescription xs)
        ]
    varSymBreakingDescription (AbsPatSet xs) = JSON.Object $ KM.fromList
        [ ("type", JSON.String "AbsPatSet")
        , ("children", JSON.Array $ V.fromList $ map varSymBreakingDescription xs)
        , ("symmetricChildren", JSON.Bool True)
        ]
    varSymBreakingDescription (AbstractPatternMetaVar s) = JSON.Object $ KM.fromList
        [ ("type", JSON.String "AbstractPatternMetaVar")
        , ("name", JSON.String (stringToText s))
        ]


patternToExpr :: AbstractPattern -> Expression
patternToExpr (Single nm) = Reference nm Nothing
patternToExpr (AbsPatTuple  ts) = AbstractLiteral $ AbsLitTuple  $ map patternToExpr ts
patternToExpr (AbsPatMatrix ts) = AbstractLiteral $ AbsLitMatrix
                                    (DomainInt TagInt [RangeBounded 1 (fromInt (genericLength ts))])
                                                                 $ map patternToExpr ts
patternToExpr (AbsPatSet    ts) = AbstractLiteral $ AbsLitSet    $ map patternToExpr ts
patternToExpr AbstractPatternMetaVar{} = bug "patternToExpr"

------------------------------------------------------------------------------------------------------------------------
-- Generator -----------------------------------------------------------------------------------------------------------
------------------------------------------------------------------------------------------------------------------------

data GeneratorOrCondition
    = Generator Generator
    | Condition Expression
    | ComprehensionLetting AbstractPattern Expression
    deriving (Eq, Ord, Show, Data, Typeable, Generic)

instance Pretty GeneratorOrCondition where
    pretty (Generator x) = pretty x
    pretty (Condition x) = pretty x
    pretty (ComprehensionLetting n x) = "letting" <+> pretty n <+> "be" <+> pretty x

instance VarSymBreakingDescription GeneratorOrCondition where
    varSymBreakingDescription (Generator x) = JSON.Object $ KM.fromList
        [ ("type", JSON.String "Generator")
        , ("child", varSymBreakingDescription x)
        ]
    varSymBreakingDescription (Condition x) = JSON.Object $ KM.fromList
        [ ("type", JSON.String "Condition")
        , ("child", varSymBreakingDescription x)
        ]
    varSymBreakingDescription (ComprehensionLetting n x) = JSON.Object $ KM.fromList
        [ ("type", JSON.String "ComprehensionLetting")
        , ("children", JSON.Array $ V.fromList [toJSON n, varSymBreakingDescription x])
        ]

instance Serialize GeneratorOrCondition
instance Hashable  GeneratorOrCondition
instance ToJSON    GeneratorOrCondition where toJSON = genericToJSON jsonOptions
instance FromJSON  GeneratorOrCondition where parseJSON = genericParseJSON jsonOptions


data Generator
     = GenDomainNoRepr  AbstractPattern (Domain () Expression)
     | GenDomainHasRepr Name            (Domain HasRepresentation Expression)
     | GenInExpr        AbstractPattern Expression
    deriving (Eq, Ord, Show, Data, Typeable, Generic)

instance Pretty Generator where
    pretty (GenDomainNoRepr  pat x) = pretty pat <+> ":"  <+> pretty x
    pretty (GenDomainHasRepr pat x) = pretty pat <+> ":"  <+> pretty x
    pretty (GenInExpr        pat x) = pretty pat <+> "<-" <+> pretty x

instance VarSymBreakingDescription Generator where
    varSymBreakingDescription (GenDomainNoRepr  pat x) = JSON.Object $ KM.fromList
        [ ("type", JSON.String "GenDomainNoRepr")
        , ("pattern", varSymBreakingDescription pat)
        , ("generator", varSymBreakingDescription x)
        ]
    varSymBreakingDescription (GenDomainHasRepr pat x) = JSON.Object $ KM.fromList
        [ ("type", JSON.String "GenDomainHasRepr")
        , ("pattern", toJSON pat)
        , ("generator", varSymBreakingDescription x)
        ]
    varSymBreakingDescription (GenInExpr        pat x) = JSON.Object $ KM.fromList
        [ ("type", JSON.String "GenInExpr")
        , ("pattern", varSymBreakingDescription pat)
        , ("generator", varSymBreakingDescription x)
        ]

instance Serialize Generator
instance Hashable  Generator
instance ToJSON    Generator where toJSON = genericToJSON jsonOptions
instance FromJSON  Generator where parseJSON = genericParseJSON jsonOptions

generatorPat :: Generator -> AbstractPattern
generatorPat (GenDomainNoRepr  pat _) = pat
generatorPat (GenDomainHasRepr pat _) = Single pat
generatorPat (GenInExpr        pat _) = pat


------------------------------------------------------------------------------------------------------------------------
-- Misc ---------------------------------------------------------------------------------------------------------------
------------------------------------------------------------------------------------------------------------------------

tupleLitIfNeeded :: [Expression] -> Expression
tupleLitIfNeeded [] = bug "tupleLitIfNeeded []"
tupleLitIfNeeded [x] = x
tupleLitIfNeeded xs = AbstractLiteral (AbsLitTuple xs)

nbUses :: Data x => Name -> x -> Int
nbUses nm here = length [ () | Reference nm2 _ <- universeBi here, nm == nm2 ]

emptyCollectionX :: Expression -> Bool
emptyCollectionX (Constant x) = emptyCollection x
emptyCollectionX (AbstractLiteral x) = emptyCollectionAbsLit x
emptyCollectionX (Typed x _) = emptyCollectionX x
emptyCollectionX _ = False


isDomainExpr :: MonadFailDoc m => Expression -> m ()
isDomainExpr Domain{} = return ()
isDomainExpr x = na ("Not a domain expression: " <+> pretty x)<|MERGE_RESOLUTION|>--- conflicted
+++ resolved
@@ -108,7 +108,7 @@
         , ("symmetricChildren", JSON.Bool True)
         , ("children", JSON.Array $ V.fromList $ map varSymBreakingDescription xs)
         ]
-    varSymBreakingDescription (DominanceStmt x) = JSON.Object $ M.fromList
+    varSymBreakingDescription (DominanceStmt x) = JSON.Object $ KM.fromList
         [ ("type", JSON.String $ "DominanceStmt")
         , ("children", toJSON x)
         ]
@@ -601,14 +601,9 @@
         mTree <- representationTreeOf m
         case mTree of
             Tree _ [r] -> return r
-<<<<<<< HEAD
-            _ -> fail "domainOf, OpIndexing, not a matrix"
+            _ -> failDoc "domainOf, OpIndexing, not a matrix"
     representationTreeOf (Op (MkOpFromSolution (OpFromSolution x))) = representationTreeOf x
-    representationTreeOf _ = fail "doesn't seem to have a representation"
-=======
-            _ -> failDoc "domainOf, OpIndexing, not a matrix"
     representationTreeOf _ = failDoc "doesn't seem to have a representation"
->>>>>>> 858c17b6
 
 instance Domain () Expression :< Expression where
     inject = Domain
