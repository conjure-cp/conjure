{-# OPTIONS_GHC -fno-warn-orphans #-}
{-# LANGUAGE DeriveGeneric, DeriveDataTypeable #-}
{-# LANGUAGE ViewPatterns #-}

module Conjure.Language.Expression
    ( Statement(..), SearchOrder(..), Objective(..)
    , Declaration(..), FindOrGiven(..)
    , Expression(..), ReferenceTo(..), Region(..), InBubble(..)
    , AbstractLiteral(..)
    , AbstractPattern(..)
    , GeneratorOrCondition(..), Generator(..), generatorPat
    , e2c
    , quantifiedVar, quantifiedVarOverDomain, auxiliaryVar
    , lambdaToFunction
    , tupleLitIfNeeded
    , patternToExpr
    , emptyCollectionX
    , nbUses
    ) where

-- conjure
import Conjure.Prelude
import Conjure.Bug
import Conjure.Language.Pretty
import Conjure.Language.AdHoc

import Conjure.Language.Name
import Conjure.Language.NameGen ( NameGen(..) )
import Conjure.Language.Constant
import Conjure.Language.AbstractLiteral
import Conjure.Language.Type
import Conjure.Language.Domain
import Conjure.Language.Expression.Op

import Conjure.Language.TypeOf
import Conjure.Language.RepresentationOf

-- aeson
import qualified Data.Aeson as JSON
import qualified Data.HashMap.Strict as M       -- unordered-containers
import qualified Data.Vector as V               -- vector

-- pretty
import qualified Text.PrettyPrint as Pr ( cat )


------------------------------------------------------------------------------------------------------------------------
-- Statement -----------------------------------------------------------------------------------------------------------
------------------------------------------------------------------------------------------------------------------------

data Statement
    = Declaration Declaration
    | SearchOrder [SearchOrder]
    | SearchHeuristic Name
    | Where [Expression]
    | Objective Objective Expression
    | SuchThat [Expression]
    deriving (Eq, Ord, Show, Data, Typeable, Generic)

instance Serialize Statement
instance Hashable  Statement
instance ToJSON    Statement where toJSON = genericToJSON jsonOptions
instance FromJSON  Statement where parseJSON = genericParseJSON jsonOptions

instance Pretty Statement where
    pretty (Declaration x) = pretty x
    pretty (SearchOrder nms) = "branching on" <++> prettyList prBrackets "," nms
    pretty (SearchHeuristic nm) = "heuristic" <+> pretty nm
    pretty (Where xs) = "where" <++> vcat (punctuate "," $ map pretty xs)
    pretty (Objective obj x) = pretty obj <++> pretty x
    pretty (SuchThat xs) = "such that" <++> vcat (punctuate "," $ map pretty xs)

instance VarSymBreakingDescription Statement where
    varSymBreakingDescription (Declaration x) = JSON.Object $ M.fromList
        [ ("type", JSON.String "Declaration")
        , ("children", varSymBreakingDescription x)
        ]
    varSymBreakingDescription SearchOrder{} = JSON.Null
    varSymBreakingDescription SearchHeuristic{} = JSON.Null
    varSymBreakingDescription (Where xs) = JSON.Object $ M.fromList
        [ ("type", JSON.String "Where")
        , ("symmetricChildren", JSON.Bool True)
        , ("children", JSON.Array $ V.fromList $ map varSymBreakingDescription xs)
        ]
    varSymBreakingDescription (Objective obj x) = JSON.Object $ M.fromList
        [ ("type", JSON.String $ "Objective-" `mappend` stringToText (show obj))
        , ("children", varSymBreakingDescription x)
        ]
    varSymBreakingDescription (SuchThat xs) = JSON.Object $ M.fromList
        [ ("type", JSON.String "SuchThat")
        , ("symmetricChildren", JSON.Bool True)
        , ("children", JSON.Array $ V.fromList $ map varSymBreakingDescription xs)
        ]


------------------------------------------------------------------------------------------------------------------------
-- SearchOrder ---------------------------------------------------------------------------------------------------------
------------------------------------------------------------------------------------------------------------------------

data SearchOrder = BranchingOn Name | Cut Expression
    deriving (Eq, Ord, Show, Data, Typeable, Generic)

instance Serialize SearchOrder
instance Hashable  SearchOrder
instance ToJSON    SearchOrder where toJSON = genericToJSON jsonOptions
instance FromJSON  SearchOrder where parseJSON = genericParseJSON jsonOptions

instance Pretty SearchOrder where
    pretty (BranchingOn x) = pretty x
    pretty (Cut x) = pretty x


------------------------------------------------------------------------------------------------------------------------
-- Objective -----------------------------------------------------------------------------------------------------------
------------------------------------------------------------------------------------------------------------------------

data Objective = Minimising | Maximising
    deriving (Eq, Ord, Show, Data, Typeable, Generic)

instance Serialize Objective
instance Hashable  Objective
instance ToJSON    Objective where toJSON = genericToJSON jsonOptions
instance FromJSON  Objective where parseJSON = genericParseJSON jsonOptions

instance Pretty Objective where
    pretty Minimising = "minimising"
    pretty Maximising = "maximising"


------------------------------------------------------------------------------------------------------------------------
-- Declaration ---------------------------------------------------------------------------------------------------------
------------------------------------------------------------------------------------------------------------------------

data Declaration
    = FindOrGiven FindOrGiven Name (Domain () Expression)
    | Letting Name Expression
    | GivenDomainDefnEnum Name
    | LettingDomainDefnEnum Name [Name]
    | LettingDomainDefnUnnamed Name Expression
    deriving (Eq, Ord, Show, Data, Typeable, Generic)

instance Serialize Declaration
instance Hashable  Declaration
instance ToJSON    Declaration where toJSON = genericToJSON jsonOptions
instance FromJSON  Declaration where parseJSON = genericParseJSON jsonOptions

-- this is only used in the instance below
type Prim = Either Bool (Either Integer Constant)

instance Pretty Declaration where
    pretty (FindOrGiven forg nm d) = hang (pretty forg <+> pretty nm <>  ":" ) 8 (pretty d)
    pretty (Letting nm (Domain x)) = hang ("letting" <+> pretty nm <+> "be domain") 8 (pretty x)
    pretty (Letting nm x) =
        let
            extract :: Constant -> Maybe [Constant]
            extract (viewConstantMatrix   -> Just (_, rows)) = Just rows
            extract (viewConstantTuple    -> Just rows     ) = Just rows
            extract (viewConstantSet      -> Just rows     ) = Just rows
            extract (viewConstantMSet     -> Just rows     ) = Just rows
            extract (viewConstantFunction -> Just rows     ) = Just (map snd rows)
            extract (viewConstantSequence -> Just rows     ) = Just rows
            extract _ = Nothing

            isPrim :: Constant -> Maybe Prim
            isPrim (ConstantBool val) = Just (Left val)
<<<<<<< HEAD
            isPrim (ConstantInt Nothing val) = Just (Right (Left val))
=======
            isPrim (ConstantInt _ val) = Just (Right (Left val))
>>>>>>> 6bf7a72f
            isPrim val@ConstantEnum{} = Just (Right (Right val))
            isPrim _ = Nothing

            isPrim1DT :: Constant -> Maybe [Prim]
            -- isPrim1DT p@(viewConstantMatrix   -> Just{}) = isPrim1D p
            -- isPrim1DT p@(viewConstantTuple    -> Just{}) = isPrim1D p
            -- isPrim1DT p@(viewConstantSet      -> Just{}) = isPrim1D p
            -- isPrim1DT p@(viewConstantMSet     -> Just{}) = isPrim1D p
            -- isPrim1DT p@(viewConstantFunction -> Just{}) = isPrim1D p
            -- isPrim1DT p@(viewConstantSequence -> Just{}) = isPrim1D p
            isPrim1DT _ = Nothing

            isPrim1D :: Constant -> Maybe [Prim]
            isPrim1D (extract -> Just cells) = mapM isPrim cells
            isPrim1D _ = Nothing

            isPrim2D :: Constant -> Maybe [[Prim]]
            isPrim2D (extract -> Just rows) = mapM isPrim1D rows
            isPrim2D (viewConstantRelation  -> Just table) = mapM (mapM isPrim) table
            isPrim2D (viewConstantPartition -> Just table) = mapM (mapM isPrim) table
            isPrim2D _ = Nothing

            isPrim3D :: Constant -> Maybe [[[Prim]]]
            isPrim3D (extract -> Just table) = mapM isPrim2D table
            isPrim3D _ = Nothing

            showPrim :: Int -> Prim -> String
            showPrim _ (Left True)  = "T"
            showPrim _ (Left False) = "_"
            showPrim n (Right (Left  i)) = padLeft n ' ' (show i)
            showPrim n (Right (Right i)) = padRight n ' ' (show (pretty i))

            maxIntWidth :: Data a => a -> Int
            maxIntWidth primTable =
                maximum (0 : [ length (show i)          | i <- universeBi primTable :: [Integer] ]
                          ++ [ length (show (pretty i)) | i@ConstantEnum{} <- universeBi primTable ])

            comment1D :: Int ->  [Prim] -> String
            comment1D width primTable =
                unlines
                    [ "$ Visualisation for " ++ show (pretty nm)
                    , "$ " ++ unwords [ showPrim width cell | cell <- primTable ]
                    ]

            comment2D :: Int ->  [[Prim]] -> String
            comment2D width primTable =
                unlines
                    $ ( "$ Visualisation for " ++ show (pretty nm))
                    : [ "$ " ++ unwords [ showPrim width cell | cell <- row ]
                      | row <- primTable ]

            comment3D :: Int -> [[[Prim]]] -> String
            comment3D width primTable =
                unlines
                    $ ( "$ Visualisation for " ++ show (pretty nm))
                    : concat [ [ "$ " ++ unwords [ showPrim width cell | cell <- row ]
                                  | row <- table
                               ] ++ ["$ "]
                             | table <- primTable ]

            modifierX =
                case x of
                    Constant c -> modifierC c
                    _          -> id

            modifierC c =
                case (isPrim1DT c, isPrim2D c, isPrim3D c) of
                    (Just primTable, _, _) ->
                        if null primTable
                            then id
                            else \ s -> vcat [s, pretty (comment1D (maxIntWidth primTable) primTable)]
                    (_, Just primTable, _) ->
                        if null (concat primTable)
                            then id
                            else \ s -> vcat [s, pretty (comment2D (maxIntWidth primTable) primTable)]
                    (_, _, Just primTable) ->
                        if null (concat (concat primTable))
                            then id
                            else \ s -> vcat [s, pretty (comment3D (maxIntWidth primTable) primTable)]
                    _ -> id
        in
            modifierX $ hang ("letting" <+> pretty nm <+> "be") 8 (pretty x)
    pretty (GivenDomainDefnEnum name) =
        hang ("given"   <+> pretty name) 8 "new type enum"
    pretty (LettingDomainDefnEnum name values) =
        hang ("letting" <+> pretty name <+> "be new type enum") 8
             (prettyList prBraces "," values)
    pretty (LettingDomainDefnUnnamed name size) =
        hang ("letting" <+> pretty name <+> "be new type of size") 8 (pretty size)

instance VarSymBreakingDescription Declaration where
    varSymBreakingDescription (FindOrGiven forg name domain) = JSON.Object $ M.fromList
        [ ("type", JSON.String "FindOrGiven")
        , ("forg", toJSON forg)
        , ("name", toJSON name)
        , ("domain", toJSON domain)
        ]
    varSymBreakingDescription (Letting name x) = JSON.Object $ M.fromList
        [ ("type", JSON.String "Letting")
        , ("name", toJSON name)
        , ("value", toJSON x)
        ]
    varSymBreakingDescription (GivenDomainDefnEnum name) = JSON.Object $ M.fromList
        [ ("type", JSON.String "GivenDomainDefnEnum")
        , ("name", toJSON name)
        ]
    varSymBreakingDescription (LettingDomainDefnEnum name xs) = JSON.Object $ M.fromList
        [ ("type", JSON.String "GivenDomainDefnEnum")
        , ("name", toJSON name)
        , ("values", JSON.Array $ V.fromList $ map toJSON xs)
        ]
    varSymBreakingDescription (LettingDomainDefnUnnamed name x) = JSON.Object $ M.fromList
        [ ("type", JSON.String "LettingDomainDefnUnnamed")
        , ("name", toJSON name)
        , ("value", toJSON x)
        ]


data FindOrGiven = Find | Given | Quantified
        | CutFind           -- references to variables used in the definition of a cut
        | LocalFind         -- references to variables used inside WithLocals. i.e. auxiliaries.
    deriving (Eq, Ord, Show, Data, Typeable, Generic)

instance Serialize FindOrGiven
instance Hashable  FindOrGiven
instance ToJSON    FindOrGiven where toJSON = genericToJSON jsonOptions
instance FromJSON  FindOrGiven where parseJSON = genericParseJSON jsonOptions

instance Pretty FindOrGiven where
    pretty Find = "find"
    pretty Given = "given"
    pretty Quantified = "quantified"
    pretty CutFind = "find"
    pretty LocalFind = "find"


------------------------------------------------------------------------------------------------------------------------
-- Expression ----------------------------------------------------------------------------------------------------------
------------------------------------------------------------------------------------------------------------------------

data Expression
    = Constant Constant
    | AbstractLiteral (AbstractLiteral Expression)
    | Domain (Domain () Expression)
    | Reference Name (Maybe ReferenceTo)
    | WithLocals Expression InBubble
    | Comprehension Expression [GeneratorOrCondition]
    | Typed Expression Type
    | Op (Op Expression)
    | ExpressionMetaVar String
    deriving (Eq, Ord, Show, Data, Typeable, Generic)

instance Serialize Expression
instance Hashable  Expression
instance ToJSON    Expression where toJSON = genericToJSON jsonOptions
instance FromJSON  Expression where parseJSON = genericParseJSON jsonOptions

viewIndexed :: Expression -> (Expression, [Doc])
viewIndexed (Op (MkOpIndexing (OpIndexing m i  ))) =
    let this = pretty i
    in  second (++ [this]) (viewIndexed m)
viewIndexed (Op (MkOpSlicing  (OpSlicing  m a b))) =
    let this = maybe prEmpty pretty a <> ".." <> maybe prEmpty pretty b
    in  second (++ [this]) (viewIndexed m)
viewIndexed m = (m, [])

instance Pretty Expression where

    prettyPrec _ (viewIndexed -> (m,is@(_:_))) = Pr.cat [pretty m, nest 4 (prettyList prBrackets "," is)]

    -- mostly for debugging: print what a reference is pointing at
    -- prettyPrec _ (Reference x Nothing) = pretty x <> "#`NOTHING`"
    -- prettyPrec _ (Reference x (Just (DeclHasRepr _ _ dom))) = pretty x <> "#`" <> pretty dom <> "`"
    -- prettyPrec _ (Reference x (Just r)) = pretty x <> "#`" <> pretty r <> "`"

    prettyPrec _ (Constant x) = pretty x
    prettyPrec _ (AbstractLiteral x) = pretty x
    prettyPrec _ (Domain x) = "`" <> pretty x <> "`"
    prettyPrec _ (Reference x _) = pretty x
    prettyPrec _ (WithLocals x (AuxiliaryVars locals)) =
        vcat
            [ "{" <+> pretty x
            , "@" <+> vcat (map pretty locals)
            , "}"
            ]
    prettyPrec _ (WithLocals x (DefinednessConstraints locals)) =
        vcat
            [ "{" <+> pretty x
            , "@" <+> pretty (SuchThat locals)
            , "}"
            ]
    prettyPrec _ (Comprehension x is) = prBrackets $ pretty x <++> "|" <+> prettyList id "," is
    prettyPrec _ (Typed x ty) = prParens $ pretty x <+> ":" <+> "`" <> pretty ty <> "`"
    prettyPrec prec (Op op) = prettyPrec prec op
    prettyPrec _ (ExpressionMetaVar x) = "&" <> pretty x

instance VarSymBreakingDescription Expression where
    varSymBreakingDescription (Constant x) = toJSON x
    varSymBreakingDescription (AbstractLiteral x) = varSymBreakingDescription x
    varSymBreakingDescription (Domain domain) = varSymBreakingDescription domain
    varSymBreakingDescription (Reference name _) = JSON.Object $ M.singleton "Reference" (toJSON name)
    varSymBreakingDescription (WithLocals h (AuxiliaryVars locs)) = JSON.Object $ M.fromList
        [ ("type", JSON.String "WithLocals")
        , ("head", varSymBreakingDescription h)
        , ("children", JSON.Array $ V.fromList $ map varSymBreakingDescription locs)
        , ("symmetricChildren", JSON.Bool True)
        ]
    varSymBreakingDescription (WithLocals h (DefinednessConstraints locs)) = JSON.Object $ M.fromList
        [ ("type", JSON.String "WithLocals")
        , ("head", varSymBreakingDescription h)
        , ("children", JSON.Array $ V.fromList $ map varSymBreakingDescription locs)
        , ("symmetricChildren", JSON.Bool True)
        ]
    varSymBreakingDescription (Comprehension h gocs) = JSON.Object $ M.fromList
        [ ("type", JSON.String "Comprehension")
        , ("head", varSymBreakingDescription h)
        , ("gocs", JSON.Array $ V.fromList $ map varSymBreakingDescription gocs)
        ]
    varSymBreakingDescription (Typed x _) = varSymBreakingDescription x
    varSymBreakingDescription (Op op) = varSymBreakingDescription op
    varSymBreakingDescription (ExpressionMetaVar s) = JSON.Object $ M.fromList
        [ ("type", JSON.String "ExpressionMetaVar")
        , ("name", JSON.String (stringToText s))
        ]

instance TypeOf Expression where
    typeOf (Constant x) = typeOf x
    typeOf (AbstractLiteral x) = typeOf x
    typeOf (Domain x)   = typeOf x
    typeOf (Reference nm Nothing) = fail ("Type error, identifier not bound:" <+> pretty nm)
    typeOf (Reference nm (Just refTo)) =
        case refTo of
            Alias x -> typeOf x
            InComprehension gen ->
                let
                    lu pat ty = maybe
                        (bug $ vcat ["Type error, InComprehension:", pretty nm, pretty pat, pretty ty])
                        return
                        (lu' pat ty)
                    lu' (Single nm') ty | nm == nm' = Just ty
                    lu' (AbsPatTuple  pats) (TypeTuple    tys) = zipWith lu' pats tys   |> catMaybes |> listToMaybe
                    lu' (AbsPatMatrix pats) (TypeMatrix _ ty ) = [lu' p ty | p <- pats] |> catMaybes |> listToMaybe
                    lu' (AbsPatSet    pats) (TypeSet      ty ) = [lu' p ty | p <- pats] |> catMaybes |> listToMaybe
                    lu' _ _ = Nothing
                in
                    case gen of
                        GenDomainNoRepr  pat domain -> typeOf domain                 >>= lu pat
                        GenDomainHasRepr pat domain -> typeOf domain                 >>= lu (Single pat)
                        GenInExpr        pat expr   -> do
                            tyExpr <- typeOf expr
                            case innerTypeOf tyExpr of
                                Just tyExprInner -> lu pat tyExprInner
                                Nothing -> fail $ vcat
                                    [ "Type error in the generator of a comprehension or a quantified expression"
                                    , "Consider using" <+> pretty pat <+> ":" <+> pretty expr
                                    ]
            DeclNoRepr  _ _ dom _ -> typeOf dom
            DeclHasRepr _ _ dom   -> typeOf dom
            RecordField _ ty      -> return ty
            VariantField _ ty     -> return ty
    typeOf p@(WithLocals h (DefinednessConstraints cs)) = do
        forM_ cs $ \ c -> do
            ty <- typeOf c
            unless (typeUnify TypeBool ty) $ fail $ vcat
                    [ "Local constraint is not boolean."
                    , "Condition:" <+> pretty c
                    , "In:" <+> pretty p
                    ]
        typeOf h
    typeOf p@(WithLocals h (AuxiliaryVars stmts)) = do
        forM_ stmts $ \ stmt ->
            case stmt of
                Declaration{} -> return ()                  -- TODO: what other checks make sense?
                SuchThat xs -> forM_ xs $ \ x -> do
                    ty <- typeOf x
                    case ty of
                        TypeBool{} -> return ()
                        _ -> fail $ vcat
                            [ "Inside a bubble, in a 'such that' statement:" <++> pretty x
                            , "Expected type `bool`, but got:" <++> pretty ty
                            ]
                _ -> fail $ vcat
                    [ "Unexpected statement inside a bubble."
                    , "Expected type `find` or `such that`, but got:" <++> pretty stmt
                    , "The complete expression:" <+> pretty p
                    ]
        typeOf h
    typeOf p@(Comprehension x gensOrConds) = do
        forM_ gensOrConds $ \ goc -> case goc of
            Generator{} -> return ()                    -- TODO: do this properly
            Condition c -> do
                ty <- typeOf c
                unless (typeUnify TypeBool ty) $ fail $ vcat
                    [ "Condition is not boolean."
                    , "Condition:" <+> pretty c
                    , "In:" <+> pretty p
                    ]
            ComprehensionLetting{} -> return ()
        TypeList <$> typeOf x
    typeOf (Typed _ ty) = return ty
    typeOf (Op op) = typeOf op
    typeOf x@ExpressionMetaVar{} = bug ("typeOf:" <+> pretty x)

instance RepresentationOf Expression where
    representationTreeOf (Reference _ (Just (DeclHasRepr _ _ dom))) = return (reprTree dom)
    representationTreeOf (Op (MkOpIndexing (OpIndexing m i))) = do
        iType <- typeOf i
        case iType of
            TypeBool{} -> return ()
            TypeInt{} -> return ()
            _ -> fail "representationOf, OpIndexing, not a bool or int index"
        mTree <- representationTreeOf m
        case mTree of
            Tree _ [r] -> return r
            _ -> fail "domainOf, OpIndexing, not a matrix"
    representationTreeOf _ = fail "doesn't seem to have a representation"

instance Domain () Expression :< Expression where
    inject = Domain
    project (Domain x) = return x
    project x = fail ("projecting Domain out of Expression:" <+> pretty x)

instance Op Expression :< Expression where
    inject = Op
    project (Op x) = return x
    project x = fail ("projecting Op out of Expression:" <+> pretty x)

instance Op Constant :< Constant where
    inject x = bug ("injecting Op into a Constant:" <+> pretty x)
    project x = fail ("projecting Op out of a Constant:" <+> pretty x)

instance CanBeAnAlias Expression where
    isAlias (Reference _ (Just (Alias x))) = Just x
    isAlias _ = Nothing

instance ReferenceContainer Expression where
    fromName nm = Reference nm Nothing
    nameOut (Reference nm _) = return nm
    nameOut (Constant (ConstantField nm _)) = return nm
    nameOut p = fail ("This expression isn't a 'name':" <+> pretty p)

instance ExpressionLike Expression where
    fromInt = Constant . fromInt
    fromIntWithTag i t = Constant $ fromIntWithTag i t
    intOut doc (Constant c) = intOut ("intOut{Expression}" <+> doc) c
    intOut doc x = fail $ vcat [ "Expecting a constant, but got:" <++> pretty x
                               , "Called from:" <+> doc
                               ]

    fromBool = Constant . fromBool
    boolOut (Constant c) = boolOut c
    boolOut x = fail ("Expecting a constant, but got:" <++> pretty x)

    fromList xs = AbstractLiteral $ AbsLitMatrix (mkDomainIntB 1 (fromInt $ genericLength xs)) xs
    listOut (AbstractLiteral (AbsLitMatrix _ xs)) = return xs
    listOut (Constant (ConstantAbstract (AbsLitMatrix _ xs))) = return (map Constant xs)
    listOut c = fail ("Expecting a matrix literal, but found:" <+> pretty c)

instance Num Expression where
    x + y = Op $ MkOpSum     $ OpSum     $ fromList [x,y]
    x - y = Op $ MkOpMinus   $ OpMinus x y
    x * y = Op $ MkOpProduct $ OpProduct $ fromList [x,y]
    abs x = Op $ MkOpTwoBars $ OpTwoBars x
    signum _ = bug "signum {Expression}"
    fromInteger = fromInt . fromInteger

instance Integral Expression where
    divMod a b = ( Op $ MkOpDiv $ OpDiv a b
                 , Op $ MkOpMod $ OpMod a b )
    quotRem = divMod
    toInteger = bug "toInteger {Expression}"

instance Real Expression where
    toRational = bug "toRational {Expression}"

instance Enum Expression where
    fromEnum = bug "fromEnum {Expression}"
    toEnum = fromInt . fromIntegral
    succ a = a + 1
    pred a = a - 1
    enumFrom x = x : enumFrom (succ x)
    enumFromThen x n = x : enumFromThen (x+n) n
    enumFromTo _x _y = bug "enumFromTo {Expression}"
    enumFromThenTo _x _n _y = bug "enumFromThenTo {Expression}"


------------------------------------------------------------------------------------------------------------------------
-- InBubble ------------------------------------------------------------------------------------------------------------
------------------------------------------------------------------------------------------------------------------------

data InBubble
    = AuxiliaryVars [Statement]                     -- can only be a LocalFind or a SuchThat
                                                    -- the variable declarations are lifted to top level, eventually
    | DefinednessConstraints [Expression]           -- lifted to the closest relational context
    deriving (Eq, Ord, Show, Data, Typeable, Generic)

instance Serialize InBubble
instance Hashable  InBubble
instance ToJSON    InBubble where toJSON = genericToJSON jsonOptions
instance FromJSON  InBubble where parseJSON = genericParseJSON jsonOptions


------------------------------------------------------------------------------------------------------------------------
-- some helper functions to do with Expressions ------------------------------------------------------------------------
------------------------------------------------------------------------------------------------------------------------

-- | This is only for when you know the Expression you have is actually a Constant, but
--   is refusing to believe that it is one.
--   Remind it where it comes from!
--   (Srsly: Can be useful after parsing a solution file, for example.)
e2c :: MonadFail m => Expression -> m Constant
e2c (Constant c) = return c
e2c (AbstractLiteral c) = ConstantAbstract <$> mapM e2c c
<<<<<<< HEAD
e2c (Op (MkOpNegate (OpNegate (Constant (ConstantInt Nothing x))))) = return $ ConstantInt Nothing $ negate x
=======
e2c (Op (MkOpNegate (OpNegate (Constant (ConstantInt t x))))) = return $ ConstantInt t $ negate x
>>>>>>> 6bf7a72f
e2c x = fail ("e2c, not a constant:" <+> pretty x)

-- | generate a fresh name for a quantified variable.
--   fst: the pattern to be used inside a generator
--   snd: the expression to be used everywhere else
quantifiedVar :: NameGen m => m (AbstractPattern, Expression)
quantifiedVar = do
    nm <- nextName "q"
    let pat = Single nm
        ref = Reference nm Nothing
    return (pat, ref)

-- | like `quantifiedVar`, but already name-resolved as a quantified variable over the given domain
quantifiedVarOverDomain :: NameGen m => Domain () Expression -> m (AbstractPattern, Expression)
quantifiedVarOverDomain domain = do
    nm <- nextName "q"
    let pat = Single nm
        ref = Reference nm (Just (InComprehension (GenDomainNoRepr (Single nm) domain)))
    return (pat, ref)

-- | generate a fresh name for an auxiliary variable.
--   fst: the name to be used when declaring the variable
--   snd: the expression to be used everywhere else
auxiliaryVar :: NameGen m => m (Name, Expression)
auxiliaryVar = do
    -- Savile Row has a bug which is triggered when there are variables with names of the form aux*
    nm <- nextName "conjure_aux"
    let ref = Reference nm Nothing
    return (nm, ref)


lambdaToFunction :: AbstractPattern -> Expression -> Expression -> Expression
lambdaToFunction (Single nm) body = \ p ->
    let
        replacer :: Expression -> Expression
        replacer (Reference n _) | n == nm = p
        replacer x = x
    in
        transform replacer body
lambdaToFunction (AbsPatTuple ts) body = \ p ->
    let
        unroll :: [AbstractPattern] -> [Expression] -> Expression -> Expression
        unroll [] [] b = b
        unroll (pat:pats) (val:vals) b = unroll pats vals (lambdaToFunction pat b val)
        unroll _ _ _ = bug "lambdaToFunction, AbsPatTuple, unroll"

        ps :: [Expression]
        ps = case p of
            Constant (ConstantAbstract (AbsLitTuple xs)) -> map Constant xs
            AbstractLiteral (AbsLitTuple xs) -> xs
            _ -> [ Op (MkOpIndexing (OpIndexing p i))
                 | i' <- [ 1 .. genericLength ts ]
                 , let i = fromInt i'
                 ]
    in
        unroll ts ps body
lambdaToFunction (AbsPatMatrix ts) body = \ p ->
    let
        unroll :: [AbstractPattern] -> [Expression] -> Expression -> Expression
        unroll [] [] b = b
        unroll (pat:pats) (val:vals) b = unroll pats vals (lambdaToFunction pat b val)
        unroll _ _ _ = bug "lambdaToFunction, AbsPatMatrix, unroll"

        ps :: [Expression]
        ps = case p of
            Constant (ConstantAbstract (AbsLitMatrix _ xs)) -> map Constant xs
            AbstractLiteral (AbsLitMatrix _ xs) -> xs
            _ -> bug "lambdaToFunction, AbsPatMatrix"
    in
        unroll ts ps body
lambdaToFunction (AbsPatSet ts) body = \ p ->
    let
        unroll :: [AbstractPattern] -> [Expression] -> Expression -> Expression
        unroll [] [] b = b
        unroll (pat:pats) (val:vals) b = unroll pats vals (lambdaToFunction pat b val)
        unroll _ _ _ = bug "lambdaToFunction, AbsPatSet, unroll"

        ps :: [Expression]
        ps = case p of
            Constant (ConstantAbstract (AbsLitSet xs)) -> map Constant xs
            AbstractLiteral (AbsLitSet xs) -> xs
            _ -> bug "lambdaToFunction, AbsPatSet"
    in
        unroll ts ps body
lambdaToFunction p@AbstractPatternMetaVar{} _ = bug $ "Unsupported AbstractPattern, got " <+> pretty (show p)


------------------------------------------------------------------------------------------------------------------------
-- ReferenceTo ---------------------------------------------------------------------------------------------------------
------------------------------------------------------------------------------------------------------------------------

data ReferenceTo
    = Alias           Expression
    | InComprehension Generator
    | DeclNoRepr      FindOrGiven Name (Domain () Expression)
                      Region -- the region of this reference
                             -- references with the same region identifier will get the same representation
    | DeclHasRepr     FindOrGiven Name (Domain HasRepresentation Expression)
    | RecordField     Name Type         -- the type of the field with this name
    | VariantField    Name Type         -- the type of the variant with this name
    deriving (Eq, Ord, Show, Data, Typeable, Generic)

instance Serialize ReferenceTo
instance Hashable  ReferenceTo
instance ToJSON    ReferenceTo where toJSON = genericToJSON jsonOptions
instance FromJSON  ReferenceTo where parseJSON = genericParseJSON jsonOptions

instance Pretty ReferenceTo where
    pretty (Alias x) = "Alias" <+> prParens (pretty x)
    pretty (InComprehension gen) = "InComprehension" <+> prParens (pretty gen)
    pretty (DeclNoRepr  forg nm dom _) = "DeclNoRepr" <+> prParens (pretty forg <+> pretty nm <> ":" <+> pretty dom)
    pretty (DeclHasRepr forg nm dom  ) = "DeclHasRepr" <+> prParens (pretty forg <+> pretty nm <> ":" <+> pretty dom)
    pretty (RecordField  nm ty) = "RecordField"  <+> prParens (pretty nm <+> ":" <+> pretty ty)
    pretty (VariantField nm ty) = "VariantField" <+> prParens (pretty nm <+> ":" <+> pretty ty)

data Region
    = NoRegion
    | Region Int
    deriving (Eq, Ord, Show, Data, Typeable, Generic)

instance Serialize Region
instance Hashable  Region
instance ToJSON    Region where toJSON = genericToJSON jsonOptions
instance FromJSON  Region where parseJSON = genericParseJSON jsonOptions


------------------------------------------------------------------------------------------------------------------------
-- AbstractPattern -----------------------------------------------------------------------------------------------------
------------------------------------------------------------------------------------------------------------------------

data AbstractPattern
    = Single Name
    | AbsPatTuple [AbstractPattern]
    | AbsPatMatrix
            -- (Domain () a)          -- TODO: Should there be a domain here?
            [AbstractPattern]
    | AbsPatSet [AbstractPattern]
    -- | AbsPatMSet [a]
    -- | AbsPatFunction [(a, a)]
    -- | AbsPatRelation [[a]]
    -- | AbsPatPartition [[a]]
    -- TODO: Consider introducing the above as abstract patterns...
    | AbstractPatternMetaVar String
    deriving (Eq, Ord, Show, Data, Typeable, Generic)

instance Serialize AbstractPattern
instance Hashable  AbstractPattern
instance ToJSON    AbstractPattern where toJSON = genericToJSON jsonOptions
instance FromJSON  AbstractPattern where parseJSON = genericParseJSON jsonOptions

instance Pretty AbstractPattern where
    pretty (Single       nm) = pretty nm
    pretty (AbsPatTuple  xs) = (if length xs <= 1 then "tuple" else prEmpty) <>
                               prettyList prParens   "," xs
    pretty (AbsPatMatrix xs) = prettyList prBrackets "," xs
    pretty (AbsPatSet    xs) = prettyList prBraces "," xs
    pretty (AbstractPatternMetaVar s) = "&" <> pretty s

instance VarSymBreakingDescription AbstractPattern where
    varSymBreakingDescription (Single nm) = toJSON nm
    varSymBreakingDescription (AbsPatTuple xs) = JSON.Object $ M.fromList
        [ ("type", JSON.String "AbsPatTuple")
        , ("children", JSON.Array $ V.fromList $ map varSymBreakingDescription xs)
        ]
    varSymBreakingDescription (AbsPatMatrix xs) = JSON.Object $ M.fromList
        [ ("type", JSON.String "AbsPatMatrix")
        , ("children", JSON.Array $ V.fromList $ map varSymBreakingDescription xs)
        ]
    varSymBreakingDescription (AbsPatSet xs) = JSON.Object $ M.fromList
        [ ("type", JSON.String "AbsPatSet")
        , ("children", JSON.Array $ V.fromList $ map varSymBreakingDescription xs)
        , ("symmetricChildren", JSON.Bool True)
        ]
    varSymBreakingDescription (AbstractPatternMetaVar s) = JSON.Object $ M.fromList
        [ ("type", JSON.String "AbstractPatternMetaVar")
        , ("name", JSON.String (stringToText s))
        ]


patternToExpr :: AbstractPattern -> Expression
patternToExpr (Single nm) = Reference nm Nothing
patternToExpr (AbsPatTuple  ts) = AbstractLiteral $ AbsLitTuple  $ map patternToExpr ts
<<<<<<< HEAD
patternToExpr (AbsPatMatrix ts) = AbstractLiteral $ AbsLitMatrix (DomainInt Nothing [RangeBounded 1 (fromInt (genericLength ts))])
=======
patternToExpr (AbsPatMatrix ts) = AbstractLiteral $ AbsLitMatrix
                                    (DomainInt NoTag [RangeBounded 1 (fromInt (genericLength ts))])
>>>>>>> 6bf7a72f
                                                                 $ map patternToExpr ts
patternToExpr (AbsPatSet    ts) = AbstractLiteral $ AbsLitSet    $ map patternToExpr ts
patternToExpr AbstractPatternMetaVar{} = bug "patternToExpr"

------------------------------------------------------------------------------------------------------------------------
-- Generator -----------------------------------------------------------------------------------------------------------
------------------------------------------------------------------------------------------------------------------------

data GeneratorOrCondition
    = Generator Generator
    | Condition Expression
    | ComprehensionLetting Name Expression
    deriving (Eq, Ord, Show, Data, Typeable, Generic)

instance Pretty GeneratorOrCondition where
    pretty (Generator x) = pretty x
    pretty (Condition x) = pretty x
    pretty (ComprehensionLetting n x) = "letting" <+> pretty n <+> "be" <+> pretty x

instance VarSymBreakingDescription GeneratorOrCondition where
    varSymBreakingDescription (Generator x) = JSON.Object $ M.fromList
        [ ("type", JSON.String "Generator")
        , ("child", varSymBreakingDescription x)
        ]
    varSymBreakingDescription (Condition x) = JSON.Object $ M.fromList
        [ ("type", JSON.String "Condition")
        , ("child", varSymBreakingDescription x)
        ]
    varSymBreakingDescription (ComprehensionLetting n x) = JSON.Object $ M.fromList
        [ ("type", JSON.String "ComprehensionLetting")
        , ("children", JSON.Array $ V.fromList [toJSON n, varSymBreakingDescription x])
        ]

instance Serialize GeneratorOrCondition
instance Hashable  GeneratorOrCondition
instance ToJSON    GeneratorOrCondition where toJSON = genericToJSON jsonOptions
instance FromJSON  GeneratorOrCondition where parseJSON = genericParseJSON jsonOptions


data Generator
     = GenDomainNoRepr  AbstractPattern (Domain () Expression)
     | GenDomainHasRepr Name            (Domain HasRepresentation Expression)
     | GenInExpr        AbstractPattern Expression
    deriving (Eq, Ord, Show, Data, Typeable, Generic)

instance Pretty Generator where
    pretty (GenDomainNoRepr  pat x) = pretty pat <+> ":"  <+> pretty x
    pretty (GenDomainHasRepr pat x) = pretty pat <+> ":"  <+> pretty x
    pretty (GenInExpr        pat x) = pretty pat <+> "<-" <+> pretty x

instance VarSymBreakingDescription Generator where
    varSymBreakingDescription (GenDomainNoRepr  pat x) = JSON.Object $ M.fromList
        [ ("type", JSON.String "GenDomainNoRepr")
        , ("pattern", varSymBreakingDescription pat)
        , ("generator", varSymBreakingDescription x)
        ]
    varSymBreakingDescription (GenDomainHasRepr pat x) = JSON.Object $ M.fromList
        [ ("type", JSON.String "GenDomainHasRepr")
        , ("pattern", toJSON pat)
        , ("generator", varSymBreakingDescription x)
        ]
    varSymBreakingDescription (GenInExpr        pat x) = JSON.Object $ M.fromList
        [ ("type", JSON.String "GenInExpr")
        , ("pattern", varSymBreakingDescription pat)
        , ("generator", varSymBreakingDescription x)
        ]

instance Serialize Generator
instance Hashable  Generator
instance ToJSON    Generator where toJSON = genericToJSON jsonOptions
instance FromJSON  Generator where parseJSON = genericParseJSON jsonOptions

generatorPat :: Generator -> AbstractPattern
generatorPat (GenDomainNoRepr  pat _) = pat
generatorPat (GenDomainHasRepr pat _) = Single pat
generatorPat (GenInExpr        pat _) = pat


------------------------------------------------------------------------------------------------------------------------
-- Misc ---------------------------------------------------------------------------------------------------------------
------------------------------------------------------------------------------------------------------------------------

tupleLitIfNeeded :: [Expression] -> Expression
tupleLitIfNeeded [] = bug "tupleLitIfNeeded []"
tupleLitIfNeeded [x] = x
tupleLitIfNeeded xs = AbstractLiteral (AbsLitTuple xs)

nbUses :: Data x => Name -> x -> Int
nbUses nm here = length [ () | Reference nm2 _ <- universeBi here, nm == nm2 ]

emptyCollectionX :: Expression -> Bool
emptyCollectionX (Constant x) = emptyCollection x
emptyCollectionX (AbstractLiteral x) = emptyCollectionAbsLit x
emptyCollectionX (Typed x _) = emptyCollectionX x
emptyCollectionX _ = False<|MERGE_RESOLUTION|>--- conflicted
+++ resolved
@@ -163,11 +163,7 @@
 
             isPrim :: Constant -> Maybe Prim
             isPrim (ConstantBool val) = Just (Left val)
-<<<<<<< HEAD
-            isPrim (ConstantInt Nothing val) = Just (Right (Left val))
-=======
             isPrim (ConstantInt _ val) = Just (Right (Left val))
->>>>>>> 6bf7a72f
             isPrim val@ConstantEnum{} = Just (Right (Right val))
             isPrim _ = Nothing
 
@@ -581,11 +577,7 @@
 e2c :: MonadFail m => Expression -> m Constant
 e2c (Constant c) = return c
 e2c (AbstractLiteral c) = ConstantAbstract <$> mapM e2c c
-<<<<<<< HEAD
-e2c (Op (MkOpNegate (OpNegate (Constant (ConstantInt Nothing x))))) = return $ ConstantInt Nothing $ negate x
-=======
 e2c (Op (MkOpNegate (OpNegate (Constant (ConstantInt t x))))) = return $ ConstantInt t $ negate x
->>>>>>> 6bf7a72f
 e2c x = fail ("e2c, not a constant:" <+> pretty x)
 
 -- | generate a fresh name for a quantified variable.
@@ -768,12 +760,8 @@
 patternToExpr :: AbstractPattern -> Expression
 patternToExpr (Single nm) = Reference nm Nothing
 patternToExpr (AbsPatTuple  ts) = AbstractLiteral $ AbsLitTuple  $ map patternToExpr ts
-<<<<<<< HEAD
-patternToExpr (AbsPatMatrix ts) = AbstractLiteral $ AbsLitMatrix (DomainInt Nothing [RangeBounded 1 (fromInt (genericLength ts))])
-=======
 patternToExpr (AbsPatMatrix ts) = AbstractLiteral $ AbsLitMatrix
                                     (DomainInt NoTag [RangeBounded 1 (fromInt (genericLength ts))])
->>>>>>> 6bf7a72f
                                                                  $ map patternToExpr ts
 patternToExpr (AbsPatSet    ts) = AbstractLiteral $ AbsLitSet    $ map patternToExpr ts
 patternToExpr AbstractPatternMetaVar{} = bug "patternToExpr"
