{-# LANGUAGE DeriveGeneric, DeriveDataTypeable #-}

module Conjure.Language.Constant
    ( Constant(..)
    , valuesInIntDomain
    , normaliseConstant
    , mkUndef, isUndef
    , emptyCollection
    , viewConstantBool
    , viewConstantInt
    , viewConstantIntWithTag
    , viewConstantTuple
    , viewConstantRecord
    , viewConstantVariant
    , viewConstantMatrix
    , viewConstantSet
    , viewConstantMSet
    , viewConstantFunction
    , viewConstantSequence
    , viewConstantRelation
    , viewConstantPartition
    , viewConstantPermutation
    , reDomConst
    ) where

-- conjure
import Conjure.Prelude
import Conjure.Bug
import Conjure.Language.Name
import Conjure.Language.Domain
import Conjure.Language.Type
import Conjure.Language.AbstractLiteral

import Conjure.Language.DomainSizeOf
import Conjure.Language.TypeOf
import Conjure.Language.AdHoc
import Conjure.Language.Pretty

-- base
import Data.Data ( toConstr, constrIndex )

-- QuickCheck
import Test.QuickCheck ( Arbitrary(..), oneof )

-- aeson
import qualified Data.Aeson as JSON
import Data.Aeson.Key (toText)
import qualified Data.Aeson.KeyMap as KM

import qualified Data.Vector as V               -- vector


data Constant
    = ConstantBool Bool
    | ConstantInt IntTag Integer
    | ConstantEnum Name   {- name for the enum domain -}
                   [Name] {- values in the enum domain -}
                   Name   {- the literal -}
    | ConstantField Name Type                               -- the name of a field of Record or Variant and its type
    | ConstantAbstract (AbstractLiteral Constant)
    | DomainInConstant (Domain () Constant)
    | TypedConstant Constant Type
    | ConstantUndefined Text Type                           -- never use this for a bool
                                                            -- use false instead for them
    deriving (Show, Data, Typeable, Generic)

instance Eq Constant where
    a == b = compare a b == EQ

-- implementing the Eq&Ord instances by hand, because we want to special case the TypedConstant constructor
instance Ord Constant where

    -- do not use type info when comparing
    compare (TypedConstant a _) (TypedConstant b _) = compare a b
    compare (TypedConstant a _) b = compare a b
    compare a (TypedConstant b _) = compare a b

    -- the "usual" comparisons
    compare (ConstantBool a) (ConstantBool b) = compare a b
    compare (ConstantInt _ a) (ConstantInt _ b) = compare a b
    compare (ConstantEnum _ aVals aVal) (ConstantEnum _ bVals bVal) =
        compare (elemIndex aVal aVals, aVal) (elemIndex bVal bVals, bVal)
    compare (ConstantField a1 a2) (ConstantField b1 b2) = compare (a1,a2) (b1,b2)
    compare (ConstantAbstract a) (ConstantAbstract b) = compare a b
    compare (DomainInConstant a) (DomainInConstant b) = compare a b
    compare (ConstantUndefined a1 a2) (ConstantUndefined b1 b2) = compare (a1,a2) (b1,b2)

    -- if the constructors do not match
    compare a b = compare (constrIndex (toConstr a)) (constrIndex (toConstr b))

instance Serialize Constant
instance Hashable  Constant
instance ToJSON    Constant where toJSON = genericToJSON jsonOptions
instance FromJSON  Constant where parseJSON = genericParseJSON jsonOptions

instance SimpleJSON Constant where
    toSimpleJSON c =
        case c of
            ConstantBool b -> return (toJSON b)
            ConstantInt _ i -> return (toJSON i)
            ConstantEnum _ _ nm -> return (toJSON (renderNormal nm))
            ConstantAbstract lit -> toSimpleJSON lit
            TypedConstant c' _ -> toSimpleJSON c'
            _ -> noToSimpleJSON c

    fromSimpleJSON _ (JSON.Bool b) = return (ConstantBool b)

    fromSimpleJSON t@TypeInt{} x@JSON.Number{} = ConstantInt TagInt <$> fromSimpleJSON t x
    fromSimpleJSON t@TypeInt{} x@JSON.String{} = ConstantInt TagInt <$> fromSimpleJSON t x

    fromSimpleJSON (TypeEnum enum_type_name) (JSON.String value) =
        return (ConstantEnum enum_type_name [] (Name value))

    fromSimpleJSON (TypeTuple ts) (JSON.Array xs) =
        ConstantAbstract . AbsLitTuple <$> zipWithM fromSimpleJSON ts (V.toList xs)

    fromSimpleJSON t@(TypeVariant ts) x@(JSON.Object m) = do
        mys <- forM (KM.toList m) $ \ (toText->name, value) -> do
            let mty = [ ty | (nm, ty) <- ts, nm == Name name ]
            case mty of
                [ty] -> do
                    value' <- fromSimpleJSON ty value
                    return $ Just $ ConstantAbstract $ AbsLitVariant Nothing (Name name) value'
                _ -> return Nothing
        let ys = catMaybes mys
        case ys of
            [y] -> return y
            _ -> noFromSimpleJSON "Constant" t x

    fromSimpleJSON t@(TypeRecord ts) x@(JSON.Object m) = do
        mys <- forM (KM.toList m) $ \ (toText->name, value) -> do
            let mty = [ ty | (nm, ty) <- ts, nm == Name name ]
            case mty of
                [ty] -> do
                    value' <- fromSimpleJSON ty value
                    return $ Just (Name name, value')
                _ -> return Nothing
        let ys = catMaybes mys
        if length ys == length mys
            then return $ ConstantAbstract $ AbsLitRecord ys
            else noFromSimpleJSON "Constant" t x

    fromSimpleJSON (TypeMatrix index inner) (JSON.Object m) = do
        ys <- forM (KM.toList m) $ \ (toText->name, value) -> do
            -- the name must be an integer
            a <- fromSimpleJSON index (JSON.String name)
            b <- fromSimpleJSON inner value
            return (a, b)
        -- traceM $ show ys
        -- traceM $ show $ sort ys

        let ys_sorted = sort ys
        let domain_ints = map fst ys_sorted
        let domain = if maximum domain_ints - minimum domain_ints + 1 == genericLength domain_ints
                        then DomainInt TagInt [RangeBounded (ConstantInt TagInt $ minimum domain_ints) (ConstantInt TagInt $ maximum domain_ints)]
                        else DomainInt TagInt (map (RangeSingle . ConstantInt TagInt) domain_ints)

        return $ ConstantAbstract $ AbsLitMatrix domain (map snd ys_sorted)

    fromSimpleJSON (TypeMatrix _index inner) (JSON.Array xs) =
        let domain = DomainInt TagInt [RangeBounded 1 (fromInt $ genericLength $ V.toList xs)] in
        ConstantAbstract . AbsLitMatrix domain <$> mapM (fromSimpleJSON inner) (V.toList xs)

    fromSimpleJSON (TypeSet t) (JSON.Array xs) =
        ConstantAbstract . AbsLitSet <$> mapM (fromSimpleJSON t) (V.toList xs)

    fromSimpleJSON (TypeMSet t) (JSON.Array xs) =
        ConstantAbstract . AbsLitMSet <$> mapM (fromSimpleJSON t) (V.toList xs)

    fromSimpleJSON (TypeFunction fr to) (JSON.Object m) = do
        ys <- forM (KM.toList m) $ \ (toText->name, value) -> do
            -- the name must be an integer
            -- and this is a function from ints we are reading here
            a <- fromSimpleJSON fr (JSON.String name)
            b <- fromSimpleJSON to value
            return (a, b)
        return $ ConstantAbstract $ AbsLitFunction ys

    fromSimpleJSON ty@(TypeFunction fr to) value@(JSON.Array xs) = do
        mys <- forM (V.toList xs) $ \ x ->
                case x of
                    JSON.Array x' ->
                        case V.toList x' of
                            [a', b'] -> do
                                a <- fromSimpleJSON fr a'
                                b <- fromSimpleJSON to b'
                                return $ Just (a, b)
                            _ -> return Nothing
                    _ -> return Nothing
        let ys = catMaybes mys
        if length ys == length mys
            then return $ ConstantAbstract $ AbsLitFunction ys
            else noFromSimpleJSON "Constant" ty value

    fromSimpleJSON (TypeSequence t) (JSON.Array xs) =
        ConstantAbstract . AbsLitSequence <$> mapM (fromSimpleJSON t) (V.toList xs)

    fromSimpleJSON ty@(TypeRelation ts) value@(JSON.Array xs) = do
        minners <- forM (V.toList xs) $ \ x -> do
            mtuple <- fromSimpleJSON (TypeTuple ts) x
            case mtuple of
                ConstantAbstract (AbsLitTuple tuple) -> return (Just tuple)
                _ -> return Nothing
        let inners = catMaybes minners
        if length inners == length minners
            then return $ ConstantAbstract $ AbsLitRelation inners
            else noFromSimpleJSON "Constant" ty value
        

    -- fromSimpleJSON _ (JSON.String s) = return $ ConstantEnum (Name "<unknown>") [] (Name s)
    -- -- fromSimpleJSON _ (JSON.Array xs) = do
    -- --     ys <- mapM fromSimpleJSON (V.toList xs)
    -- --     return $ ConstantFromJSON ys
    -- fromSimpleJSON t (JSON.Object m) = do
    --     traceM $ show $ "fromSimpleJSON.Constant type" <+> pretty t
    --     traceM $ show $ "fromSimpleJSON.Constant type" <+> pretty (show t)
    --     ys <- forM (M.toList m) $ \ (name, value) ->
    --         -- the name must be an integer
    --         -- and this is a function from ints we are reading here
    --         case readMay (textToString name) of
    --             Nothing -> userErr1 $ vcat [ "This is not an int. Boo.", pretty name, pretty value]
    --             Just a -> do
    --                 b <- fromSimpleJSON t value
    --                 return (ConstantInt TagInt a, b)
    --     return $ ConstantAbstract $ AbsLitFunction ys
    fromSimpleJSON t x = noFromSimpleJSON "Constant" t x

instance ToFromMiniZinc Constant where
    toMiniZinc c =
        case c of
            ConstantBool b -> return (MZNBool b)
            ConstantInt _ i -> return (MZNInt i)
            ConstantAbstract lit -> toMiniZinc lit
            TypedConstant c' _ -> toMiniZinc c'
            _ -> noToMiniZinc c

instance Arbitrary Constant where
    arbitrary = oneof
        [ ConstantBool <$> arbitrary
        , ConstantInt TagInt <$> arbitrary
        ]

instance TypeOf Constant where
    typeOf ConstantBool{}             = return TypeBool
    typeOf (ConstantInt t _)          = return (TypeInt t)
    typeOf (ConstantEnum defn _ _ )   = return (TypeEnum defn)
    typeOf (ConstantField _ ty)       = return ty
    typeOf (ConstantAbstract x    )   = typeOf x
    typeOf (DomainInConstant dom)     = typeOfDomain dom
    typeOf (TypedConstant _ ty)       = return ty
    typeOf (ConstantUndefined _ ty)   = return ty

instance DomainSizeOf Constant Integer where
    domainSizeOf DomainBool{} = return 2
    domainSizeOf (DomainIntE x) = bug ("not implemented, domainSizeOf DomainIntE" <+> pretty (show x))
    domainSizeOf (DomainInt _ rs) = domainSizeOfRanges rs
    domainSizeOf DomainEnum{} = failDoc  "domainSizeOf: Unknown for given enum."
    domainSizeOf (DomainTuple ds) = product <$> mapM domainSizeOf ds
    domainSizeOf (DomainMatrix index inner) = intPow <$> domainSizeOf inner <*> domainSizeOf index
    domainSizeOf d@(DomainSet _ (SetAttr attrs) inner) =
        case attrs of
            SizeAttr_None -> do
                innerSize <- domainSizeOf inner
                return (2 `intPow` innerSize)
            SizeAttr_Size (ConstantInt _ size) -> do
                innerSize <- domainSizeOf inner
                return (nchoosek (product . enumFromTo 1) innerSize size)
            SizeAttr_MinSize{} -> do
                -- TODO: we can do better here
                innerSize <- domainSizeOf inner
                return (2 `intPow` innerSize)
            SizeAttr_MaxSize (ConstantInt _ maxSize) -> do
                innerSize <- domainSizeOf inner
                return $ sum [ nchoosek (product . enumFromTo 1) innerSize k | k <- [0 .. maxSize] ]
            SizeAttr_MinMaxSize (ConstantInt _ minSize) (ConstantInt _ maxSize) -> do
                innerSize <- domainSizeOf inner
                return $ sum [ nchoosek (product . enumFromTo 1) innerSize k | k <- [minSize .. maxSize] ]
            _ -> failDoc  ("domainSizeOf{Constant}" <+> pretty d)
    domainSizeOf DomainMSet      {} = bug "not implemented: domainSizeOf DomainMSet"
    domainSizeOf DomainFunction  {} = bug "not implemented: domainSizeOf DomainFunction"
    domainSizeOf DomainRelation  {} = bug "not implemented: domainSizeOf DomainRelation"
    domainSizeOf DomainPartition {} = bug "not implemented: domainSizeOf DomainPartition"
    domainSizeOf _                  = bug "not implemented: domainSizeOf"

emptyCollection :: Constant -> Bool
emptyCollection ConstantBool{} = False
emptyCollection ConstantInt{} = False
emptyCollection ConstantEnum{} = False
emptyCollection ConstantField{} = False
emptyCollection (ConstantAbstract x) = emptyCollectionAbsLit x
emptyCollection DomainInConstant{} = False
emptyCollection (TypedConstant x _) = emptyCollection x
emptyCollection ConstantUndefined{} = False

intPow :: Integer -> Integer -> Integer
intPow = (^)

domainSizeOfRanges :: MonadFailDoc m => [Range Constant] -> m Integer
domainSizeOfRanges = fmap genericLength . valuesInIntDomain

instance DomainSizeOf Constant Constant where
    domainSizeOf = fmap (ConstantInt TagInt) . domainSizeOf

instance Pretty Constant where

    pretty (TypedConstant (ConstantAbstract (AbsLitMatrix _ [])) ty) | TypeAny `elem` universe ty = "[]"

    -- hack, oh sweet hack!
    -- print a domain instead of a type when printing an empty matrix literal.
    -- this means we print "int()" instead of "int" inside the index of a matrix type
    -- SR expects it this way...
    pretty (TypedConstant (ConstantAbstract (AbsLitMatrix _ [])) ty) =
        let
            pretty' (TypeMatrix index innerNested)
                = "matrix indexed by" <+> prettyList prBrackets "," (map pretty' indices)
                                      <+> "of" <+> pretty inner
                where
                    (indices,inner) = first (index:) $ collect innerNested
                    collect (TypeMatrix i j) = first (i:) $ collect j
                    collect x = ([],x)
            pretty' TypeInt{} = "int()"
            pretty' t = pretty t
        in
            prParens $ "[] : `" <> pretty' ty <> "`"

    pretty (ConstantBool False)          = "false"
    pretty (ConstantBool True )          = "true"
    pretty (ConstantInt _ x   )          = pretty x
    pretty (ConstantEnum _ _ x)          = pretty x
    pretty (ConstantField n _)           = pretty n
    pretty (ConstantAbstract x)          = pretty x
    pretty (DomainInConstant d)          = "`" <> pretty d <> "`"
    pretty (TypedConstant x ty)          = prParens $ pretty x <+> ":" <+> "`" <> pretty ty <> "`"
    pretty (ConstantUndefined reason ty) = "undefined" <> prParens (pretty reason <+> ":" <+> "`" <> pretty ty <> "`")

instance ExpressionLike Constant where
    fromInt = ConstantInt TagInt
    fromIntWithTag i t = ConstantInt t i
    intOut _ (ConstantInt _ x) = return x
    intOut doc c = failDoc  $ vcat [ "Expecting an integer, but found:" <+> pretty c
                               , "Called from:" <+> doc
                               ]

    fromBool = ConstantBool
    boolOut (ConstantBool x) = return x
    boolOut ConstantUndefined{} = return False
    boolOut c = failDoc  ("Expecting a boolean, but found:" <+> pretty c)

    fromList xs = ConstantAbstract $ AbsLitMatrix (mkDomainIntB 1 (fromInt $ genericLength xs)) xs
    listOut (ConstantAbstract (AbsLitMatrix _ xs)) = return xs
    listOut c = failDoc  ("Expecting a matrix literal, but found:" <+> pretty c)

instance ReferenceContainer Constant where
    fromName name = bug ("ReferenceContainer{Constant} fromName --" <+> pretty name)
    nameOut (ConstantField nm _) = return nm
    nameOut p = bug ("ReferenceContainer{Constant} nameOut --" <+> pretty p)

instance DomainContainer Constant (Domain ()) where
    fromDomain = DomainInConstant
    domainOut (DomainInConstant dom) = return dom
    domainOut _ = failDoc  "domainOut{Constant}"

mkUndef :: Type -> Doc -> Constant
mkUndef TypeBool _ = ConstantBool False
mkUndef ty reason = ConstantUndefined (stringToText $ show reason) ty

isUndef :: Constant -> Bool
isUndef ConstantUndefined{} = True
isUndef _ = False

normaliseConstant :: Constant -> Constant
normaliseConstant x@ConstantBool{} = x
normaliseConstant x@ConstantInt{}  = x
normaliseConstant x@ConstantEnum{} = x
normaliseConstant x@ConstantField{} = x
normaliseConstant (ConstantAbstract x) = ConstantAbstract (normaliseAbsLit normaliseConstant x)
normaliseConstant (DomainInConstant d) = DomainInConstant (normaliseDomain normaliseConstant d)
normaliseConstant (TypedConstant c ty) = TypedConstant (normaliseConstant c) ty
normaliseConstant x@ConstantUndefined{} = x

instance Num Constant where
    ConstantInt _ x + ConstantInt _ y = ConstantInt TagInt (x+y)
    x + y = bug $ vcat [ "Num Constant (+)", "x:" <+> pretty x, "y:" <+> pretty y ]
    ConstantInt _ x - ConstantInt _ y = ConstantInt TagInt (x-y)
    x - y = bug $ vcat [ "Num Constant (-)", "x:" <+> pretty x, "y:" <+> pretty y ]
    ConstantInt _ x * ConstantInt _ y = ConstantInt TagInt (x*y)
    x * y = bug $ vcat [ "Num Constant (*)", "x:" <+> pretty x, "y:" <+> pretty y ]
    abs (ConstantInt t x) = ConstantInt t (abs x)
    abs x = bug $ vcat [ "Num Constant abs", "x:" <+> pretty x ]
    signum (ConstantInt t x) = ConstantInt t (signum x)
    signum x = bug $ vcat [ "Num Constant signum", "x:" <+> pretty x ]
    fromInteger = ConstantInt TagInt . fromInteger


valuesInIntDomain :: MonadFailDoc m => [Range Constant] -> m [Integer]
valuesInIntDomain ranges =
    if isFinite
        then return allValues
        else failDoc  $ "Expected finite integer ranges, but got:" <++> prettyList id "," ranges

    where

        allRanges :: [Maybe [Integer]]
        allRanges =
            [ vals
            | r <- ranges
            , let vals = case r of
                    RangeSingle (ConstantInt _ x) -> return [x]
                    RangeBounded (ConstantInt _ l) (ConstantInt _ u) -> return [l..u]
                    _ -> Nothing
            ]

        isFinite :: Bool
        isFinite = Nothing `notElem` allRanges

        allValues :: [Integer]
        allValues = sortNub $ concat $ catMaybes allRanges


viewConstantBool :: MonadFailDoc m => Constant -> m Bool
viewConstantBool (ConstantBool i) = return i
viewConstantBool (ConstantInt _ 0) = return False
viewConstantBool (ConstantInt _ 1) = return True
viewConstantBool constant = failDoc  ("Expecting a boolean, but got:" <++> pretty constant)

viewConstantInt :: MonadFailDoc m => Constant -> m Integer
viewConstantInt (ConstantInt _ i) = return i
viewConstantInt constant = failDoc  ("Expecting an integer, but got:" <++> pretty constant)

viewConstantIntWithTag :: MonadFailDoc m => Constant -> m (IntTag, Integer)
viewConstantIntWithTag (ConstantInt t i) = return (t, i)
viewConstantIntWithTag constant = failDoc  ("Expecting an integer, but got:" <++> pretty constant)

viewConstantTuple :: MonadFailDoc m => Constant -> m [Constant]
viewConstantTuple (ConstantAbstract (AbsLitTuple xs)) = return xs
viewConstantTuple (TypedConstant c _) = viewConstantTuple c
viewConstantTuple constant = failDoc  ("Expecting a tuple, but got:" <++> pretty constant)

viewConstantRecord :: MonadFailDoc m => Constant -> m [(Name, Constant)]
viewConstantRecord (ConstantAbstract (AbsLitRecord xs)) = return (sortOn fst xs)
viewConstantRecord (TypedConstant c _) = viewConstantRecord c
viewConstantRecord constant = failDoc  ("Expecting a record, but got:" <++> pretty constant)

viewConstantVariant :: MonadFailDoc m => Constant -> m (Maybe [(Name, Domain () Constant)], Name, Constant)
viewConstantVariant (ConstantAbstract (AbsLitVariant lu nm x)) = return (lu, nm, x)
viewConstantVariant (TypedConstant c _) = viewConstantVariant c
viewConstantVariant constant = failDoc  ("Expecting a variant, but got:" <++> pretty constant)

viewConstantMatrix :: MonadFailDoc m => Constant -> m (Domain () Constant, [Constant])
viewConstantMatrix (ConstantAbstract (AbsLitMatrix ind xs)) = return (expandDomainReference ind, xs)
viewConstantMatrix (TypedConstant c _) = viewConstantMatrix c
viewConstantMatrix constant =
    case viewConstantFunction constant of
        Nothing -> failDoc ("Expecting a matrix, but got:" <++> pretty constant)
        Just func -> do
            let indices = map fst func
                values = map snd func
                indices_as_int = [ i | ConstantInt _ i <- indices ]
            if length indices == length indices_as_int
                then
                    if length indices > 0
                        then
                            if maximum indices_as_int - minimum indices_as_int + 1 == genericLength indices
                                then return (DomainInt TagInt [RangeBounded (fromInt (minimum indices_as_int)) (fromInt (maximum indices_as_int))], values)
                                else return (DomainInt TagInt (map (RangeSingle . fromInt) indices_as_int), values)
                        else
                            return (DomainInt TagInt [RangeBounded 1 0], values)
                else
                    failDoc ("Expecting a matrix, but got:" <++> pretty constant)

viewConstantSet :: MonadFailDoc m => Constant -> m [Constant]
viewConstantSet (ConstantAbstract (AbsLitSet xs)) = return xs
viewConstantSet (TypedConstant c _) = viewConstantSet c
viewConstantSet constant = failDoc  ("Expecting a set, but got:" <++> pretty constant)

viewConstantMSet :: MonadFailDoc m => Constant -> m [Constant]
viewConstantMSet (ConstantAbstract (AbsLitMSet xs)) = return xs
viewConstantMSet (TypedConstant c _) = viewConstantMSet c
viewConstantMSet constant = failDoc ("Expecting an mset, but got:" <++> pretty constant)

viewConstantFunction :: MonadFailDoc m => Constant -> m [(Constant, Constant)]
viewConstantFunction (ConstantAbstract (AbsLitFunction xs)) = return xs
viewConstantFunction (TypedConstant c _) = viewConstantFunction c
viewConstantFunction constant = do
    let
        suggestion = case constant of
            ConstantAbstract (AbsLitMatrix (expandDomainReference -> DomainInt _ rs) vals) -> do
                froms <- valuesInIntDomain rs
                return $ Just $ pretty $ AbsLitFunction (zip (map (ConstantInt TagInt) froms) vals)
            _ -> return Nothing
    suggestion >>= \case
        Nothing  -> failDoc ("Expecting a function, but got:" <++> pretty constant)
        Just sug -> failDoc (vcat [ "Expecting a function, but got:" <++> pretty constant
                               , "Maybe you meant:" <++> sug
                               ])

viewConstantSequence :: MonadFailDoc m => Constant -> m [Constant]
viewConstantSequence (ConstantAbstract (AbsLitSequence xs)) = return xs
viewConstantSequence (TypedConstant c _) = viewConstantSequence c
viewConstantSequence constant = failDoc ("Expecting a sequence, but got:" <++> pretty constant)

viewConstantRelation :: MonadFailDoc m => Constant -> m [[Constant]]
viewConstantRelation (ConstantAbstract (AbsLitRelation xs)) = return xs
viewConstantRelation (TypedConstant c _) = viewConstantRelation c
viewConstantRelation constant = failDoc ("Expecting a relation, but got:" <++> pretty constant)

viewConstantPartition :: MonadFailDoc m => Constant -> m [[Constant]]
viewConstantPartition (ConstantAbstract (AbsLitPartition xs)) = return xs
viewConstantPartition (TypedConstant c _) = viewConstantPartition c
<<<<<<< HEAD
viewConstantPartition constant = fail ("Expecting a partition, but got:" <++> pretty constant)

viewConstantPermutation :: MonadFail m => Constant -> m [[Constant]]
viewConstantPermutation (ConstantAbstract (AbsLitPermutation xs)) = return xs
viewConstantPermutation (TypedConstant c _) = viewConstantPermutation c
viewConstantPermutation constant = fail ("Expecting a permutation, but got:" <++> pretty constant)


reDomConst :: Domain () Constant -> Domain () Constant 
reDomConst cns = case cns of
                   DomainInt t _ -> reTag t cns
                   _ -> cns
=======
viewConstantPartition constant = failDoc ("Expecting a partition, but got:" <++> pretty constant)
>>>>>>> 2b9618fe
<|MERGE_RESOLUTION|>--- conflicted
+++ resolved
@@ -507,19 +507,15 @@
 viewConstantPartition :: MonadFailDoc m => Constant -> m [[Constant]]
 viewConstantPartition (ConstantAbstract (AbsLitPartition xs)) = return xs
 viewConstantPartition (TypedConstant c _) = viewConstantPartition c
-<<<<<<< HEAD
-viewConstantPartition constant = fail ("Expecting a partition, but got:" <++> pretty constant)
-
-viewConstantPermutation :: MonadFail m => Constant -> m [[Constant]]
+viewConstantPartition constant = failDoc ("Expecting a partition, but got:" <++> pretty constant)
+
+viewConstantPermutation :: MonadFailDoc m => Constant -> m [[Constant]]
 viewConstantPermutation (ConstantAbstract (AbsLitPermutation xs)) = return xs
 viewConstantPermutation (TypedConstant c _) = viewConstantPermutation c
-viewConstantPermutation constant = fail ("Expecting a permutation, but got:" <++> pretty constant)
+viewConstantPermutation constant = failDoc ("Expecting a permutation, but got:" <++> pretty constant)
 
 
 reDomConst :: Domain () Constant -> Domain () Constant 
 reDomConst cns = case cns of
                    DomainInt t _ -> reTag t cns
                    _ -> cns
-=======
-viewConstantPartition constant = failDoc ("Expecting a partition, but got:" <++> pretty constant)
->>>>>>> 2b9618fe
