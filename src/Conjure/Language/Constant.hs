--- conflicted
+++ resolved
@@ -266,191 +266,6 @@
         allValues = sortNub $ concat $ catMaybes allRanges
 
 
-<<<<<<< HEAD
--- | Assuming both the value and the domain are normalised
--- TODO: make this stricter, but write failing test cases first!
-validateConstantForDomain :: forall m r . (MonadFail m, Pretty r) => Name -> Constant -> Domain r Constant -> m ()
-
-validateConstantForDomain _ ConstantBool{} DomainBool{} = return ()
-
-validateConstantForDomain _ _ (DomainInt _ []) = return ()              -- no restrictions
-
-validateConstantForDomain name c@(ConstantInt cTag i) d@(DomainInt dTag rs) | cTag == dTag =
-    let
-        intInRange RangeOpen                                          = True
-        intInRange (RangeSingle (ConstantInt _ a))                    = i == a
-        intInRange (RangeLowerBounded (ConstantInt _ a))              = i >= a
-        intInRange (RangeUpperBounded (ConstantInt _ a))              = i <= a
-        intInRange (RangeBounded (ConstantInt _ a) (ConstantInt _ b)) = i >= a && i <= b
-        intInRange _                                                   = False
-    in  unless (any intInRange rs) (constantNotInDomain name c d)
-
-validateConstantForDomain _ (ConstantInt _ i) (DomainUnnamed _ (ConstantInt _ a)) | i >= 1 && i <= a = return ()
-
-validateConstantForDomain _ _ (DomainEnum _ Nothing _) = return ()    -- no restrictions
-validateConstantForDomain name c d@(DomainEnum _ _ Nothing) =
-    fail $ vcat [ "validateConstantForDomain: enum not handled"
-                , pretty name
-                , pretty c
-                , pretty d
-                ]
-validateConstantForDomain name
-    c@(ConstantInt cTag _)
-    d@(DomainEnum _ (Just ranges) (Just mp)) = nested c d $ do
-        let
-            -- lu :: MonadFail m => Name -> m Constant
-            lu (ConstantEnum _ _ nm) =
-                case lookup nm mp of
-                    Nothing -> fail $ "No value for:" <+> pretty nm
-                    Just v  -> return (ConstantInt cTag v)
-            lu (ConstantInt t v) = return (ConstantInt t v)
-            lu x = fail $ "validateConstantForDomain.lu" <+> pretty x
-
-            -- lu2 :: MonadFail m => Range Name -> m (Range Constant)
-            lu2 = mapM lu
-
-        rs <- mapM lu2 ranges
-        validateConstantForDomain name c (DomainInt cTag rs :: Domain r Constant)
-
-validateConstantForDomain name
-    c@(ConstantAbstract (AbsLitTuple cs))
-    d@(DomainTuple ds) = nested c d $ zipWithM_ (validateConstantForDomain name) cs ds
-
-validateConstantForDomain name
-    c@(ConstantAbstract (AbsLitRecord (sortOn fst -> cs)))
-    d@(DomainRecord (sortOn fst -> ds))
-        | map fst cs == map fst ds
-            = nested c d $ zipWithM_ (validateConstantForDomain name) (map snd cs) (map snd ds)
-        | otherwise
-            = constantNotInDomain name c d
-
-validateConstantForDomain name
-    c@(ConstantAbstract (AbsLitVariant _ n c'))
-    d@(DomainVariant ds)
-        | Just d' <- lookup n ds
-            = nested c d $ validateConstantForDomain name c' d'
-        | otherwise
-            = constantNotInDomain name c d
-
-validateConstantForDomain name
-    c@(ConstantAbstract (AbsLitMatrix cIndex vals))
-    d@(DomainMatrix dIndex dInner) = do
-        nested c d $
-            mapM_ (\ val -> validateConstantForDomain name val dInner ) vals
-        let
-            isEmptyIntDomain (DomainInt _ []) = True
-            isEmptyIntDomain _ = False
-        unless (cIndex == dIndex || isEmptyIntDomain cIndex) $ fail $ vcat
-            [ "The indices do not match between the value and the domain."
-            , "Value :" <+> pretty c
-            , "Domain:" <+> pretty d
-            ]
-
-validateConstantForDomain name
-    c@(ConstantAbstract (AbsLitSet vals))
-    d@(DomainSet _ (SetAttr sizeAttr) dInner) = do
-        let cardinalityOK = case sizeAttr of
-                SizeAttr_None -> True
-                SizeAttr_Size (ConstantInt _ s) -> s == genericLength vals
-                SizeAttr_MinSize (ConstantInt _ s) -> s <= genericLength vals
-                SizeAttr_MaxSize (ConstantInt _ s) -> genericLength vals <= s
-                SizeAttr_MinMaxSize (ConstantInt _ smin) (ConstantInt _ smax) ->
-                    smin <= genericLength vals && genericLength vals <= smax
-                _ -> False
-        unless cardinalityOK $ fail $ vcat
-            [ "The value is not a member of the domain."
-            , "Value :" <+> pretty c
-            , "Domain:" <+> pretty d
-            , "Reason: Domain attributes are not satisfied."
-            , "Specifically:" <+> pretty sizeAttr
-            ]
-        nested c d $ mapM_ (\ val -> validateConstantForDomain name val dInner ) vals
-
-validateConstantForDomain name
-    c@(ConstantAbstract (AbsLitMSet vals))
-    d@(DomainMSet _ (MSetAttr sizeAttr occurAttr) dInner) = do
-        let cardinalityOK = case sizeAttr of
-                SizeAttr_None -> True
-                SizeAttr_Size (ConstantInt _ s) -> s == genericLength vals
-                SizeAttr_MinSize (ConstantInt _ s) -> s <= genericLength vals
-                SizeAttr_MaxSize (ConstantInt _ s) -> genericLength vals <= s
-                SizeAttr_MinMaxSize (ConstantInt _ smin) (ConstantInt _ smax) ->
-                    smin <= genericLength vals && genericLength vals <= smax
-                _ -> False
-        unless cardinalityOK $ fail $ vcat
-            [ "The value is not a member of the domain."
-            , "Value :" <+> pretty c
-            , "Domain:" <+> pretty d
-            , "Reason: Domain attributes are not satisfied."
-            , "Specifically:" <+> pretty sizeAttr
-            ]
-        let occurOK = case occurAttr of
-                OccurAttr_None -> True
-                OccurAttr_MinOccur (ConstantInt _ s) -> and [ s <= occ | (_, occ) <- histogram vals ]
-                OccurAttr_MaxOccur (ConstantInt _ s) -> and [ occ <= s | (_, occ) <- histogram vals ]
-                OccurAttr_MinMaxOccur (ConstantInt _ smin) (ConstantInt _ smax) ->
-                    and [ smin <= occ && occ <= smax | (_, occ) <- histogram vals ]
-                _ -> False
-        unless occurOK $ fail $ vcat
-            [ "The value is not a member of the domain."
-            , "Value :" <+> pretty c
-            , "Domain:" <+> pretty d
-            , "Reason: Domain attributes are not satisfied."
-            , "Specifically:" <+> pretty occurAttr
-            ]
-        nested c d $ mapM_ (\ val -> validateConstantForDomain name val dInner ) vals
-
-validateConstantForDomain name
-    c@(ConstantAbstract (AbsLitFunction vals))
-    d@(DomainFunction _ _ dFrom dTo) = nested c d $ do
-        mapM_ (\ val -> validateConstantForDomain name (fst val) dFrom) vals
-        mapM_ (\ val -> validateConstantForDomain name (snd val) dTo  ) vals
-
-validateConstantForDomain name
-    c@(ConstantAbstract (AbsLitSequence vals))
-    d@(DomainSequence _ _ dInner) = nested c d $
-        mapM_ (\ val -> validateConstantForDomain name val dInner ) vals
-
-validateConstantForDomain name
-    c@(ConstantAbstract (AbsLitRelation valss))
-    d@(DomainRelation _ _ dInners) = nested c d $
-        forM_ valss $ \ vals ->
-            zipWithM_ (validateConstantForDomain name) vals dInners
-
-validateConstantForDomain name
-    c@(ConstantAbstract (AbsLitPartition valss))
-    d@(DomainPartition _ _ dInner) = nested c d $
-        mapM_ (\ val -> validateConstantForDomain name val dInner ) (concat valss)
-validateConstantForDomain name
-    c@(ConstantAbstract (AbsLitPermutation valss))
-    d@(DomainPermutation _ _ dInner) = nested c d $
-        mapM_ (\ val -> validateConstantForDomain name val dInner ) (concat valss)
-validateConstantForDomain name c@(TypedConstant c' _) d = nested c d $ validateConstantForDomain name c' d
-
-validateConstantForDomain name c d = constantNotInDomain name c d
-
-
-nested :: (MonadFail m, Pretty r) => Constant -> Domain r Constant -> Either Doc () -> m ()
-nested _ _ Right{} = return ()
-nested c d (Left err) = fail $ vcat
-    [ "The value is not a member of the domain."
-    , "Value :" <+> pretty c
-    , "Domain:" <+> pretty d
-    , "Reason:"
-    , nest 4 err
-    ]
-
-constantNotInDomain :: (MonadFail m, Pretty r) => Name -> Constant -> Domain r Constant -> m ()
-constantNotInDomain n c d = fail $ vcat
-    [ "The value is not a member of the domain."
-    , "Name  :" <+> pretty n
-    , "Value :" <+> pretty c
-    , "Domain:" <+> pretty d
-    ]
-
-
-=======
->>>>>>> bbc2b755
 viewConstantBool      :: MonadFail m => Constant -> m Bool
 viewConstantBool      (ConstantBool i) = return i
 viewConstantBool      (ConstantInt _ 0) = return False
