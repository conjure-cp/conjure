--- conflicted
+++ resolved
@@ -59,544 +59,7 @@
                     Lexeme          -- the lexeme
                     SourcePos       -- source position, the beginning of this lexeme
                     SourcePos       -- source position, just after this lexeme, including whitespace after the lexeme
-<<<<<<< HEAD
-    deriving Show
-
-data Lexeme
-    = LIntLiteral Integer
-    | LIdentifier T.Text
-    | LMetaVar T.Text
-    | LComment T.Text
-
-    -- general
-    | L_be
-    | L_from
-    | L_of
-    | L_domain
-
-    | L_language
-    | L_dim
-    | L_find
-    | L_given
-    | L_letting
-    | L_where
-    | L_such
-    | L_that
-    | L_minimising
-    | L_maximising
-    | L_branching
-    | L_on
-    | L_heuristic
-
-    | L_dominance_relation
-    | L_incomparability_function
-    | L_fromSolution
-
-    -- type: boolean
-    | L_bool
-    | L_false
-    | L_true
-
-    -- type: integer
-    | L_int
-
-    -- creating a new type
-    | L_new
-    | L_type
-    | L_enum
-
-    -- type tuple
-    | L_tuple
-
-    -- type record
-    | L_record
-
-    -- type variant
-    | L_variant
-    | L_active
-
-    -- type: matrix
-    | L_matrix
-    | L_indexed
-    | L_by
-
-    -- type set
-    | L_set
-    | L_size
-    | L_minSize
-    | L_maxSize
-
-    -- type: mset
-    | L_mset
-    | L_minOccur
-    | L_maxOccur
-
-    -- type: function
-    | L_function
-    | L_total
-    | L_partial
-    | L_injective
-    | L_surjective
-    | L_bijective
-
-    -- type: sequence
-    | L_sequence
-
-    -- type: relation
-    | L_relation
-
-    -- type: partition
-    | L_partition
-    | L_regular
-    | L_partSize
-    | L_minPartSize
-    | L_maxPartSize
-    | L_numParts
-    | L_minNumParts
-    | L_maxNumParts
-
-    -- operators, page 21 of the holy paper
-    | L_union
-    | L_intersect
-    | L_subset
-    | L_subsetEq
-    | L_supset
-    | L_supsetEq
-    | L_in
-    | L_max
-    | L_min
-    | L_toSet
-    | L_toMSet
-    | L_toRelation
-    | L_defined
-    | L_range
-    | L_restrict
-    | L_image
-    | L_imageSet
-    | L_preImage
-    | L_inverse
-    | L_together
-    | L_apart
-    | L_party
-    | L_participants
-    | L_parts
-    | L_freq
-    | L_hist
-
-    | L_toInt
-    | L_makeTable
-    | L_table
-
-    -- global constraints
-    | L_allDiff
-    | L_alldifferent_except
-    | L_gcc
-    | L_atleast
-    | L_atmost
-
-    | L_dontCare
-
-    | L_catchUndef
-
-    -- matrix only operators
-    | L_flatten
-    | L_concatenate
-    | L_normIndices
-
-    -- in the rule language
-    -- | L_lambda
-    -- | L_quantifier
-    -- | L_representation
-
-    -- arithmetic operators
-
-    | L_Plus                --    +           -- sum, infix : (int,int) -> int
-    | L_Minus               --    -           -- (subtraction, infix : (int,int) -> int) OR (unary minus : int -> int)
-    | L_Times               --    *           -- multiplication, infix : (int,int) -> int
-    | L_Div                 --    /           -- integer division, infix
-    | L_Mod                 --    %           -- modulo, infix
-    | L_Pow                 --    **          -- exponentiation, infix : (int,int) -> int
-    | L_factorial
-
-    -- equality
-
-    | L_Eq                  --    =           -- equals, infix.
-    | L_Neq                 --    !=          -- not-equals, infix
-
-    -- comparison
-
-    | L_Lt                  --    <           -- less-than, infix.
-    | L_Leq                 --    <=          -- less-than-or-eq, infix.
-    | L_Gt                  --    >           -- greater-than, infix.
-    | L_Geq                 --    >=          -- greater-than-or-eq, infix.
-
-    -- logical operators
-
-    | L_And                 --    /\          -- logical-and, infix
-    | L_Or                  --    \/          -- logical-or, infix.
-    | L_Imply               --    ->          -- implication, infix
-    | L_Iff                 --    <->         -- iff, infix.
-    -- | L_Not                 --    !           -- negation, prefix
-    | L_ExclamationMark     -- for poth L_Factorial and L_ExclamationMark
-
-    -- the function arrow
-
-    | L_LongArrow           --    -->         -- function domains and constants
-
-    -- in rule language
-
-    | L_Colon               --    :           -- has-domain, infix, (expr,domain) -> bool. also does pattern matching.
-    | L_DoubleColon         --    ::          -- has-type, infix, (expr,type) -> bool. also does pattern matching.
-    | L_At                  --    @           -- bubble operator.
-
-    -- lex operators
-
-    | L_LexGeq              --    >=lex
-    | L_LexGt               --    >lex
-    | L_LexLt               --    <=lex
-    | L_LexLeq              --    <lex
-
-    -- for "abs" and "card"
-    | L_Bar                 --    |
-
-    -- attaching a type to an expression
-    | L_BackTick            --    `
-
-    -- others
-    | L_Dot
-    | L_Comma
-    | L_SemiColon
-
-    | L_OpenParen
-    | L_CloseParen
-    | L_OpenBracket
-    | L_CloseBracket
-    | L_OpenCurly
-    | L_CloseCurly
-
-    | L_Newline
-    | L_Carriage
-    | L_Space
-    | L_Tab
-
-    | L_SquigglyArrow
-    | L_CaseSeparator
-
-    | L_HasRepr
-    | L_HasType
-    | L_HasDomain
-    | L_indices
-
-    | L_DotLt
-    | L_DotLeq
-    | L_DotGt
-    | L_DotGeq
-
-    | L_TildeLt
-    | L_TildeLeq
-    | L_TildeGt
-    | L_TildeGeq
-
-    | L_LeftArrow
-
-    | L_subsequence
-    | L_substring
-    | L_powerSet
-
-    | L_pred
-    | L_succ
-
-    -- type functional
-    | L_transform
-
-    deriving (Eq, Ord, Show, Generic)
-
-instance Hashable Lexeme
-
-lexemeText :: Lexeme -> T.Text
-lexemeText l = T.pack $ show (lexemeFace l)
-
-textToLexeme :: T.Text -> Maybe Lexeme
-textToLexeme t = M.lookup t mapTextToLexeme
-
-lexemeFace :: Lexeme -> Pr.Doc
-lexemeFace L_Newline = "new line"
-lexemeFace L_Carriage = "\\r"
-lexemeFace L_Space   = "space character"
-lexemeFace L_Tab     = "tab character"
-lexemeFace (LIntLiteral i) = Pr.integer i
-lexemeFace (LIdentifier i) = Pr.text (T.unpack i)
-lexemeFace (LComment    i) = Pr.text (T.unpack i)
-lexemeFace l =
-    case M.lookup l mapLexemeToText of
-        Nothing -> Pr.text (show l)
-        Just t  -> Pr.text (T.unpack t)
-
-lexemeWidth :: Lexeme -> Int
-lexemeWidth L_Carriage = 0
-lexemeWidth L_Tab = 4
-lexemeWidth (LIntLiteral i) = length (show i)
-lexemeWidth (LIdentifier i) = T.length i
-lexemeWidth (LComment    i) = T.length i
-lexemeWidth l =
-    case lookup l (map swap lexemes) of
-        Nothing -> 0
-        Just t  -> T.length t
-
-mapTextToLexeme :: M.HashMap T.Text Lexeme
-mapTextToLexeme = M.fromList lexemes
-
-mapLexemeToText :: M.HashMap Lexeme T.Text
-mapLexemeToText = M.fromList $ map swap lexemes
-
-lexemes :: [(T.Text, Lexeme)]
-lexemes = sortBy (flip (comparing (T.length . fst))) $ map swap
-    [ ( L_be         , "be"         )
-    , ( L_from       , "from"       )
-    , ( L_of         , "of"         )
-    , ( L_domain     , "domain"     )
-    , ( L_language   , "language"   )
-    , ( L_dim        , "dim"        )
-    , ( L_find       , "find"       )
-    , ( L_given      , "given"      )
-    , ( L_letting    , "letting"    )
-    , ( L_where      , "where"      )
-    , ( L_such       , "such"       )
-    , ( L_that       , "that"       )
-    , ( L_minimising , "minimising" )
-    , ( L_maximising , "maximising" )
-    , ( L_minimising , "minimizing" )
-    , ( L_maximising , "maximizing" )
-    , ( L_branching  , "branching"  )
-    , ( L_on         , "on"         )
-    , ( L_heuristic  , "heuristic"  )
-
-    , ( L_dominance_relation, "dominance_relation")
-    , ( L_incomparability_function, "incomparability_function")
-    , ( L_fromSolution, "fromSolution")
-
-    , ( L_bool, "bool" )
-    , ( L_false, "false" )
-    , ( L_true, "true" )
-    , ( L_int, "int" )
-    , ( L_new, "new" )
-    , ( L_type, "type" )
-    , ( L_enum, "enum" )
-    , ( L_tuple, "tuple" )
-    , ( L_record, "record" )
-    , ( L_variant, "variant" )
-    , ( L_active, "active" )
-    , ( L_matrix, "matrix" )
-    , ( L_indexed, "indexed" )
-    , ( L_by, "by" )
-    , ( L_set, "set" )
-    -- , ( L_size, "size" )
-    -- , ( L_minSize, "minSize" )
-    -- , ( L_maxSize, "maxSize" )
-    , ( L_mset, "mset" )
-    -- , ( L_minOccur, "minOccur" )
-    -- , ( L_maxOccur, "maxOccur" )
-    , ( L_function, "function" )
-    -- , ( L_total, "total" )
-    -- , ( L_partial, "partial" )
-    -- , ( L_injective, "injective" )
-    -- , ( L_surjective, "surjective" )
-    -- , ( L_bijective, "bijective" )
-    , ( L_sequence, "sequence" )
-    , ( L_relation, "relation" )
-    , ( L_partition, "partition" )
-    -- , ( L_regular, "regular" )
-    -- , ( L_partSize, "partSize" )
-    -- , ( L_minPartSize, "minPartSize" )
-    -- , ( L_maxPartSize, "maxPartSize" )
-    -- , ( L_numParts, "numParts" )
-    -- , ( L_minNumParts, "minNumParts" )
-    -- , ( L_maxNumParts, "maxNumParts" )
-    , ( L_union, "union" )
-    , ( L_intersect, "intersect" )
-    , ( L_subset, "subset" )
-    , ( L_subsetEq, "subsetEq" )
-    , ( L_supset, "supset" )
-    , ( L_supsetEq, "supsetEq" )
-    , ( L_in, "in" )
-    , ( L_max, "max" )
-    , ( L_min, "min" )
-    , ( L_toSet, "toSet" )
-    , ( L_toMSet, "toMSet" )
-    , ( L_toRelation, "toRelation" )
-    , ( L_defined, "defined" )
-    , ( L_range, "range" )
-    , ( L_restrict, "restrict" )
-    , ( L_image, "image" )
-    , ( L_imageSet, "imageSet" )
-    , ( L_preImage, "preImage" )
-    , ( L_inverse, "inverse" )
-    , ( L_together, "together" )
-    , ( L_apart, "apart" )
-    , ( L_party, "party" )
-    , ( L_participants, "participants" )
-    , ( L_parts, "parts" )
-    , ( L_freq, "freq" )
-    , ( L_hist, "hist" )
-    , ( L_toInt, "toInt" )
-    , ( L_makeTable, "makeTable" )
-    , ( L_table, "table" )
-
-    , ( L_allDiff, "allDiff" )
-    , ( L_alldifferent_except, "alldifferent_except" )
-    , ( L_gcc, "gcc" )
-    , ( L_atleast, "atleast" )
-    , ( L_atmost, "atmost" )
-
-    , ( L_dontCare, "dontCare" )
-    , ( L_catchUndef, "catchUndef" )
-
-    , ( L_flatten, "flatten" )
-    , ( L_concatenate, "concatenate" )
-    , ( L_normIndices, "normIndices" )
-    -- , ( L_lambda, "lambda" )
-    -- , ( L_quantifier, "quantifier" )
-    -- , ( L_representation, "representation" )
-    , ( L_Plus            , "+"     )
-    , ( L_Minus           , "-"     )
-    , ( L_Times           , "*"     )
-    , ( L_Div             , "/"     )
-    , ( L_Mod             , "%"     )
-    , ( L_Pow             , "**"    )
-    , ( L_factorial       , "factorial" )
-    , ( L_Eq              , "="     )
-    , ( L_Neq             , "!="    )
-    , ( L_Lt              , "<"     )
-    , ( L_Leq             , "<="    )
-    , ( L_Gt              , ">"     )
-    , ( L_Geq             , ">="    )
-    , ( L_And             , "/\\"   )
-    , ( L_Or              , "\\/"   )
-    , ( L_Imply           , "->"    )
-    , ( L_Iff             , "<->"   )
-    , ( L_ExclamationMark , "!"     )
-    , ( L_LongArrow       , "-->"   )
-    , ( L_Colon           , ":"     )
-    , ( L_DoubleColon     , "::"    )
-    , ( L_At              , "@"     )
-    , ( L_LexGeq          , ">=lex" )
-    , ( L_LexGt           , ">lex"  )
-    , ( L_LexLeq          , "<=lex" )
-    , ( L_LexLt           , "<lex"  )
-    , ( L_Bar             , "|"     )
-    , ( L_BackTick        , "`"     )
-    , ( L_Dot             , "."     )
-    , ( L_Comma           , ","     )
-    , ( L_SemiColon       , ";"     )
-    , ( L_OpenParen       , "("     )
-    , ( L_CloseParen      , ")"     )
-    , ( L_OpenBracket     , "["     )
-    , ( L_CloseBracket    , "]"     )
-    , ( L_OpenCurly       , "{"     )
-    , ( L_CloseCurly      , "}"     )
-
-    , ( L_Newline         , "\n"    )
-    , ( L_Carriage        , "\r"    )
-    , ( L_Space           , " "     )
-    , ( L_Tab             , "\t"    )
-
-    , ( L_SquigglyArrow   , "~~>"   )
-    , ( L_CaseSeparator   , "***"   )
-
-    , ( L_HasRepr         , "hasRepr"   )
-    , ( L_HasType         , "hasType"   )
-    , ( L_HasDomain       , "hasDomain" )
-    , ( L_indices         , "indices"   )
-
-    , ( L_DotLt           , ".<"    )
-    , ( L_DotLeq          , ".<="   )
-    , ( L_DotGt           , ".>"    )
-    , ( L_DotGeq          , ".>="   )
-
-    , ( L_TildeLt         , "~<"    )
-    , ( L_TildeLeq        , "~<="   )
-    , ( L_TildeGt         , "~>"    )
-    , ( L_TildeGeq        , "~>="   )
-
-    , ( L_LeftArrow       , "<-"   )
-
-    , ( L_subsequence     , "subsequence"  )
-    , ( L_substring       , "substring"    )
-    , ( L_powerSet        , "powerSet"     )
-
-    , ( L_pred, "pred" )
-    , ( L_succ, "succ" )
-
-
-    , ( L_transform, "transform")
-    ]
-
-runLexer :: MonadFail m => T.Text -> m [LexemePos]
-runLexer text = do
-    ls <- go text
-    let lsPaired = calcPos (initialPos "") ls
-    return lsPaired
-    where
-        go t = do
-            let results = catMaybes $  tryLexMetaVar t
-                                    :  map (tryLex t) lexemes
-                                    ++ [ tryLexIntLiteral t
-                                       , tryLexIden t
-                                       , tryLexQuotedIden t
-                                       , tryLexComment t
-                                       ]
-            if T.null t
-                then return []
-                else case results of
-                        [] -> fail ("Lexing error:" Pr.<+> Pr.text (T.unpack t))
-                        ((rest,lexeme):_) -> (lexeme:) <$> go rest
-
-        -- attach source positions to lexemes
-        -- discard whitespace, but calculate their contribution to source positions
-        calcPos :: SourcePos -> [Lexeme] -> [LexemePos]
-        calcPos _pos [] = []
-        calcPos  pos (this:rest) | isLexemeSpace this                   -- skip if this one is whitespace
-                                 = calcPos (nextPos pos this) rest      -- can only happen at the beginning
-        calcPos  pos (this:rest) =
-            let (restSpaces, restNonSpace) = span isLexemeSpace rest    -- eat up all the whitespace after "this"
-                pos' = foldl nextPos pos (this:restSpaces)
-            in
-                if null restNonSpace
-                    then [LexemePos this pos (nextPos pos this)]        -- if this is the last non-whitespace lexeme
-                                                                        -- do not include the whitespace after it
-                    else LexemePos this pos pos' : calcPos pos' restNonSpace
-
-        nextPos :: SourcePos -> Lexeme -> SourcePos
-        nextPos pos L_Newline  = incSourceLine (setSourceColumn pos 1) 1
-        nextPos pos L_Carriage = pos -- just ignore '\r's
-        nextPos pos l          = incSourceColumn pos (lexemeWidth l)
-
-isLexemeSpace :: Lexeme -> Bool
-isLexemeSpace L_Newline {} = True
-isLexemeSpace L_Carriage{} = True
-isLexemeSpace L_Tab     {} = True
-isLexemeSpace L_Space   {} = True
-isLexemeSpace LComment  {} = True
-isLexemeSpace _            = False
-
-tryLex :: T.Text -> (T.Text, Lexeme) -> Maybe (T.Text, Lexeme)
-tryLex running (face,lexeme) = do
-    rest <- T.stripPrefix face running
-    if T.all isIdentifierLetter face
-        then
-            case T.uncons rest of
-                Just (ch, _) | isIdentifierLetter ch -> Nothing
-                _                                    -> Just (rest, lexeme)
-        else Just (rest, lexeme)
-
-tryLexIntLiteral :: T.Text -> Maybe (T.Text, Lexeme)
-tryLexIntLiteral t =
-    case T.decimal t of
-        Left _ -> Nothing
-        Right (x, rest) -> Just (rest, LIntLiteral x)
-=======
     deriving (Show,Eq, Ord)
->>>>>>> 858c17b6
 
 sourcePos0 :: SourcePos
 sourcePos0 = SourcePos "" (mkPos  1) (mkPos 1)
