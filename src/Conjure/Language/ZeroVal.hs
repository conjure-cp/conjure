module Conjure.Language.ZeroVal ( zeroVal, EnumerateDomain ) where

-- conjure
import Conjure.Prelude
import Conjure.Bug
import Conjure.Language.Definition
import Conjure.Language.Domain
import Conjure.Language.Pretty
import Conjure.Process.Enumerate ( EnumerateDomain, enumerateDomain )


zeroVal :: (MonadFail m, EnumerateDomain m, Pretty r) => Domain r Constant -> m Constant
zeroVal DomainBool = return $ ConstantBool False
<<<<<<< HEAD
zeroVal (DomainInt Nothing []) = return $ ConstantInt Nothing 0
zeroVal (DomainInt Nothing (r:_)) = zeroValR r
=======
zeroVal (DomainInt t []) = return $ ConstantInt t 0
zeroVal (DomainInt _ (r:_)) = zeroValR r
>>>>>>> 6bf7a72f
zeroVal (DomainTuple ds) = ConstantAbstract . AbsLitTuple <$> mapM zeroVal ds
zeroVal (DomainRecord xs) = do
    values <- forM xs $ \ (nm, dom) -> do
        z <- zeroVal dom
        return (nm, z)
    return $ ConstantAbstract $ AbsLitRecord values
zeroVal (DomainVariant xs@((nm, dom):_)) = do
    z <- zeroVal dom
    return $ ConstantAbstract $ AbsLitVariant (Just [(n, forgetRepr d) | (n,d) <- xs]) nm z
zeroVal (DomainMatrix index inner) = do
    z  <- zeroVal inner
    is <- case index of
            DomainInt _ rs -> rangesInts rs
            _ -> fail $ "Matrix indexed by a domain that isn't int:" <+> pretty index
    return $ ConstantAbstract $ AbsLitMatrix index $ replicate (length is) z
zeroVal d@(DomainSet _ (SetAttr sizeAttr) inner) = do
    z       <- zeroVal inner
    minSize <- getMin d sizeAttr
    return $ ConstantAbstract $ AbsLitSet $ replicate (fromInteger minSize) z
zeroVal d@(DomainSequence _ (SequenceAttr sizeAttr _) inner) = do
    z       <- zeroVal inner
    minSize <- getMin d sizeAttr
    return $ ConstantAbstract $ AbsLitSequence $ replicate (fromInteger minSize) z
zeroVal d@(DomainFunction _ (FunctionAttr sizeAttr partialityAttr _) innerFr innerTo) =
    case partialityAttr of
        PartialityAttr_Partial -> do
            minSize <- getMin d sizeAttr
            zFr     <- zeroVal innerFr
            zTo     <- zeroVal innerTo
            return $ ConstantAbstract $ AbsLitFunction $ replicate (fromInteger minSize) (zFr, zTo)
        PartialityAttr_Total   -> do
            froms   <- enumerateDomain (forgetRepr innerFr)
            zTo     <- zeroVal innerTo
            return $ ConstantAbstract $ AbsLitFunction [ (fr, zTo) | fr <- froms ]
zeroVal d@(DomainMSet _ (MSetAttr sizeAttr _) inner) = do
    z       <- zeroVal inner
    minSize <- getMin d sizeAttr
    return $ ConstantAbstract $ AbsLitMSet $ replicate (fromInteger minSize) z
zeroVal d@(DomainRelation _ (RelationAttr sizeAttr _) inners) = do
    zs      <- mapM zeroVal inners
    minSize <- getMin d sizeAttr
    return $ ConstantAbstract $ AbsLitRelation $ replicate (fromInteger minSize) zs
zeroVal d@(DomainPartition _ (PartitionAttr numPartsAttr partSizeAttr _) inner) = do
    z        <- zeroVal inner
    minSize1 <- getMin d numPartsAttr
    minSize2 <- getMin d partSizeAttr
    return $ ConstantAbstract $ AbsLitPartition $ replicate (fromInteger minSize1)
                                                            (replicate (fromInteger minSize2) z)
zeroVal d = bug $ "No 'zero' value for domain:" <+> pretty d


zeroValR :: MonadFail m => Range a -> m a
zeroValR RangeOpen = fail "No 'zero' value for an open range."
zeroValR (RangeSingle x) = return x
zeroValR (RangeLowerBounded x) = return x
zeroValR (RangeUpperBounded x) = return x
zeroValR (RangeBounded x _) = return x


getMin :: (MonadFail m, Pretty r, Pretty x) => Domain r x -> SizeAttr Constant -> m Integer
getMin _ SizeAttr_None = return 0
getMin d (SizeAttr_Size x) = returnInt d x
getMin d (SizeAttr_MinSize x) = returnInt d x
getMin _ (SizeAttr_MaxSize _) = return 0
getMin d (SizeAttr_MinMaxSize x _) = returnInt d x


returnInt :: (MonadFail m, Pretty r, Pretty x) => Domain r x -> Constant -> m Integer
returnInt _ (ConstantInt _ x) = return x
returnInt d _ = fail $ "Attribute expected to be an int in:" <+> pretty d<|MERGE_RESOLUTION|>--- conflicted
+++ resolved
@@ -11,13 +11,8 @@
 
 zeroVal :: (MonadFail m, EnumerateDomain m, Pretty r) => Domain r Constant -> m Constant
 zeroVal DomainBool = return $ ConstantBool False
-<<<<<<< HEAD
-zeroVal (DomainInt Nothing []) = return $ ConstantInt Nothing 0
-zeroVal (DomainInt Nothing (r:_)) = zeroValR r
-=======
 zeroVal (DomainInt t []) = return $ ConstantInt t 0
 zeroVal (DomainInt _ (r:_)) = zeroValR r
->>>>>>> 6bf7a72f
 zeroVal (DomainTuple ds) = ConstantAbstract . AbsLitTuple <$> mapM zeroVal ds
 zeroVal (DomainRecord xs) = do
     values <- forM xs $ \ (nm, dom) -> do
