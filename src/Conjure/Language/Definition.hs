--- conflicted
+++ resolved
@@ -1,11 +1,8 @@
 {-# OPTIONS_GHC -fno-warn-orphans #-}
 {-# LANGUAGE DeriveGeneric, DeriveDataTypeable #-}
 {-# LANGUAGE ViewPatterns #-}
-<<<<<<< HEAD
 {-# OPTIONS_GHC -fno-warn-orphans #-}
-=======
 {-# LANGUAGE UndecidableInstances #-}
->>>>>>> 31600561
 
 module Conjure.Language.Definition
     ( forgetRepr, rangesInts
