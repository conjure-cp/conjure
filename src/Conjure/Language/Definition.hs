{-# OPTIONS_GHC -fno-warn-orphans #-}
{-# LANGUAGE DeriveGeneric, DeriveDataTypeable #-}

module Conjure.Language.Definition
    ( forgetRepr, rangesInts
    , languageEprime
    , initInfo
    , allContextsExceptReferences

<<<<<<< HEAD
    , quantifiedVar, lettingVar, auxiliaryVar
=======
    , quantifiedVar, quantifiedVarOverDomain, auxiliaryVar
>>>>>>> 5ab883bf
    , lambdaToFunction

    , e2c
    , nbUses

    , Model(..), LanguageVersion(..)
    , ModelInfo(..), Decision(..), TrailRewrites(..)
    , Statement(..), SearchOrder(..), Objective(..)
    , Declaration(..), FindOrGiven(..)
    , Strategy(..)
    , QuestionAnswered(..), viewAuto, parseStrategy

    , Name(..)
    , Expression(..), ReferenceTo(..), Region(..), InBubble(..)
    , Constant(..)
    , AbstractLiteral(..)
    , AbstractPattern(..)
    , GeneratorOrCondition(..), Generator(..), generatorPat

    , ExpressionLike(..), ReferenceContainer(..)

    , extractLettings
    , tupleLitIfNeeded
    , patternToExpr
    , emptyCollectionX

    , module Conjure.Language.NameGen

    ) where

-- conjure
import Conjure.Prelude
import Conjure.Bug
import Conjure.Language.Pretty
import Conjure.Language.AdHoc

import Conjure.Language.Name
import Conjure.Language.NameGen ( NameGen(..), NameGenState, runNameGen )
import Conjure.Language.Constant
import Conjure.Language.AbstractLiteral
import Conjure.Language.Domain
import Conjure.Language.Expression


-- aeson
import Data.Aeson ( (.=), (.:) )
import qualified Data.Aeson as JSON
import qualified Data.Aeson.Types as JSON
import qualified Data.HashMap.Strict as M       -- unordered-containers
import qualified Data.Vector as V               -- vector

-- uniplate
import Data.Generics.Uniplate.Zipper ( Zipper, down, right, hole )

-- containers
import Data.IntSet ( IntSet )
import qualified Data.IntSet as I


------------------------------------------------------------------------------------------------------------------------
-- Model ---------------------------------------------------------------------------------------------------------------
------------------------------------------------------------------------------------------------------------------------

data Model = Model
    { mLanguage :: LanguageVersion
    , mStatements :: [Statement]
    , mInfo :: ModelInfo
    }
    deriving (Eq, Ord, Show, Data, Typeable, Generic)

instance Serialize Model
instance Hashable  Model
instance ToJSON    Model where toJSON = genericToJSON jsonOptions
instance FromJSON  Model where parseJSON = genericParseJSON jsonOptions

instance Default Model where
    def = Model def [] def

instance Pretty Model where
    pretty (Model lang stmts info) = vcat $ concat
        [ [pretty lang]
        , [""]
        , map pretty stmts
        , [""]
        , [pretty info | info /= def]
        ]

instance VarSymBreakingDescription Model where
    varSymBreakingDescription m = JSON.Object $ M.fromList
        [ ("type", JSON.String "Model")
        , ("symmetricChildren", JSON.Bool True)
        , ("children", JSON.Array $ V.fromList $ map varSymBreakingDescription $ mStatements m)
        ]


languageEprime :: Model -> Model
languageEprime m = m { mLanguage = LanguageVersion "ESSENCE'" [1,0] }

allContextsExceptReferences :: Zipper a Expression -> [Zipper a Expression]
allContextsExceptReferences z0 = concatMap subtreeOf (allSiblings z0)
    where
        -- the input has to be the left most
        allSiblings :: Zipper a Expression -> [Zipper a Expression]
        allSiblings z = z : maybe [] allSiblings (right z)

        subtreeOf :: Zipper a Expression -> [Zipper a Expression]
        subtreeOf z = z : case hole z of
            Reference{} -> []                                       -- don't go through a Reference
            _           -> maybe [] allContextsExceptReferences (down z)

------------------------------------------------------------------------------------------------------------------------
-- LanguageVersion -----------------------------------------------------------------------------------------------------
------------------------------------------------------------------------------------------------------------------------

data LanguageVersion = LanguageVersion Name [Int]
    deriving (Eq, Ord, Show, Data, Typeable, Generic)

instance Serialize LanguageVersion
instance Hashable  LanguageVersion

instance ToJSON LanguageVersion where
    toJSON (LanguageVersion t is) =
        JSON.object [ "language" .= toJSON t
                    , "version"  .= toJSON is
                    ]

instance FromJSON LanguageVersion where
    parseJSON (JSON.Object x) =
        LanguageVersion <$> x .: "language"
                        <*> x .: "version"
    parseJSON x = bug $ "Error while parsing JSON:" <++> pretty (show x)

instance Default LanguageVersion where
    def = LanguageVersion "Essence" [1,3]

instance Pretty LanguageVersion where
    pretty (LanguageVersion language version) =
        "language" <+> pretty language
                   <+> hcat (intersperse "." (map pretty version))


------------------------------------------------------------------------------------------------------------------------
-- ModelInfo -----------------------------------------------------------------------------------------------------------
------------------------------------------------------------------------------------------------------------------------

data ModelInfo = ModelInfo
    { miGivens :: [Name]
    , miFinds :: [Name]
    , miEnumGivens :: [Name]
    , miEnumLettings :: [Declaration]
    , miUnnameds :: [(Name, Expression)]
    , miOriginalDomains :: [(Name, Domain () Expression)]
    , miRepresentations :: [(Name, Domain HasRepresentation Expression)]
    , miRepresentationsTree :: [(Name, [Tree (Maybe HasRepresentation)])]
    , miStrategyQ :: Strategy
    , miStrategyA :: Strategy
    , miTrailCompact :: [ ( Int     -- picked question #
                          , Int     -- picked answer #
                          , Int     -- number of answers
                          ) ]
    , miTrailVerbose :: [Decision]
    , miTrailRewrites :: [TrailRewrites]
    , miQuestionAnswered :: [QuestionAnswered]
    , miNameGenState :: [(Text, Int)]
    , miNbExtraGivens :: Int -- number of extra givens Conjure added to make the domains of original givens finite
    }
    deriving (Eq, Ord, Show, Data, Typeable, Generic)

modelInfoJSONOptions :: JSON.Options
modelInfoJSONOptions = jsonOptions { JSON.fieldLabelModifier = onHead toLower . drop 2 }
    where onHead f (x:xs) = f x : xs
          onHead _ [] = []

instance Serialize ModelInfo
instance Hashable  ModelInfo
instance ToJSON    ModelInfo where toJSON = genericToJSON modelInfoJSONOptions
instance FromJSON  ModelInfo where parseJSON = genericParseJSON modelInfoJSONOptions

instance Default ModelInfo where
    def = ModelInfo def def def def def def def def def def def def def def def def

instance Pretty ModelInfo where
    pretty = commentLines . pretty . toJSON
        where
            commentLines :: Doc -> Doc
            commentLines
                = vcat                          -- Doc
                . map ("$ " `mappend`)          -- comment each line
                . ("Conjure's" :)               -- add the heading
                . map pretty                    -- [Doc]
                . lines                         -- [String]
                . renderNormal                  -- to String

initInfo :: Model -> Model
initInfo model = model { mInfo = info }
    where
        info = (mInfo model)
            { miGivens = [ nm | Declaration (FindOrGiven Given nm _) <- mStatements model ]
            , miFinds  = [ nm | Declaration (FindOrGiven Find  nm _) <- mStatements model ]
            , miOriginalDomains =
                [ (nm, dom)
                | Declaration (FindOrGiven _ nm dom) <- mStatements model
                ]
            , miEnumGivens   = [ nm     | Declaration (GivenDomainDefnEnum nm)         <- mStatements model ]
            , miEnumLettings = [ d      | Declaration d@LettingDomainDefnEnum{}        <- mStatements model ]
            , miUnnameds     = [ (nm,s) | Declaration (LettingDomainDefnUnnamed nm s)  <- mStatements model ]
            }


data Strategy
    = PickFirst         -- ^ pick the first option
    | PickAll           -- ^ keep all options
    | Interactive       -- ^ prompt the user
    | AtRandom          -- ^ pick one option at random
    | Compact           -- ^ pick the compact option
    | Sparse            -- ^ pick the most sparse option, useful for parameters (otherwise identical to PickFirst)
    | FollowLog         -- ^ Bilal's log follower
    | Auto Strategy
    deriving (Eq, Ord, Read, Show, Data, Typeable, Generic)

instance Serialize Strategy
instance Hashable  Strategy
instance ToJSON    Strategy where toJSON = genericToJSON jsonOptions
instance FromJSON  Strategy where parseJSON = genericParseJSON jsonOptions

instance Default Strategy where def = Auto Interactive

viewAuto :: Strategy -> (Strategy, Bool)
viewAuto (Auto s) = second (const True) (viewAuto s)
viewAuto s = (s, False)

parseStrategy :: String -> Maybe Strategy
parseStrategy ['a',s] = Auto <$> parseStrategy (return s)
parseStrategy "f" = return PickFirst
parseStrategy "x" = return PickAll
parseStrategy "i" = return Interactive
parseStrategy "r" = return AtRandom
parseStrategy "c" = return Compact
parseStrategy "s" = return Sparse
parseStrategy "l" = return FollowLog
parseStrategy _ = Nothing


data QuestionAnswered =
      AnsweredRepr
      { qHole_       :: Int
      , qAscendants_ :: IntSet
      , aDom_        :: Domain HasRepresentation Expression
      , aRuleName_   :: String  -- Doc has no Data or Ord instance
      }
    | AnsweredReprStored
      { qHole_       :: Int
      , qAscendants_ :: IntSet
      , aDomStored_  :: String
      , aRuleName_   :: String  -- Doc has no Data or Ord instance
      }
    | AnsweredRule
      { qHole_       :: Int
      , qAscendants_ :: IntSet
      , aRuleName_   :: String  -- Doc has no Data or Ord instance
      } deriving (Eq, Ord, Show, Data, Typeable, Generic)

instance ToJSON    QuestionAnswered where toJSON    = genericToJSON jsonOptions
instance FromJSON  QuestionAnswered where parseJSON = genericParseJSON jsonOptions
instance Serialize QuestionAnswered
instance Hashable  QuestionAnswered
instance Hashable  IntSet where
    hashWithSalt s i = hashWithSalt s (I.toList i)


------------------------------------------------------------------------------------------------------------------------
-- Decision ------------------------------------------------------------------------------------------------------------
------------------------------------------------------------------------------------------------------------------------

data Decision = Decision
    { dDescription :: [Text]
    , dNumOptions :: Maybe Int
    , dDecision :: Int
    }
    deriving (Eq, Ord, Show, Data, Typeable, Generic)

decisionJSONOptions :: JSON.Options
decisionJSONOptions = jsonOptions { JSON.fieldLabelModifier = map toLower . drop 1 }

instance Serialize Decision
instance Hashable  Decision
instance ToJSON    Decision where toJSON = genericToJSON decisionJSONOptions
instance FromJSON  Decision where parseJSON = genericParseJSON decisionJSONOptions


------------------------------------------------------------------------------------------------------------------------
-- TrailRewrites -------------------------------------------------------------------------------------------------------
------------------------------------------------------------------------------------------------------------------------

data TrailRewrites = TrailRewrites
    { trRule   :: Text
    , trBefore :: [Text]
    , trAfter  :: [Text]
    }
    deriving (Eq, Ord, Show, Data, Typeable, Generic)

trJSONOptions :: JSON.Options
trJSONOptions = jsonOptions { JSON.fieldLabelModifier = map toLower . drop 2 }

instance Serialize TrailRewrites
instance Hashable  TrailRewrites
instance ToJSON    TrailRewrites where toJSON = genericToJSON trJSONOptions
instance FromJSON  TrailRewrites where parseJSON = genericParseJSON trJSONOptions


------------------------------------------------------------------------------------------------------------------------
-- Misc ----------------------------------------------------------------------------------------------------------------
------------------------------------------------------------------------------------------------------------------------

extractLettings :: Model -> [(Name, Expression)]
extractLettings model =
    [ (n, x) | Declaration (Letting n x) <- mStatements model
             , not (isDomain x)
             ]
    where isDomain Domain{} = True
          isDomain _ = False<|MERGE_RESOLUTION|>--- conflicted
+++ resolved
@@ -7,11 +7,7 @@
     , initInfo
     , allContextsExceptReferences
 
-<<<<<<< HEAD
-    , quantifiedVar, lettingVar, auxiliaryVar
-=======
-    , quantifiedVar, quantifiedVarOverDomain, auxiliaryVar
->>>>>>> 5ab883bf
+    , quantifiedVar, quantifiedVarOverDomain, lettingVar, auxiliaryVar
     , lambdaToFunction
 
     , e2c
