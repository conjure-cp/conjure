--- conflicted
+++ resolved
@@ -23,11 +23,7 @@
         tyF <- typeOf f
         (from, to) <- case tyF of
             TypeFunction from to -> return (from, to)
-<<<<<<< HEAD
-            TypeSequence      to -> return (TypeInt Nothing, to)
-=======
             TypeSequence      to -> return (TypeInt NoTag, to)
->>>>>>> 6bf7a72f
             _ -> raiseTypeError $ "(function application)" <+> pretty p
         xTy <- typeOf x
         if typesUnify [xTy, from]
