{-# LANGUAGE DeriveGeneric, DeriveDataTypeable, DeriveFunctor, DeriveTraversable, DeriveFoldable, ViewPatterns #-}

module Conjure.Language.Expression.Op.Slicing where

import Conjure.Prelude
import Conjure.Language.Expression.Op.Internal.Common

import qualified Data.Aeson as JSON             -- aeson
import qualified Data.HashMap.Strict as M       -- unordered-containers
import qualified Data.Vector as V               -- vector


data OpSlicing x = OpSlicing x (Maybe x) (Maybe x)
    deriving (Eq, Ord, Show, Data, Functor, Traversable, Foldable, Typeable, Generic)

instance Serialize x => Serialize (OpSlicing x)
instance Hashable  x => Hashable  (OpSlicing x)
instance ToJSON    x => ToJSON    (OpSlicing x) where toJSON = genericToJSON jsonOptions
instance FromJSON  x => FromJSON  (OpSlicing x) where parseJSON = genericParseJSON jsonOptions

instance (TypeOf x, Pretty x) => TypeOf (OpSlicing x) where
    typeOf p@(OpSlicing m _ _) = do
        ty <- typeOf m
        case ty of
            TypeMatrix{} -> return ()
            TypeList{} -> return ()
            _ -> raiseTypeError p
        return ty

instance EvaluateOp OpSlicing where
<<<<<<< HEAD
    evaluateOp (OpSlicing (viewConstantMatrix -> Just (DomainInt _ index, vals)) lb ub) = do
        indexVals <- valuesInIntDomain index
        outVals   <- fmap catMaybes $ forM (zip indexVals vals) $ \ (thisIndex, thisVal) ->
            case lb of
                Just (ConstantInt Nothing lower) | lower > thisIndex -> return Nothing
                _ -> case ub of
                    Just (ConstantInt Nothing upper) | upper < thisIndex -> return Nothing
                    _ -> return $ Just (thisIndex, thisVal)
        let outDomain = DomainInt Nothing $ map (RangeSingle . ConstantInt Nothing . fst) outVals
=======
    evaluateOp (OpSlicing (viewConstantMatrix -> Just (DomainInt n index, vals)) lb ub)
      = do
        indexVals <- valuesInIntDomain index
        outVals   <- fmap catMaybes $ forM (zip indexVals vals)
                     $ \ (thisIndex, thisVal) ->
                         case lb of
                             Just (ConstantInt cn lower)
                               | cn == n && lower > thisIndex -> return Nothing
                             _ -> case ub of
                                    Just (ConstantInt cn upper)
                                      | cn == n && upper < thisIndex -> return Nothing
                                    _ -> return $ Just (thisIndex, thisVal)
        let outDomain = DomainInt n $ map (RangeSingle . (ConstantInt n) . fst) outVals
>>>>>>> 6bf7a72f
        return $ ConstantAbstract $ AbsLitMatrix outDomain (map snd outVals)
    evaluateOp op = na $ "evaluateOp{OpSlicing}:" <++> pretty (show op)

instance SimplifyOp OpSlicing x where
    simplifyOp _ = na "simplifyOp{OpSlicing}"

instance Pretty x => Pretty (OpSlicing x) where
    prettyPrec _ (OpSlicing m a b) = pretty m <> prBrackets (pretty a <> ".." <> pretty b)

instance VarSymBreakingDescription x => VarSymBreakingDescription (OpSlicing x) where
    varSymBreakingDescription (OpSlicing a b c) = JSON.Object $ M.fromList
        [ ("type", JSON.String "OpSlicing")
        , ("children", JSON.Array $ V.fromList
            [ varSymBreakingDescription a
            , maybe JSON.Null varSymBreakingDescription b
            , maybe JSON.Null varSymBreakingDescription c
            ])
        ]<|MERGE_RESOLUTION|>--- conflicted
+++ resolved
@@ -28,17 +28,6 @@
         return ty
 
 instance EvaluateOp OpSlicing where
-<<<<<<< HEAD
-    evaluateOp (OpSlicing (viewConstantMatrix -> Just (DomainInt _ index, vals)) lb ub) = do
-        indexVals <- valuesInIntDomain index
-        outVals   <- fmap catMaybes $ forM (zip indexVals vals) $ \ (thisIndex, thisVal) ->
-            case lb of
-                Just (ConstantInt Nothing lower) | lower > thisIndex -> return Nothing
-                _ -> case ub of
-                    Just (ConstantInt Nothing upper) | upper < thisIndex -> return Nothing
-                    _ -> return $ Just (thisIndex, thisVal)
-        let outDomain = DomainInt Nothing $ map (RangeSingle . ConstantInt Nothing . fst) outVals
-=======
     evaluateOp (OpSlicing (viewConstantMatrix -> Just (DomainInt n index, vals)) lb ub)
       = do
         indexVals <- valuesInIntDomain index
@@ -52,7 +41,6 @@
                                       | cn == n && upper < thisIndex -> return Nothing
                                     _ -> return $ Just (thisIndex, thisVal)
         let outDomain = DomainInt n $ map (RangeSingle . (ConstantInt n) . fst) outVals
->>>>>>> 6bf7a72f
         return $ ConstantAbstract $ AbsLitMatrix outDomain (map snd outVals)
     evaluateOp op = na $ "evaluateOp{OpSlicing}:" <++> pretty (show op)
 
