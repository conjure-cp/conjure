--- conflicted
+++ resolved
@@ -19,19 +19,11 @@
 instance FromJSON  x => FromJSON  (OpFactorial x) where parseJSON = genericParseJSON jsonOptions
 
 instance TypeOf x => TypeOf (OpFactorial x) where
-<<<<<<< HEAD
-    typeOf (OpFactorial a) = do TypeInt Nothing <- typeOf a ; return $ TypeInt Nothing
-
-instance EvaluateOp OpFactorial where
-    evaluateOp p | any isUndef (childrenBi p) = return $ mkUndef (TypeInt Nothing) $ "Has undefined children:" <+> pretty p
-    evaluateOp (OpFactorial x) = ConstantInt Nothing . product . enumFromTo 1 <$> intOut "factorial" x
-=======
     typeOf (OpFactorial a) = do TypeInt NoTag <- typeOf a ; return (TypeInt NoTag)
 
 instance EvaluateOp OpFactorial where
     evaluateOp p | any isUndef (childrenBi p) = return $ mkUndef (TypeInt NoTag) $ "Has undefined children:" <+> pretty p
     evaluateOp (OpFactorial x) = ConstantInt NoTag . product . enumFromTo 1 <$> intOut "factorial" x
->>>>>>> 6bf7a72f
 
 instance SimplifyOp OpFactorial x where
     simplifyOp _ = na "simplifyOp{OpFactorial}"
