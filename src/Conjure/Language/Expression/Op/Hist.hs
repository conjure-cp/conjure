{-# LANGUAGE DeriveGeneric, DeriveDataTypeable, DeriveFunctor, DeriveTraversable, DeriveFoldable, ViewPatterns #-}

module Conjure.Language.Expression.Op.Hist where

import Conjure.Prelude
import Conjure.Language.Expression.Op.Internal.Common

import qualified Data.Aeson as JSON             -- aeson
import qualified Data.HashMap.Strict as M       -- unordered-containers
import qualified Data.Vector as V               -- vector


data OpHist x = OpHist x
    deriving (Eq, Ord, Show, Data, Functor, Traversable, Foldable, Typeable, Generic)

instance Serialize x => Serialize (OpHist x)
instance Hashable  x => Hashable  (OpHist x)
instance ToJSON    x => ToJSON    (OpHist x) where toJSON = genericToJSON jsonOptions
instance FromJSON  x => FromJSON  (OpHist x) where parseJSON = genericParseJSON jsonOptions

instance (TypeOf x, Pretty x) => TypeOf (OpHist x) where
    typeOf p@(OpHist a) = do
        tyA <- typeOf a
        case tyA of
<<<<<<< HEAD
            TypeMSet     aInner -> return $ TypeMatrix (TypeInt Nothing) $ TypeTuple [aInner, TypeInt Nothing]
            TypeMatrix _ aInner -> return $ TypeMatrix (TypeInt Nothing) $ TypeTuple [aInner, TypeInt Nothing]
            TypeList     aInner -> return $ TypeMatrix (TypeInt Nothing) $ TypeTuple [aInner, TypeInt Nothing]
=======
            TypeMSet     aInner -> return $ TypeMatrix (TypeInt NoTag) $ TypeTuple [aInner, (TypeInt NoTag)]
            TypeMatrix _ aInner -> return $ TypeMatrix (TypeInt NoTag) $ TypeTuple [aInner, (TypeInt NoTag)]
            TypeList     aInner -> return $ TypeMatrix (TypeInt NoTag) $ TypeTuple [aInner, (TypeInt NoTag)]
>>>>>>> 6bf7a72f
            _ -> raiseTypeError p

instance EvaluateOp OpHist where
    evaluateOp (OpHist (viewConstantMSet -> Just cs)) = return $ ConstantAbstract $ AbsLitMatrix
<<<<<<< HEAD
        (DomainInt Nothing [RangeBounded 1 (fromInt $ genericLength $ histogram cs)])
        [ ConstantAbstract $ AbsLitTuple [e, ConstantInt Nothing n] | (e, n) <- histogram cs ]
    evaluateOp (OpHist (viewConstantMatrix -> Just (_, cs))) = return $ ConstantAbstract $ AbsLitMatrix
        (DomainInt Nothing [RangeBounded 1 (fromInt $ genericLength $ histogram cs)])
        [ ConstantAbstract $ AbsLitTuple [e, ConstantInt Nothing n] | (e, n) <- histogram cs ]
=======
        (DomainInt NoTag [RangeBounded 1 (fromInt $ genericLength $ histogram cs)])
        [ ConstantAbstract $ AbsLitTuple [e, ConstantInt NoTag n] | (e, n) <- histogram cs ]
    evaluateOp (OpHist (viewConstantMatrix -> Just (_, cs))) = return $ ConstantAbstract $ AbsLitMatrix
        (DomainInt NoTag [RangeBounded 1 (fromInt $ genericLength $ histogram cs)])
        [ ConstantAbstract $ AbsLitTuple [e, ConstantInt NoTag n] | (e, n) <- histogram cs ]
>>>>>>> 6bf7a72f
    evaluateOp op = na $ "evaluateOp{OpHist}:" <++> pretty (show op)

instance SimplifyOp OpHist x where
    simplifyOp _ = na "simplifyOp{OpHist}"

instance Pretty x => Pretty (OpHist x) where
    prettyPrec _ (OpHist a) = "hist" <> prParens (pretty a)

instance VarSymBreakingDescription x => VarSymBreakingDescription (OpHist x) where
    varSymBreakingDescription (OpHist a) = JSON.Object $ M.fromList
        [ ("type", JSON.String "OpHist")
        , ("children", JSON.Array $ V.fromList
            [ varSymBreakingDescription a
            ])
        ]<|MERGE_RESOLUTION|>--- conflicted
+++ resolved
@@ -22,32 +22,18 @@
     typeOf p@(OpHist a) = do
         tyA <- typeOf a
         case tyA of
-<<<<<<< HEAD
-            TypeMSet     aInner -> return $ TypeMatrix (TypeInt Nothing) $ TypeTuple [aInner, TypeInt Nothing]
-            TypeMatrix _ aInner -> return $ TypeMatrix (TypeInt Nothing) $ TypeTuple [aInner, TypeInt Nothing]
-            TypeList     aInner -> return $ TypeMatrix (TypeInt Nothing) $ TypeTuple [aInner, TypeInt Nothing]
-=======
             TypeMSet     aInner -> return $ TypeMatrix (TypeInt NoTag) $ TypeTuple [aInner, (TypeInt NoTag)]
             TypeMatrix _ aInner -> return $ TypeMatrix (TypeInt NoTag) $ TypeTuple [aInner, (TypeInt NoTag)]
             TypeList     aInner -> return $ TypeMatrix (TypeInt NoTag) $ TypeTuple [aInner, (TypeInt NoTag)]
->>>>>>> 6bf7a72f
             _ -> raiseTypeError p
 
 instance EvaluateOp OpHist where
     evaluateOp (OpHist (viewConstantMSet -> Just cs)) = return $ ConstantAbstract $ AbsLitMatrix
-<<<<<<< HEAD
-        (DomainInt Nothing [RangeBounded 1 (fromInt $ genericLength $ histogram cs)])
-        [ ConstantAbstract $ AbsLitTuple [e, ConstantInt Nothing n] | (e, n) <- histogram cs ]
-    evaluateOp (OpHist (viewConstantMatrix -> Just (_, cs))) = return $ ConstantAbstract $ AbsLitMatrix
-        (DomainInt Nothing [RangeBounded 1 (fromInt $ genericLength $ histogram cs)])
-        [ ConstantAbstract $ AbsLitTuple [e, ConstantInt Nothing n] | (e, n) <- histogram cs ]
-=======
         (DomainInt NoTag [RangeBounded 1 (fromInt $ genericLength $ histogram cs)])
         [ ConstantAbstract $ AbsLitTuple [e, ConstantInt NoTag n] | (e, n) <- histogram cs ]
     evaluateOp (OpHist (viewConstantMatrix -> Just (_, cs))) = return $ ConstantAbstract $ AbsLitMatrix
         (DomainInt NoTag [RangeBounded 1 (fromInt $ genericLength $ histogram cs)])
         [ ConstantAbstract $ AbsLitTuple [e, ConstantInt NoTag n] | (e, n) <- histogram cs ]
->>>>>>> 6bf7a72f
     evaluateOp op = na $ "evaluateOp{OpHist}:" <++> pretty (show op)
 
 instance SimplifyOp OpHist x where
