--- conflicted
+++ resolved
@@ -24,11 +24,7 @@
         tyE <- typeOf e
         case tyM of
             TypeMSet tyE'
-<<<<<<< HEAD
-                | tyE `typeUnify` tyE' -> return $ TypeInt Nothing
-=======
                 | tyE `typeUnify` tyE' -> return $ TypeInt NoTag
->>>>>>> 6bf7a72f
                 | otherwise            -> raiseTypeError $ vcat
                     [ "The first argument of freq is expected to be a multi-set."
                     , pretty p
@@ -36,11 +32,7 @@
             _ -> raiseTypeError p
 
 instance EvaluateOp OpFreq where
-<<<<<<< HEAD
-    evaluateOp (OpFreq (viewConstantMSet -> Just cs) c) = return $ ConstantInt Nothing $ sum [ 1 | i <- cs, c == i ]
-=======
     evaluateOp (OpFreq (viewConstantMSet -> Just cs) c) = return $ (ConstantInt NoTag) $ sum [ 1 | i <- cs, c == i ]
->>>>>>> 6bf7a72f
     evaluateOp op = na $ "evaluateOp{OpFreq}:" <++> pretty (show op)
 
 instance SimplifyOp OpFreq x where
