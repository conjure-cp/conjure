{-# LANGUAGE DeriveGeneric, DeriveDataTypeable, DeriveFunctor, DeriveTraversable, DeriveFoldable, ViewPatterns #-}

module Conjure.Language.Expression.Op.Defined where

import Conjure.Prelude
import Conjure.Language.Expression.Op.Internal.Common

import qualified Data.Aeson as JSON             -- aeson
import qualified Data.HashMap.Strict as M       -- unordered-containers
import qualified Data.Vector as V               -- vector


data OpDefined x = OpDefined x
    deriving (Eq, Ord, Show, Data, Functor, Traversable, Foldable, Typeable, Generic)

instance Serialize x => Serialize (OpDefined x)
instance Hashable  x => Hashable  (OpDefined x)
instance ToJSON    x => ToJSON    (OpDefined x) where toJSON = genericToJSON jsonOptions
instance FromJSON  x => FromJSON  (OpDefined x) where parseJSON = genericParseJSON jsonOptions

instance (Pretty x, TypeOf x) => TypeOf (OpDefined x) where
    typeOf p@(OpDefined x) = do
        ty <- typeOf x
        case ty of
<<<<<<< HEAD
            TypeFunction a _  -> return (TypeSet a)
            TypePermutation a -> return (TypeSet a)
            TypeSequence _    -> return (TypeSet (TypeInt NoTag))
            _                 -> raiseTypeError p
=======
            TypeFunction a _ -> return (TypeSet a)
            TypeSequence _   -> return (TypeSet (TypeInt TagInt))
            _                -> raiseTypeError p
>>>>>>> 01671905

instance EvaluateOp OpDefined where
    evaluateOp p | any isUndef (childrenBi p) = do
        ty <- typeOf p
        return $ mkUndef ty $ "Has undefined children:" <+> pretty p
    evaluateOp (OpDefined (viewConstantFunction -> Just xs)) =
        return $ ConstantAbstract $ AbsLitSet $ sortNub $ map fst xs
    evaluateOp (OpDefined (viewConstantPermutation -> Just xss)) =
        return $ ConstantAbstract $ AbsLitSet $ join xss 
    evaluateOp op = na $ "evaluateOp{OpDefined}:" <++> pretty (show op)

instance SimplifyOp OpDefined x where
    simplifyOp _ = na "simplifyOp{OpDefined}"

instance Pretty x => Pretty (OpDefined x) where
    prettyPrec _ (OpDefined a) = "defined" <> prParens (pretty a)

instance VarSymBreakingDescription x => VarSymBreakingDescription (OpDefined x) where
    varSymBreakingDescription (OpDefined a) = JSON.Object $ M.fromList
        [ ("type", JSON.String "OpDefined")
        , ("children", JSON.Array $ V.fromList
            [ varSymBreakingDescription a
            ])
        ]<|MERGE_RESOLUTION|>--- conflicted
+++ resolved
@@ -22,16 +22,10 @@
     typeOf p@(OpDefined x) = do
         ty <- typeOf x
         case ty of
-<<<<<<< HEAD
             TypeFunction a _  -> return (TypeSet a)
             TypePermutation a -> return (TypeSet a)
-            TypeSequence _    -> return (TypeSet (TypeInt NoTag))
+            TypeSequence _    -> return (TypeSet (TypeInt TagInt))
             _                 -> raiseTypeError p
-=======
-            TypeFunction a _ -> return (TypeSet a)
-            TypeSequence _   -> return (TypeSet (TypeInt TagInt))
-            _                -> raiseTypeError p
->>>>>>> 01671905
 
 instance EvaluateOp OpDefined where
     evaluateOp p | any isUndef (childrenBi p) = do
