{-# LANGUAGE DeriveGeneric, DeriveDataTypeable, DeriveFunctor, DeriveTraversable, DeriveFoldable, ViewPatterns #-}

module Conjure.Language.Expression.Op.Defined where

import Conjure.Prelude
import Conjure.Language.Expression.Op.Internal.Common

import qualified Data.Aeson as JSON             -- aeson
import qualified Data.HashMap.Strict as M       -- unordered-containers
import qualified Data.Vector as V               -- vector


data OpDefined x = OpDefined x
    deriving (Eq, Ord, Show, Data, Functor, Traversable, Foldable, Typeable, Generic)

instance Serialize x => Serialize (OpDefined x)
instance Hashable  x => Hashable  (OpDefined x)
instance ToJSON    x => ToJSON    (OpDefined x) where toJSON = genericToJSON jsonOptions
instance FromJSON  x => FromJSON  (OpDefined x) where parseJSON = genericParseJSON jsonOptions

instance (Pretty x, TypeOf x) => TypeOf (OpDefined x) where
    typeOf p@(OpDefined x) = do
        ty <- typeOf x
        case ty of
            TypeFunction a _  -> return (TypeSet a)
            TypePermutation a -> return (TypeSet a)
            TypeSequence _    -> return (TypeSet (TypeInt TagInt))
            _                 -> raiseTypeError p

<<<<<<< HEAD
instance EvaluateOp OpDefined where
    evaluateOp p | any isUndef (childrenBi p) = do
        ty <- typeOf p
        return $ mkUndef ty $ "Has undefined children:" <+> pretty p
    evaluateOp (OpDefined (viewConstantFunction -> Just xs)) =
        return $ ConstantAbstract $ AbsLitSet $ sortNub $ map fst xs
    evaluateOp (OpDefined (viewConstantPermutation -> Just xss)) =
        return $ ConstantAbstract $ AbsLitSet $ join xss 
    evaluateOp op = na $ "evaluateOp{OpDefined}:" <++> pretty (show op)

=======
>>>>>>> bbc2b755
instance SimplifyOp OpDefined x where
    simplifyOp _ = na "simplifyOp{OpDefined}"

instance Pretty x => Pretty (OpDefined x) where
    prettyPrec _ (OpDefined a) = "defined" <> prParens (pretty a)

instance VarSymBreakingDescription x => VarSymBreakingDescription (OpDefined x) where
    varSymBreakingDescription (OpDefined a) = JSON.Object $ M.fromList
        [ ("type", JSON.String "OpDefined")
        , ("children", JSON.Array $ V.fromList
            [ varSymBreakingDescription a
            ])
        ]<|MERGE_RESOLUTION|>--- conflicted
+++ resolved
@@ -27,19 +27,6 @@
             TypeSequence _    -> return (TypeSet (TypeInt TagInt))
             _                 -> raiseTypeError p
 
-<<<<<<< HEAD
-instance EvaluateOp OpDefined where
-    evaluateOp p | any isUndef (childrenBi p) = do
-        ty <- typeOf p
-        return $ mkUndef ty $ "Has undefined children:" <+> pretty p
-    evaluateOp (OpDefined (viewConstantFunction -> Just xs)) =
-        return $ ConstantAbstract $ AbsLitSet $ sortNub $ map fst xs
-    evaluateOp (OpDefined (viewConstantPermutation -> Just xss)) =
-        return $ ConstantAbstract $ AbsLitSet $ join xss 
-    evaluateOp op = na $ "evaluateOp{OpDefined}:" <++> pretty (show op)
-
-=======
->>>>>>> bbc2b755
 instance SimplifyOp OpDefined x where
     simplifyOp _ = na "simplifyOp{OpDefined}"
 
