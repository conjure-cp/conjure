{-# LANGUAGE DeriveGeneric, DeriveDataTypeable, DeriveFunctor, DeriveTraversable, DeriveFoldable, ViewPatterns #-}

module Conjure.Language.Expression.Op.Defined where

import Conjure.Prelude
import Conjure.Language.Expression.Op.Internal.Common

import qualified Data.Aeson as JSON             -- aeson
import qualified Data.HashMap.Strict as M       -- unordered-containers
import qualified Data.Vector as V               -- vector


data OpDefined x = OpDefined x
    deriving (Eq, Ord, Show, Data, Functor, Traversable, Foldable, Typeable, Generic)

instance Serialize x => Serialize (OpDefined x)
instance Hashable  x => Hashable  (OpDefined x)
instance ToJSON    x => ToJSON    (OpDefined x) where toJSON = genericToJSON jsonOptions
instance FromJSON  x => FromJSON  (OpDefined x) where parseJSON = genericParseJSON jsonOptions

instance (Pretty x, TypeOf x) => TypeOf (OpDefined x) where
    typeOf p@(OpDefined x) = do
        ty <- typeOf x
        case ty of
            TypeFunction a _ -> return (TypeSet a)
<<<<<<< HEAD
            TypeSequence _   -> return (TypeSet $ TypeInt Nothing)
=======
            TypeSequence _   -> return (TypeSet (TypeInt NoTag))
>>>>>>> 6bf7a72f
            _                -> raiseTypeError p

instance EvaluateOp OpDefined where
    evaluateOp p | any isUndef (childrenBi p) = do
        ty <- typeOf p
        return $ mkUndef ty $ "Has undefined children:" <+> pretty p
    evaluateOp (OpDefined (viewConstantFunction -> Just xs)) =
        return $ ConstantAbstract $ AbsLitSet $ sortNub $ map fst xs
    evaluateOp op = na $ "evaluateOp{OpDefined}:" <++> pretty (show op)

instance SimplifyOp OpDefined x where
    simplifyOp _ = na "simplifyOp{OpDefined}"

instance Pretty x => Pretty (OpDefined x) where
    prettyPrec _ (OpDefined a) = "defined" <> prParens (pretty a)

instance VarSymBreakingDescription x => VarSymBreakingDescription (OpDefined x) where
    varSymBreakingDescription (OpDefined a) = JSON.Object $ M.fromList
        [ ("type", JSON.String "OpDefined")
        , ("children", JSON.Array $ V.fromList
            [ varSymBreakingDescription a
            ])
        ]<|MERGE_RESOLUTION|>--- conflicted
+++ resolved
@@ -23,11 +23,7 @@
         ty <- typeOf x
         case ty of
             TypeFunction a _ -> return (TypeSet a)
-<<<<<<< HEAD
-            TypeSequence _   -> return (TypeSet $ TypeInt Nothing)
-=======
             TypeSequence _   -> return (TypeSet (TypeInt NoTag))
->>>>>>> 6bf7a72f
             _                -> raiseTypeError p
 
 instance EvaluateOp OpDefined where
