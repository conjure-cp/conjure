--- conflicted
+++ resolved
@@ -21,23 +21,6 @@
 
 instance (TypeOf x, Pretty x, Domain () x :< x) => TypeOf (OpTwoBars x) where
     typeOf p@(OpTwoBars a) = do
-<<<<<<< HEAD
-        ty <- typeOf a
-        case ty of
-            TypeInt _       -> return ()
-            TypeList{}      -> return ()
-            TypeSet{}       -> return ()
-            TypeMSet{}      -> return ()
-            TypeFunction{}  -> return ()
-            TypeSequence{}  -> return ()
-            TypeRelation{}  -> return ()
-            TypePartition{} -> return ()
-            TypePermutation{} -> return ()
-            _               -> raiseTypeError $ vcat [ pretty p
-                                                     , "Expected an integer or a collection."
-                                                     , "But got:" <+> pretty ty
-                                                     ]
-=======
         case project a of
             Just (_ :: Domain () x) -> return ()
             Nothing -> do
@@ -51,11 +34,11 @@
                     TypeSequence{}  -> return ()
                     TypeRelation{}  -> return ()
                     TypePartition{} -> return ()
+                    TypePermutation{} -> return ()
                     _               -> raiseTypeError $ vcat [ pretty p
                                                              , "Expected an integer or a collection."
                                                              , "But got:" <+> pretty ty
                                                              ]
->>>>>>> bbc2b755
         return $ TypeInt TagInt
 
 instance SimplifyOp OpTwoBars x where
