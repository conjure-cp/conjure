{-# LANGUAGE DeriveGeneric, DeriveDataTypeable, DeriveFunctor, DeriveTraversable, DeriveFoldable #-}

module Conjure.Language.Expression.Op.Pow where

import Conjure.Prelude
import Conjure.Language.Expression.Op.Internal.Common

import qualified Data.Aeson as JSON             -- aeson
import qualified Data.HashMap.Strict as M       -- unordered-containers
import qualified Data.Vector as V               -- vector


data OpPow x = OpPow x x
    deriving (Eq, Ord, Show, Data, Functor, Traversable, Foldable, Typeable, Generic)

instance Serialize x => Serialize (OpPow x)
instance Hashable  x => Hashable  (OpPow x)
instance ToJSON    x => ToJSON    (OpPow x) where toJSON = genericToJSON jsonOptions
instance FromJSON  x => FromJSON  (OpPow x) where parseJSON = genericParseJSON jsonOptions

instance BinaryOperator (OpPow x) where
    opLexeme _ = L_Pow

instance (TypeOf x, Pretty x) => TypeOf (OpPow x) where
  typeOf p@(OpPow a b) = do
    ta <- typeOf a
    tb <- typeOf b
    case (ta, tb) of
      (TypeInt NoTag, TypeInt NoTag) -> intToIntToInt p a b
      _ -> raiseTypeError p

instance EvaluateOp OpPow where
<<<<<<< HEAD
    evaluateOp p | any isUndef (childrenBi p) = return $ mkUndef (TypeInt Nothing) $ "Has undefined children:" <+> pretty p
    evaluateOp p@(OpPow x y)
        | y >= 0    = ConstantInt Nothing <$> ((^) <$> intOut "pow x" x <*> intOut "pow y" y)
        | otherwise = return $ mkUndef (TypeInt Nothing) $ "negative exponent:" <+> pretty p
=======
    evaluateOp p | any isUndef (childrenBi p) = return $ mkUndef (TypeInt NoTag) $ "Has undefined children:" <+> pretty p
    evaluateOp p@(OpPow x y)
        | y >= 0    = ConstantInt NoTag <$> ((^) <$> intOut "pow x" x <*> intOut "pow y" y)
        | otherwise = return $ mkUndef (TypeInt NoTag) $ "negative exponent:" <+> pretty p
>>>>>>> 6bf7a72f

instance SimplifyOp OpPow x where
    simplifyOp _ = na "simplifyOp{OpPow}"

instance Pretty x => Pretty (OpPow x) where
    prettyPrec prec op@(OpPow a b) = prettyPrecBinOp prec [op] a b

instance VarSymBreakingDescription x => VarSymBreakingDescription (OpPow x) where
    varSymBreakingDescription (OpPow a b) = JSON.Object $ M.fromList
        [ ("type", JSON.String "OpPow")
        , ("children", JSON.Array $ V.fromList
            [ varSymBreakingDescription a
            , varSymBreakingDescription b
            ])
        ]<|MERGE_RESOLUTION|>--- conflicted
+++ resolved
@@ -30,17 +30,10 @@
       _ -> raiseTypeError p
 
 instance EvaluateOp OpPow where
-<<<<<<< HEAD
-    evaluateOp p | any isUndef (childrenBi p) = return $ mkUndef (TypeInt Nothing) $ "Has undefined children:" <+> pretty p
-    evaluateOp p@(OpPow x y)
-        | y >= 0    = ConstantInt Nothing <$> ((^) <$> intOut "pow x" x <*> intOut "pow y" y)
-        | otherwise = return $ mkUndef (TypeInt Nothing) $ "negative exponent:" <+> pretty p
-=======
     evaluateOp p | any isUndef (childrenBi p) = return $ mkUndef (TypeInt NoTag) $ "Has undefined children:" <+> pretty p
     evaluateOp p@(OpPow x y)
         | y >= 0    = ConstantInt NoTag <$> ((^) <$> intOut "pow x" x <*> intOut "pow y" y)
         | otherwise = return $ mkUndef (TypeInt NoTag) $ "negative exponent:" <+> pretty p
->>>>>>> 6bf7a72f
 
 instance SimplifyOp OpPow x where
     simplifyOp _ = na "simplifyOp{OpPow}"
