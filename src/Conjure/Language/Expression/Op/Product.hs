--- conflicted
+++ resolved
@@ -46,19 +46,8 @@
     evaluateOp p@(OpProduct x)
         | Just xs <- listOut x
         , any isUndef xs =
-<<<<<<< HEAD
-            return $ mkUndef (TypeInt AnyTag) $ "Has undefined children:" <+> pretty p
-    evaluateOp (OpProduct x) = ConstantInt AnyTag . product <$> intsOut "OpProduct" x
-
---    evaluateOp p@(OpProduct x)
---        | Just xs <- listOut x
---        , any isUndef xs                      = return $ mkUndef (TypeInt NoTag) $ "Has undefined children:" <+> pretty p
---    evaluateOp (OpProduct x) = ConstantInt NoTag . product <$> intsOut "OpProduct" x
---
-=======
             return $ mkUndef (TypeInt TagInt) $ "Has undefined children:" <+> pretty p
     evaluateOp (OpProduct x) = ConstantInt TagInt . product <$> intsOut "OpProduct" x
->>>>>>> 01671905
 
 instance (OpProduct x :< x) => SimplifyOp OpProduct x where
     simplifyOp (OpProduct x)
