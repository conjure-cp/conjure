{-# LANGUAGE ViewPatterns #-}

module Conjure.Language.Expression.Op.Internal.Common
    ( module X

    , EvaluateOp(..)
    , SimplifyOp(..)
    , BinaryOperator(..)
    , boolsOut, intsOut

    , prettyPrecBinOp
    , Fixity(..), operators, functionals
    , EssenceOperatorParsingDescr(..)

    , raiseTypeError

    , intToInt
    , intToIntToInt
    , boolToBoolToBool
    , sameToSameToBool
    , sameToSameToSame

    ) where

-- conjure
import Conjure.Prelude
import Conjure.Bug
import Conjure.Language.Name as X
import Conjure.Language.AbstractLiteral as X
import Conjure.Language.Constant as X
import Conjure.Language.Type as X
import Conjure.Language.Domain as X
import Conjure.Language.TypeOf as X
import Conjure.Language.Pretty as X
import Conjure.Language.AdHoc as X
import Conjure.Language.Lexer as X ( Lexeme(..), textToLexeme, lexemeFace )


-- | Assume: the input is already normalised.
--   Make sure the output is normalised.
class EvaluateOp op where
    evaluateOp :: MonadFail m => op Constant -> m Constant

class SimplifyOp op x where
    simplifyOp :: ( MonadFail m
                  , Eq x
                  , Num x
                  , ExpressionLike x
                  ) => op x         -- the input
                    -> m x          -- the simplified output (or failure if it cannot be simplified)

class BinaryOperator op where
    opLexeme :: proxy op -> Lexeme

-- | just the operator not the arguments
opPretty :: BinaryOperator op => proxy op -> Doc
opPretty = lexemeFace . opLexeme

opFixityPrec :: BinaryOperator op => proxy op -> (Fixity, Int)
opFixityPrec op =
    case [ (f,p) | (Binary l f, p) <- operators, l == opLexeme op ] of
        [x] -> x
        _ -> bug "opFixityPrec"

prettyPrecBinOp :: (BinaryOperator op, Pretty x) => Int -> proxy op -> x -> x -> Doc
prettyPrecBinOp envPrec op a b =
    let
        (fixity, prec) = opFixityPrec op
    in
        case fixity of
            FLeft  -> parensIf (envPrec > prec) $ fsep [ prettyPrec  prec    a
                                                       , opPretty op
                                                       , prettyPrec (prec+1) b
                                                       ]
            FNone  -> parensIf (envPrec > prec) $ fsep [ prettyPrec (prec+1) a
                                                       , opPretty op
                                                       , prettyPrec (prec+1) b
                                                       ]
            FRight -> parensIf (envPrec > prec) $ fsep [ prettyPrec (prec+1) a
                                                       , opPretty op
                                                       , prettyPrec  prec    b
                                                       ]

intToInt :: (MonadFail m, TypeOf a, Pretty p) => p -> a -> m Type
intToInt p a = do
    tya <- typeOf a
    case tya of
<<<<<<< HEAD
<<<<<<< HEAD
        TypeInt name -> return $ TypeInt name
        _       -> fail $ vcat
=======
        TypeInt t -> return (TypeInt t)
        _         -> fail $ vcat
>>>>>>> f8c15eb3160b509a17e3d70103b237ea8d666c04
=======
        TypeInt t -> return (TypeInt t)
        _         -> fail $ vcat
>>>>>>> 6bf7a72f
            [ "When type checking:" <+> pretty p
            , "Argument expected to be an int, but it is:" <++> pretty tya
            ]


intToIntToInt :: (MonadFail m, TypeOf a, Pretty p) => p -> a -> a -> m Type
intToIntToInt p a b = do
    tya <- typeOf a
    tyb <- typeOf b
    case (tya, tyb) of
<<<<<<< HEAD
<<<<<<< HEAD
        (TypeInt namea, TypeInt nameb) -> 
          if namea == nameb
             then return $ TypeInt namea
             else fail$ vcat
               [ "When type checking:" <+> pretty p
               , "TypeInt names are not equal:" <+> pretty namea <+> pretty nameb
               ]
=======
=======
>>>>>>> 6bf7a72f
        (TypeInt aTag, TypeInt bTag)
            | aTag == bTag -> return (TypeInt aTag)
            | otherwise    ->  fail $ vcat
                [ "When type checking:" <+> pretty p
                , "Arguments have different tags."
                ]
<<<<<<< HEAD
>>>>>>> f8c15eb3160b509a17e3d70103b237ea8d666c04
=======
>>>>>>> 6bf7a72f
        (_, TypeInt _)       -> fail $ vcat
            [ "When type checking:" <+> pretty p
            , "First argument expected to be an int, but it is:" <++> pretty tya
            ]
        _                  -> fail $ vcat
            [ "When type checking:" <+> pretty p
            , "Second argument expected to be an int, but it is:" <++> pretty tyb
            ]

boolToBoolToBool :: (MonadFail m, TypeOf a, Pretty p) => p -> a -> a -> m Type
boolToBoolToBool p a b = do
    tya <- typeOf a
    tyb <- typeOf b
    case (tya, tyb) of
        (TypeBool, TypeBool) -> return TypeBool
        (_, TypeBool)        -> fail $ vcat
            [ "When type checking:" <+> pretty p
            ,  "First argument expected to be a bool, but it is:" <++> pretty tya
            ]
        _                    -> fail $ vcat
            [ "When type checking:" <+> pretty p
            , "Second argument expected to be a bool, but it is:" <++> pretty tyb
            ]


sameToSameToBool :: (MonadFail m, TypeOf a, Pretty a, Pretty p) => p -> a -> a -> [Type] -> m Type
sameToSameToBool p a b tys = do
    tyA <- typeOf a
    tyB <- typeOf b
    let tyAB = mostDefined [tyA,tyB]
    case (tyA `typeUnify` tyB, null tys || any (typeUnify tyAB) tys) of
        (True, True) -> return TypeBool
        (False, _) -> fail $ vcat
            [ "When type checking:" <+> pretty p
            , "Cannot unify the types of the following."
            , "lhs        :" <+> pretty a
            , "type of lhs:" <+> pretty tyA
            , "rhs        :" <+> pretty b
            , "type of rhs:" <+> pretty tyB
            ]
        (_, False) -> fail $ vcat
            [ "When type checking:" <+> pretty p
            , "Arguments expected to be one of these types:" <+> prettyList id "," tys
            , "lhs        :" <+> pretty a
            , "type of lhs:" <+> pretty tyA
            , "rhs        :" <+> pretty b
            , "type of rhs:" <+> pretty tyB
            ]

sameToSameToSame :: (MonadFail m, TypeOf a, Pretty a, Pretty p) => p -> a -> a -> [Type] -> m Type
sameToSameToSame p a b tys = do
    tyA <- typeOf a
    tyB <- typeOf b
    let tyAB = mostDefined [tyA,tyB]
    case (tyA `typeUnify` tyB, null tys || any (typeUnify tyAB) tys) of
        (True, True) -> return tyAB
        (False, _) -> fail $ vcat
            [ "When type checking:" <+> pretty p
            , "Cannot unify the types of the following."
            , "lhs        :" <+> pretty a
            , "type of lhs:" <+> pretty tyA
            , "rhs        :" <+> pretty b
            , "type of rhs:" <+> pretty tyB
            ]
        (_, False) -> fail $ vcat
            [ "When type checking:" <+> pretty p
            , "Arguments expected to be one of these types:" <+> prettyList id "," tys
            , "lhs        :" <+> pretty a
            , "type of lhs:" <+> pretty tyA
            , "rhs        :" <+> pretty b
            , "type of rhs:" <+> pretty tyB
            ]

data Fixity = FNone | FLeft | FRight
    deriving Show

data EssenceOperatorParsingDescr = Binary Lexeme Fixity | UnaryPrefix Lexeme

operators :: [(EssenceOperatorParsingDescr, Int)]
operators =
    [ ( Binary L_Plus         FLeft   ,  600 )
    , ( Binary L_PlusForced   FLeft   ,  600 )
    , ( Binary L_Minus        FLeft   ,  600 )
    , ( Binary L_Times        FLeft   ,  700 )
    , ( Binary L_Div          FLeft   ,  700 )
    , ( Binary L_Mod          FLeft   ,  700 )
    , ( Binary L_Pow          FRight  , 2001 )
    , ( Binary L_Lt           FNone   ,  400 )
    , ( Binary L_Leq          FNone   ,  400 )
    , ( Binary L_Gt           FNone   ,  400 )
    , ( Binary L_Geq          FNone   ,  400 )
    , ( Binary L_Neq          FNone   ,  400 )
    , ( Binary L_Eq           FNone   ,  400 )
    , ( Binary L_Or           FLeft   ,  110 )
    , ( Binary L_And          FLeft   ,  120 )
    , ( Binary L_Imply        FNone   ,   50 )
    , ( Binary L_Iff          FNone   ,   50 )
    , ( Binary L_union        FLeft   ,  600 )
    , ( Binary L_intersect    FLeft   ,  700 )
    , ( Binary L_subset       FNone   ,  400 )
    , ( Binary L_subsetEq     FNone   ,  400 )
    , ( Binary L_supset       FNone   ,  400 )
    , ( Binary L_supsetEq     FNone   ,  400 )
    , ( Binary L_subsequence  FNone   ,  400 )
    , ( Binary L_substring    FNone   ,  400 )
    , ( Binary L_in           FNone   ,  550 )
    , ( Binary L_HasRepr      FNone   ,   10 )
    , ( Binary L_HasType      FNone   ,   10 )
    , ( Binary L_HasDomain    FNone   ,   10 )
    , ( Binary L_LexLt        FNone   ,  400 )
    , ( Binary L_LexLeq       FNone   ,  400 )
    , ( Binary L_LexGt        FNone   ,  400 )
    , ( Binary L_LexGeq       FNone   ,  400 )
    , ( Binary L_DotLt        FNone   ,  400 )
    , ( Binary L_DotLeq       FNone   ,  400 )
    , ( Binary L_DotGt        FNone   ,  400 )
    , ( Binary L_DotGeq       FNone   ,  400 )
    , ( Binary L_TildeLt      FNone   ,  400 )
    , ( Binary L_TildeLeq     FNone   ,  400 )
    , ( Binary L_TildeGt      FNone   ,  400 )
    , ( Binary L_TildeGeq     FNone   ,  400 )
    , ( UnaryPrefix L_Minus           , 2000 )
    , ( UnaryPrefix L_ExclamationMark , 2000 )
    ]

functionals :: [Lexeme]
functionals =
    [ L_toInt
    , L_min
    , L_max
    , L_allDiff
    , L_alldifferent_except
    , L_apply
    , L_catchUndef
    , L_dontCare
    , L_hist
    , L_factorial

    , L_toSet
    , L_toMSet
    , L_toRelation
    , L_defined
    , L_range
    , L_restrict
    , L_image
    , L_imageSet
    , L_preImage
    , L_inverse
    , L_together
    , L_apart
    , L_party
    , L_participants
    , L_parts
    , L_permute
    , L_permutationTuples
    , L_freq
    , L_toInt
    , L_flatten
    , L_concatenate
    , L_normIndices
    , L_indices
    , L_inverse

    , L_true

    , LIdentifier "and"
    , LIdentifier "or"
    , LIdentifier "sum"
    , LIdentifier "product"
    , LIdentifier "xor"

    , L_active

    , L_pred
    , L_succ

    , L_powerSet

    ]


boolsOut :: MonadFail m => Constant -> m [Bool]
boolsOut (viewConstantMatrix -> Just (_, cs)) = concat <$> mapM boolsOut cs
boolsOut b = return <$> boolOut b

intsOut :: MonadFail m => Doc -> Constant -> m [Integer]
intsOut doc (viewConstantMatrix -> Just (_, cs)) = concat <$> mapM (intsOut doc) cs
intsOut doc (viewConstantSet -> Just cs) = concat <$> mapM (intsOut doc) cs
intsOut doc (viewConstantMSet -> Just cs) = concat <$> mapM (intsOut doc) cs
intsOut doc b = return <$> intOut ("intsOut" <+> doc) b

raiseTypeError :: MonadFail m => Pretty a => a -> m b
raiseTypeError p = fail ("Type error in" <+> pretty p)<|MERGE_RESOLUTION|>--- conflicted
+++ resolved
@@ -85,18 +85,8 @@
 intToInt p a = do
     tya <- typeOf a
     case tya of
-<<<<<<< HEAD
-<<<<<<< HEAD
-        TypeInt name -> return $ TypeInt name
-        _       -> fail $ vcat
-=======
         TypeInt t -> return (TypeInt t)
         _         -> fail $ vcat
->>>>>>> f8c15eb3160b509a17e3d70103b237ea8d666c04
-=======
-        TypeInt t -> return (TypeInt t)
-        _         -> fail $ vcat
->>>>>>> 6bf7a72f
             [ "When type checking:" <+> pretty p
             , "Argument expected to be an int, but it is:" <++> pretty tya
             ]
@@ -107,28 +97,12 @@
     tya <- typeOf a
     tyb <- typeOf b
     case (tya, tyb) of
-<<<<<<< HEAD
-<<<<<<< HEAD
-        (TypeInt namea, TypeInt nameb) -> 
-          if namea == nameb
-             then return $ TypeInt namea
-             else fail$ vcat
-               [ "When type checking:" <+> pretty p
-               , "TypeInt names are not equal:" <+> pretty namea <+> pretty nameb
-               ]
-=======
-=======
->>>>>>> 6bf7a72f
         (TypeInt aTag, TypeInt bTag)
             | aTag == bTag -> return (TypeInt aTag)
             | otherwise    ->  fail $ vcat
                 [ "When type checking:" <+> pretty p
                 , "Arguments have different tags."
                 ]
-<<<<<<< HEAD
->>>>>>> f8c15eb3160b509a17e3d70103b237ea8d666c04
-=======
->>>>>>> 6bf7a72f
         (_, TypeInt _)       -> fail $ vcat
             [ "When type checking:" <+> pretty p
             , "First argument expected to be an int, but it is:" <++> pretty tya
