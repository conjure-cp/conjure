--- conflicted
+++ resolved
@@ -109,7 +109,7 @@
             , "Second argument expected to be an int, but it is:" <++> pretty tyb
             ]
 
-intToIntToIntStrict :: (MonadFail m, TypeOf a, Pretty p, ?typeCheckerMode :: TypeCheckerMode) => p -> a -> a -> m Type
+intToIntToIntStrict :: (MonadFailDoc m, TypeOf a, Pretty p, ?typeCheckerMode :: TypeCheckerMode) => p -> a -> a -> m Type
 intToIntToIntStrict p a b = do
     tya <- typeOf a
     tyb <- typeOf b
@@ -117,22 +117,22 @@
         (TypeInt TagInt, TypeInt TagInt) ->
             if typeUnify tya tyb
                 then return $ mostDefined [tya, tyb]
-                else fail $ vcat
+                else failDoc $ vcat
                         [ "When type checking:" <+> pretty p
                         , "Types do not unify:" <++> pretty tya 
                         ]
         (TypeInt TaggedInt{}, TypeInt TaggedInt{}) ->
             if typeUnify tya tyb
                 then return $ mostDefined [tya, tyb]
-                else fail $ vcat
+                else failDoc $ vcat
                         [ "When type checking:" <+> pretty p
                         , "Types do not unify:" <++> pretty tya 
                         ]
-        (_, TypeInt{})         -> fail $ vcat
+        (_, TypeInt{})         -> failDoc $ vcat
             [ "When type checking:" <+> pretty p
             ,  "First argument expected to be an int, but it is:" <++> pretty tya
             ]
-        _                      -> fail $ vcat
+        _                      -> failDoc $ vcat
             [ "When type checking:" <+> pretty p
             , "Second argument expected to be an int, but it is:" <++> pretty tyb
             ]
@@ -287,13 +287,10 @@
     , L_max
     , L_allDiff
     , L_alldifferent_except
-<<<<<<< HEAD
     , L_compose
-=======
     , L_gcc
     , L_atleast
     , L_atmost
->>>>>>> 2b9618fe
     , L_catchUndef
     , L_dontCare
     , L_hist
