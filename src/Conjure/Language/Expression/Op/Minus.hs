--- conflicted
+++ resolved
@@ -23,11 +23,7 @@
 
 instance (TypeOf x, Pretty x) => TypeOf (OpMinus x) where
     typeOf p@(OpMinus a b) = sameToSameToSame p a b
-<<<<<<< HEAD
-                                [ TypeInt Nothing
-=======
                                 [ TypeInt NoTag
->>>>>>> 6bf7a72f
                                 , TypeSet TypeAny
                                 , TypeMSet TypeAny
                                 , TypeFunction TypeAny TypeAny
@@ -38,12 +34,8 @@
     evaluateOp p | any isUndef (childrenBi p) = do
         ty <- typeOf p
         return $ mkUndef ty $ "Has undefined children:" <+> pretty p
-<<<<<<< HEAD
-    evaluateOp (OpMinus (ConstantInt Nothing a) (ConstantInt Nothing b)) = return $ ConstantInt Nothing (a - b)
-=======
     evaluateOp (OpMinus (ConstantInt NoTag a) (ConstantInt NoTag b))
       = return $ ConstantInt NoTag (a - b)
->>>>>>> 6bf7a72f
     evaluateOp (OpMinus (viewConstantSet -> Just as) (viewConstantSet -> Just bs)) = do
         let outs =
                 [ a
