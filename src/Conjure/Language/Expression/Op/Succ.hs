{-# LANGUAGE DeriveGeneric, DeriveDataTypeable, DeriveFunctor, DeriveTraversable, DeriveFoldable #-}

module Conjure.Language.Expression.Op.Succ where

import Conjure.Prelude
import Conjure.Language.Expression.Op.Internal.Common

import qualified Data.Aeson as JSON             -- aeson
import qualified Data.HashMap.Strict as M       -- unordered-containers
import qualified Data.Vector as V               -- vector


data OpSucc x = OpSucc x
    deriving (Eq, Ord, Show, Data, Functor, Traversable, Foldable, Typeable, Generic)

instance Serialize x => Serialize (OpSucc x)
instance Hashable  x => Hashable  (OpSucc x)
instance ToJSON    x => ToJSON    (OpSucc x) where toJSON = genericToJSON jsonOptions
instance FromJSON  x => FromJSON  (OpSucc x) where parseJSON = genericParseJSON jsonOptions

instance (TypeOf x, Pretty x) => TypeOf (OpSucc x) where
    typeOf p@(OpSucc x) = do
        ty <- typeOf x
        case ty of
            TypeBool{} -> return ty
            TypeInt NoTag  -> return ty
            TypeInt (TagEnum _)  -> return ty
            TypeEnum{} -> return ty
            _ -> raiseTypeError p

instance EvaluateOp OpSucc where
<<<<<<< HEAD
    evaluateOp p | any isUndef (childrenBi p) = return $ mkUndef (TypeInt Nothing) $ "Has undefined children:" <+> pretty p
    evaluateOp (OpSucc (ConstantBool False)) = return (ConstantBool True)
    evaluateOp (OpSucc (ConstantBool True )) = return (ConstantBool False)          -- undef
    evaluateOp (OpSucc (ConstantInt name x)) = return (ConstantInt name (succ x))
=======
    evaluateOp p | any isUndef (childrenBi p)
        = return $ mkUndef (TypeInt NoTag) $ "Has undefined children:" <+> pretty p
    evaluateOp (OpSucc (ConstantBool False)) = return (ConstantBool True)
    evaluateOp (OpSucc (ConstantBool True )) = return (ConstantBool False)          -- undef
    evaluateOp (OpSucc (ConstantInt NoTag x)) = return (ConstantInt NoTag (succ x))
    evaluateOp (OpSucc (ConstantInt (TagEnum t) x))
        = return (ConstantInt (TagEnum t) (succ x))
>>>>>>> 6bf7a72f
    evaluateOp op = na $ "evaluateOp{OpSucc}" <+> pretty (show op)

instance SimplifyOp OpSucc x where
    simplifyOp _ = na "simplifyOp{OpSucc}"

instance Pretty x => Pretty (OpSucc x) where
    prettyPrec _ (OpSucc x) = "succ" <> prParens (pretty x)

instance VarSymBreakingDescription x => VarSymBreakingDescription (OpSucc x) where
    varSymBreakingDescription (OpSucc a) = JSON.Object $ M.fromList
        [ ("type", JSON.String "OpSucc")
        , ("children", JSON.Array $ V.fromList
            [ varSymBreakingDescription a
            ])
        ]<|MERGE_RESOLUTION|>--- conflicted
+++ resolved
@@ -29,12 +29,6 @@
             _ -> raiseTypeError p
 
 instance EvaluateOp OpSucc where
-<<<<<<< HEAD
-    evaluateOp p | any isUndef (childrenBi p) = return $ mkUndef (TypeInt Nothing) $ "Has undefined children:" <+> pretty p
-    evaluateOp (OpSucc (ConstantBool False)) = return (ConstantBool True)
-    evaluateOp (OpSucc (ConstantBool True )) = return (ConstantBool False)          -- undef
-    evaluateOp (OpSucc (ConstantInt name x)) = return (ConstantInt name (succ x))
-=======
     evaluateOp p | any isUndef (childrenBi p)
         = return $ mkUndef (TypeInt NoTag) $ "Has undefined children:" <+> pretty p
     evaluateOp (OpSucc (ConstantBool False)) = return (ConstantBool True)
@@ -42,7 +36,7 @@
     evaluateOp (OpSucc (ConstantInt NoTag x)) = return (ConstantInt NoTag (succ x))
     evaluateOp (OpSucc (ConstantInt (TagEnum t) x))
         = return (ConstantInt (TagEnum t) (succ x))
->>>>>>> 6bf7a72f
+    evaluateOp op = na $ "evaluateOp{OpSucc}" <+> pretty (show op)
     evaluateOp op = na $ "evaluateOp{OpSucc}" <+> pretty (show op)
 
 instance SimplifyOp OpSucc x where
