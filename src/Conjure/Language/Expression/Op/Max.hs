--- conflicted
+++ resolved
@@ -40,27 +40,14 @@
                                        , "Unexpected type inside max:" <+> pretty ty
                                        ]
         case tyInner of
-<<<<<<< HEAD
-            TypeInt Nothing  -> return ()
-=======
             TypeInt NoTag -> return ()
             TypeInt (TagEnum _) -> return ()
->>>>>>> 6bf7a72f
             _ -> raiseTypeError $ vcat [ pretty p
                                        , "Unexpected type inside max:" <+> pretty ty
                                        ]
         return tyInner
 
 instance EvaluateOp OpMax where
-<<<<<<< HEAD
-    evaluateOp p | any isUndef (childrenBi p) = return $ mkUndef (TypeInt Nothing) $ "Has undefined children:" <+> pretty p
-    evaluateOp (OpMax (DomainInConstant DomainBool)) = return (ConstantBool True)
-    evaluateOp (OpMax (DomainInConstant (DomainInt Nothing rs))) = do
-        is <- rangesInts rs
-        return $ if null is
-            then mkUndef (TypeInt Nothing) "Empty collection in max"
-            else ConstantInt Nothing (maximum is)
-=======
     evaluateOp p | any isUndef (childrenBi p) = return $ mkUndef (TypeInt NoTag) $ "Has undefined children:" <+> pretty p
     evaluateOp (OpMax (DomainInConstant DomainBool)) = return (ConstantBool True)
     evaluateOp (OpMax (DomainInConstant (DomainInt NoTag rs))) = do
@@ -73,7 +60,6 @@
         return $ if null is
             then mkUndef (TypeInt (TagEnum t)) "Empty collection in max"
             else ConstantInt (TagEnum t) (maximum is)
->>>>>>> 6bf7a72f
     evaluateOp (OpMax coll@(viewConstantMatrix -> Just (_, xs))) =
         case xs of
             [] -> do
@@ -82,18 +68,12 @@
             (x:_) -> do
                 tyInner <- typeOf x
                 case tyInner of
-<<<<<<< HEAD
-                    TypeInt Nothing -> do
-                        is <- concatMapM (intsOut "OpMax 1") xs
-                        return $ ConstantInt Nothing (maximum is)
-=======
                     TypeInt NoTag -> do
                         is <- concatMapM (intsOut "OpMax 1") xs
                         return $ ConstantInt NoTag (maximum is)
                     TypeInt (TagEnum t) -> do
                         is <- concatMapM (intsOut "OpMax 1") xs
                         return $ ConstantInt (TagEnum t) (maximum is)
->>>>>>> 6bf7a72f
                     _ -> na "evaluateOp{OpMax}"
     evaluateOp (OpMax coll@(viewConstantSet -> Just xs)) = do
         case xs of
@@ -103,18 +83,12 @@
             (x:_) -> do
                 tyInner <- typeOf x
                 case tyInner of
-<<<<<<< HEAD
-                    TypeInt Nothing -> do
-                        is <- concatMapM (intsOut "OpMax 1") xs
-                        return $ ConstantInt Nothing (maximum is)
-=======
                     TypeInt NoTag -> do
                         is <- concatMapM (intsOut "OpMax 1") xs
                         return $ ConstantInt NoTag (maximum is)
                     TypeInt (TagEnum t) -> do
                         is <- concatMapM (intsOut "OpMax 1") xs
                         return $ ConstantInt (TagEnum t) (maximum is)
->>>>>>> 6bf7a72f
                     _ -> na "evaluateOp{OpMax}"
     evaluateOp (OpMax coll@(viewConstantMSet -> Just xs)) = do
         case xs of
@@ -124,18 +98,12 @@
             (x:_) -> do
                 tyInner <- typeOf x
                 case tyInner of
-<<<<<<< HEAD
-                    TypeInt Nothing -> do
-                        is <- concatMapM (intsOut "OpMax 1") xs
-                        return $ ConstantInt Nothing (maximum is)
-=======
                     TypeInt NoTag -> do
                         is <- concatMapM (intsOut "OpMax 1") xs
                         return $ ConstantInt NoTag (maximum is)
                     TypeInt (TagEnum t) -> do
                         is <- concatMapM (intsOut "OpMax 1") xs
                         return $ ConstantInt (TagEnum t) (maximum is)
->>>>>>> 6bf7a72f
                     _ -> na "evaluateOp{OpMax}"
     evaluateOp _ = na "evaluateOp{OpMax}"
 
