--- conflicted
+++ resolved
@@ -36,26 +36,6 @@
                                        , "The argument has type:" <+> pretty tx
                                        ]
 
-<<<<<<< HEAD
-instance EvaluateOp OpToSet where
-    evaluateOp (OpToSet _ (viewConstantMatrix -> Just (_, xs))) =
-        return $ ConstantAbstract $ AbsLitSet $ sortNub xs
-    evaluateOp (OpToSet _ (viewConstantSet -> Just xs)) =
-        return $ ConstantAbstract $ AbsLitSet $ sortNub xs
-    evaluateOp (OpToSet _ (viewConstantMSet -> Just xs)) =
-        return $ ConstantAbstract $ AbsLitSet $ sortNub xs
-    evaluateOp (OpToSet _ (viewConstantFunction -> Just xs)) =
-        return $ ConstantAbstract $ AbsLitSet $ sortNub [ConstantAbstract $ AbsLitTuple [a,b] | (a,b) <- xs]
-    evaluateOp (OpToSet _ (viewConstantRelation -> Just xs)) =
-        return $ ConstantAbstract $ AbsLitSet $ sortNub $ map (ConstantAbstract . AbsLitTuple) xs
-    evaluateOp (OpToSet _ (viewConstantPermutation -> Just xs)) =
-        case toFunction <$> fromCycles xs of
-           Left (PermutationError e) -> na $ "evaluateOp{OpToSet}:" <++> pretty e 
-           Right fn -> return $ ConstantAbstract $ AbsLitSet $ (ConstantAbstract . AbsLitTuple) <$> ((\x -> [x, fn x]) <$> join xs)
-    evaluateOp op = na $ "evaluateOp{OpToSet}:" <++> pretty (show op)
-
-=======
->>>>>>> bbc2b755
 instance SimplifyOp OpToSet x where
     simplifyOp _ = na "simplifyOp{OpToSet}"
 
