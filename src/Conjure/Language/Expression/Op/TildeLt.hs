{-# LANGUAGE DeriveGeneric, DeriveDataTypeable, DeriveFunctor, DeriveTraversable, DeriveFoldable, ViewPatterns #-}

module Conjure.Language.Expression.Op.TildeLt where

import Conjure.Prelude
import Conjure.Language.Expression.Op.Internal.Common

import qualified Data.Aeson as JSON             -- aeson
import qualified Data.HashMap.Strict as M       -- unordered-containers
import qualified Data.Vector as V               -- vector


data OpTildeLt x = OpTildeLt x x
    deriving (Eq, Ord, Show, Data, Functor, Traversable, Foldable, Typeable, Generic)

instance Serialize x => Serialize (OpTildeLt x)
instance Hashable  x => Hashable  (OpTildeLt x)
instance ToJSON    x => ToJSON    (OpTildeLt x) where toJSON = genericToJSON jsonOptions
instance FromJSON  x => FromJSON  (OpTildeLt x) where parseJSON = genericParseJSON jsonOptions

instance BinaryOperator (OpTildeLt x) where
    opLexeme _ = L_TildeLt

instance (TypeOf x, Pretty x) => TypeOf (OpTildeLt x) where
    typeOf p@(OpTildeLt a b) = sameToSameToBool p a b []

instance EvaluateOp OpTildeLt where
    evaluateOp (OpTildeLt x y) = return $ ConstantBool $ tilLt x y
        where
            freq :: Eq a => a -> [a] -> Int
            freq i xs = sum [ 1 | j <- xs , i == j ]

            tupleE (i,j) = ConstantAbstract $ AbsLitTuple [i,j]

            tilLt (ConstantBool a) (ConstantBool b) = a < b
<<<<<<< HEAD
            tilLt (ConstantInt Nothing a) (ConstantInt Nothing b) = a < b
=======
            tilLt (ConstantInt NoTag a) (ConstantInt NoTag b) = a < b
            tilLt (ConstantInt (TagEnum an) a) (ConstantInt (TagEnum bn) b)
                  | an == bn = a < b
>>>>>>> 6bf7a72f
            tilLt (viewConstantTuple -> Just [])
                  (viewConstantTuple -> Just []) = False
            tilLt (viewConstantTuple -> Just (a:as))
                  (viewConstantTuple -> Just (b:bs)) =
                      if tilLt a b
                          then True
                          else a == b &&
                               tilLt (ConstantAbstract $ AbsLitTuple as)
                                     (ConstantAbstract $ AbsLitTuple bs)
            tilLt (viewConstantSet -> Just as)
                  (viewConstantSet -> Just bs) =
                or [ and [ freq i as < freq i bs
                         , and [ if tilLt j i
                                     then freq j as == freq j bs
                                     else True
                               | j <- cs
                               ]
                         ]
                   | let cs = sortNub (as ++ bs)
                   , i <- cs
                   ]
            tilLt (viewConstantMSet -> Just as)
                  (viewConstantMSet -> Just bs) =
                or [ and [ freq i as < freq i bs
                         , and [ if tilLt j i
                                     then freq j as == freq j bs
                                     else True
                               | j <- cs
                               ]
                         ]
                   | let cs = as ++ bs
                   , i <- cs
                   ]
            tilLt (viewConstantFunction -> Just as')
                  (viewConstantFunction -> Just bs') =
                or [ and [ freq i as < freq i bs
                         , and [ if tilLt j i
                                     then freq j as == freq j bs
                                     else True
                               | j <- cs
                               ]
                         ]
                   | let as = map tupleE as'
                   , let bs = map tupleE bs'
                   , let cs = as ++ bs
                   , i <- cs
                   ]
            tilLt (viewConstantRelation -> Just as')
                  (viewConstantRelation -> Just bs') =
                or [ and [ freq i as < freq i bs
                         , and [ if tilLt j i
                                     then freq j as == freq j bs
                                     else True
                               | j <- cs
                               ]
                         ]
                   | let as = map (ConstantAbstract . AbsLitTuple) as'
                   , let bs = map (ConstantAbstract . AbsLitTuple) bs'
                   , let cs = as ++ bs
                   , i <- cs
                   ]
            tilLt (viewConstantPartition -> Just as')
                  (viewConstantPartition -> Just bs') =
                or [ and [ freq i as < freq i bs
                         , and [ if tilLt j i
                                     then freq j as == freq j bs
                                     else True
                               | j <- cs
                               ]
                         ]
                   | let as = map (ConstantAbstract . AbsLitSet) as'
                   , let bs = map (ConstantAbstract . AbsLitSet) bs'
                   , let cs = as ++ bs
                   , i <- cs
                   ]
            tilLt a b = a < b

instance SimplifyOp OpTildeLt x where
    simplifyOp _ = na "simplifyOp{OpTildeLt}"

instance Pretty x => Pretty (OpTildeLt x) where
    prettyPrec prec op@(OpTildeLt a b) = prettyPrecBinOp prec [op] a b

instance VarSymBreakingDescription x => VarSymBreakingDescription (OpTildeLt x) where
    varSymBreakingDescription (OpTildeLt a b) = JSON.Object $ M.fromList
        [ ("type", JSON.String "OpTildeLt")
        , ("children", JSON.Array $ V.fromList
            [ varSymBreakingDescription a
            , varSymBreakingDescription b
            ])
        ]<|MERGE_RESOLUTION|>--- conflicted
+++ resolved
@@ -33,13 +33,9 @@
             tupleE (i,j) = ConstantAbstract $ AbsLitTuple [i,j]
 
             tilLt (ConstantBool a) (ConstantBool b) = a < b
-<<<<<<< HEAD
-            tilLt (ConstantInt Nothing a) (ConstantInt Nothing b) = a < b
-=======
             tilLt (ConstantInt NoTag a) (ConstantInt NoTag b) = a < b
             tilLt (ConstantInt (TagEnum an) a) (ConstantInt (TagEnum bn) b)
                   | an == bn = a < b
->>>>>>> 6bf7a72f
             tilLt (viewConstantTuple -> Just [])
                   (viewConstantTuple -> Just []) = False
             tilLt (viewConstantTuple -> Just (a:as))
