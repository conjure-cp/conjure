--- conflicted
+++ resolved
@@ -30,17 +30,6 @@
 instance EvaluateOp OpApart where
     evaluateOp (OpApart _ ConstantUndefined{}) = return (fromBool False)
     evaluateOp (OpApart (viewConstantSet -> Just ys) (viewConstantPartition -> Just xss)) =
-<<<<<<< HEAD
-        return $ ConstantBool $ not $ or
-            [ and [ y `elem` xs | y <- ys ]
-            | xs <- xss
-            ]
-    evaluateOp (OpApart (viewConstantSet -> Just ys) (viewConstantPartitionSequence -> Just xss)) =
-        return $ ConstantBool $ not $ or
-            [ and [ y `elem` xs | y <- ys ]
-            | xs <- xss
-            ]
-=======
         return $ ConstantBool $ and
                     [ -- the items in `ys` do not appear together in the partition
                       not $ or [ and [ y `elem` xs | y <- ys ]
@@ -49,7 +38,15 @@
                       -- the items in `ys` appear somewhere in the partition
                     , and [ y `elem` concat xss | y <- ys ]
                     ]
->>>>>>> 1d836ba8
+    evaluateOp (OpApart (viewConstantSet -> Just ys) (viewConstantPartitionSequence -> Just xss)) =
+        return $ ConstantBool $ and
+                    [ -- the items in `ys` do not appear together in the partition
+                      not $ or [ and [ y `elem` xs | y <- ys ]
+                               | xs <- xss
+                               ]
+                      -- the items in `ys` appear somewhere in the partition
+                    , and [ y `elem` concat xss | y <- ys ]
+                    ]
     evaluateOp op = na $ "evaluateOp{OpApart}:" <++> pretty (show op)
 
 instance SimplifyOp OpApart x where
