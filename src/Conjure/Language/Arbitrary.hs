--- conflicted
+++ resolved
@@ -107,41 +107,24 @@
         intBounded = do
             l <- choose (0 :: Integer, 100)
             u <- choose (l, 200)
-<<<<<<< HEAD
-            return ( DomainInt Nothing [RangeBounded (ConstantInt Nothing l) (ConstantInt Nothing u)]
-                   , ConstantInt Nothing <$> choose (l,u)
-=======
             return ( DomainInt NoTag [RangeBounded (ConstantInt NoTag l) (ConstantInt NoTag u)]
                    , ConstantInt NoTag <$> choose (l,u)
->>>>>>> 6bf7a72f
                    )
 
         intSingles :: Gen (Domain r Constant, Gen Constant)
         intSingles = do
             count <- choose (1 :: Integer, 20)
             vals  <- vectorOf (fromInteger count) (choose (0 :: Integer, 100))
-<<<<<<< HEAD
-            return ( DomainInt Nothing (map (RangeSingle . ConstantInt Nothing) vals)
-                   , ConstantInt Nothing <$> pickFromList vals
-=======
             return ( DomainInt NoTag (map (RangeSingle . ConstantInt NoTag) vals)
                    , ConstantInt NoTag <$> pickFromList vals
->>>>>>> 6bf7a72f
                    )
 
         intMixed :: Gen (Domain r Constant, Gen Constant)
         intMixed = do
-<<<<<<< HEAD
-            let single = RangeSingle . ConstantInt Nothing <$> choose (0 :: Integer, 100)
-            let pair = do l <- choose (0 :: Integer, 100)
-                          u <- choose (l, 200)
-                          return $ RangeBounded (ConstantInt Nothing l) (ConstantInt Nothing u)
-=======
             let single = RangeSingle . ConstantInt NoTag <$> choose (0 :: Integer, 100)
             let pair = do l <- choose (0 :: Integer, 100)
                           u <- choose (l, 200)
                           return $ RangeBounded (ConstantInt NoTag l) (ConstantInt NoTag u)
->>>>>>> 6bf7a72f
 
             numSingles <- choose (1 :: Int, 10)
             numPairs <- choose (1 :: Int, 10)
@@ -164,25 +147,15 @@
                     [ vals
                     | r <- rs
                     , let vals = case r of
-<<<<<<< HEAD
-                            RangeSingle (ConstantInt Nothing i) -> [i]
-                            RangeBounded (ConstantInt Nothing l) (ConstantInt Nothing u) -> [l..u]
-=======
                             RangeSingle (ConstantInt NoTag i) -> [i]
                             RangeBounded (ConstantInt NoTag l) (ConstantInt NoTag u) -> [l..u]
->>>>>>> 6bf7a72f
                             _ -> []
                     ]
 
             if null allVals
                 then bug "allVals null"
-<<<<<<< HEAD
-                else return ( DomainInt Nothing rs
-                            , ConstantInt Nothing <$> pickFromList allVals
-=======
                 else return ( DomainInt NoTag rs
                             , ConstantInt NoTag <$> pickFromList allVals
->>>>>>> 6bf7a72f
                             )
 
         -- enum :: Gen (Domain HasRepresentation Constant, Gen Constant)
@@ -222,11 +195,7 @@
             let domainOut =
                     DomainSet
                         repr
-<<<<<<< HEAD
-                        (SetAttr (SizeAttr_Size (ConstantInt Nothing size)))
-=======
                         (SetAttr (SizeAttr_Size (ConstantInt NoTag size)))
->>>>>>> 6bf7a72f
                         dom
             return ( domainOut
                    , let try n =
@@ -255,11 +224,7 @@
             maxSize <- choose (0 :: Integer, sizeUpTo)
             repr <- pickFromList [Set_ExplicitVarSizeWithFlags, Set_ExplicitVarSizeWithMarker]
             return ( DomainSet repr
-<<<<<<< HEAD
-                               (SetAttr (SizeAttr_MaxSize (ConstantInt Nothing maxSize)))
-=======
                                (SetAttr (SizeAttr_MaxSize (ConstantInt NoTag maxSize)))
->>>>>>> 6bf7a72f
                                dom
                    , do numElems <- choose (0, maxSize)
                         elems <- vectorOf (fromInteger numElems) constantGen
@@ -280,13 +245,8 @@
                     DomainSet
                         repr
                         (SetAttr (SizeAttr_MinMaxSize
-<<<<<<< HEAD
-                                    (ConstantInt Nothing minSize)
-                                    (ConstantInt Nothing maxSize)))
-=======
                                     (ConstantInt NoTag minSize)
                                     (ConstantInt NoTag maxSize)))
->>>>>>> 6bf7a72f
                         dom
             return ( domainOut
                    , let try n =
