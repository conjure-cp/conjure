{-# LANGUAGE RecordWildCards #-}

module Conjure.Language.Parser
    ( runLexerAndParser
    , parseIO
    , parseModel
    , parseTopLevels
    , parseExpr
    , parseDomain
    , parseDomainWithRepr
    , Parser, ParserState(..)
    ) where

-- conjure
import Conjure.Prelude
import Conjure.Bug
import Conjure.Language.Definition
import Conjure.Language.Domain
import Conjure.Language.Domain.AddAttributes
import Conjure.Language.Type
import Conjure.Language.TypeOf
import Conjure.Language.Expression.Op
import Conjure.Language.Pretty
import Conjure.Language.Lexer ( Lexeme(..), LexemePos(..), lexemeFace, lexemeText, runLexer )

-- megaparsec
import Text.Megaparsec.Prim ( (<?>), label, token, try, eof, ParsecT, getPosition, setPosition )
import Text.Megaparsec.Error ( ParseError(..), Message(..), errorPos )
import Text.Megaparsec.Pos ( SourcePos(..), sourceLine, sourceColumn )
import Text.Megaparsec.Combinator ( between, sepBy, sepBy1, sepEndBy, sepEndBy1 )
import Text.Megaparsec.ShowToken ( showToken )
import Text.Megaparsec.Expr ( makeExprParser, Operator(..) )
import qualified Text.Megaparsec.Prim as P ( runParser )

-- text
import qualified Data.Text as T

-- containers
import qualified Data.Set as S ( null, fromList, toList )


parseModel :: Parser Model
parseModel = inCompleteFile $ do
    let
        pLanguage :: Parser LanguageVersion
        pLanguage = do
            lexeme L_language
            pos1 <- getPosition
            l <- identifierText
            -- ESSENCE' is accepted, just for convenience
            unless (l `elem` ["Essence", "ESSENCE", "ESSENCE'"]) $ do
                setPosition pos1
                fail $ "language name has to be Essence, but given:" <+> pretty l
            pos2 <- getPosition
            is <- sepBy1 integer dot
            unless (is >= [1]) $ do
                setPosition pos2
                fail $ "language version expected to be at least 1.0, but given:" <+>
                            pretty (intercalate "." (map show is))
            return (LanguageVersion (Name l) (map fromInteger is))
    l  <- optional pLanguage
    xs <- many parseTopLevels
    return Model
        { mLanguage = fromMaybe def l
        , mStatements = concat xs
        , mInfo = def
        }


parseIO :: MonadFail m => Parser a -> String -> m a
parseIO p s =
    case runLexerAndParser (inCompleteFile p) "" (T.pack s) of
        Left err -> fail err
        Right x  -> return x


translateQnName :: Text -> Text
translateQnName qnName = case qnName of
    "forAll" -> "and"
    "exists" -> "or"
    _        -> qnName





--------------------------------------------------------------------------------
-- Actual parsers --------------------------------------------------------------
--------------------------------------------------------------------------------

parseTopLevels :: Parser [Statement]
parseTopLevels = do
    let one = msum
                [ do
                    lexeme L_find
                    decls <- flip sepEndBy1 comma $ do
                        is <- commaSeparated parseNameOrMeta
                        j  <- colon >> parseDomain
                        return [ Declaration (FindOrGiven Find i j)
                               | i <- is ]
                    return $ concat decls
                    <?> "find statement"
                , do
                    lexeme L_given
                    decls <- commaSeparated $ do
                        is <- commaSeparated parseName
                        msum
                            [ do
                                colon
                                j <- parseDomain
                                return [ Declaration (FindOrGiven Given i j)
                                       | i <- is ]
                            , do
                                lexeme L_new
                                msum
                                    [ do
                                        lexeme L_type
                                        lexeme L_enum
                                        modify (\ st -> st { enumDomains = is ++ enumDomains st } )
                                        return [ Declaration (GivenDomainDefnEnum i)
                                               | i <- is ]
                                    ]
                            ]
                    return $ concat decls
                    <?> "given statement"
                , do
                    lexeme L_letting
                    decls <- commaSeparated $ do
                        is <- commaSeparated parseName
                        lexeme L_be
                        msum
                            [ do
                                lexeme L_new
                                lexeme L_type
                                msum
                                    [ do
                                        lexeme L_of
                                        lexeme $ LIdentifier "size"
                                        j <- parseExpr
                                        return [ Declaration (LettingDomainDefnUnnamed i j)
                                               | i <- is
                                               ]
                                    , do
                                        lexeme L_enum
                                        ys <- braces (commaSeparated parseName) <|> return []
                                        modify (\ st -> st { enumDomains = is ++ enumDomains st } )
                                        return [ Declaration (LettingDomainDefnEnum i ys)
                                               | i <- is
                                               ]
                                    ]
                            , do
                                lexeme L_domain
                                j <- parseDomain
                                return [ Declaration (Letting i (Domain j))
                                       | i <- is
                                       ]
                            , do
                                j <- parseExpr
                                return [ Declaration (Letting i j)
                                       | i <- is
                                       ]
                            ]
                    return $ concat decls
                    <?> "letting statement"
                , do
                    lexeme L_where
                    xs <- commaSeparated parseExpr
                    return [Where xs]
                    <?> "where statement"
                , do
                    lexeme L_such
                    lexeme L_that
                    xs <- commaSeparated parseExpr
                    return [SuchThat xs]
                    <?> "such that statement"
                , do
                    lexeme L_minimising
                    x <- parseExpr
                    return [ Objective Minimising x ]
                    <?> "objective"
                , do
                    lexeme L_maximising
                    x <- parseExpr
                    return [ Objective Maximising x ]
                    <?> "objective"
                , do
                    lexeme L_branching
                    lexeme L_on
                    xs <- brackets $ commaSeparated parseSearchOrder
                    return [ SearchOrder xs ]
                    <?> "branching on"
                , do
                    lexeme L_heuristic
                    nm <- parseName
                    return [ SearchHeuristic nm ]
                    <?> "heuristic"
                ] <?> "statement"
    concat <$> some one

parseSearchOrder :: Parser SearchOrder
parseSearchOrder = msum [try pBranchingOn, pCut]
    where
        pBranchingOn = BranchingOn <$> parseName
        pCut = Cut <$> parseExpr

parseRange :: Parser a -> Parser (Range a)
parseRange p = msum [try pRange, pSingle] <?> "range"
    where
        pRange = do
            fr <- optional p
            dotdot
            to <- optional p
            return $ case (fr,to) of
                (Nothing, Nothing) -> RangeOpen
                (Just x , Nothing) -> RangeLowerBounded x
                (Nothing, Just y ) -> RangeUpperBounded y
                (Just x , Just y ) -> RangeBounded x y
        pSingle = do
            x <- p
            return (RangeSingle x)

parseDomain :: Parser (Domain () Expression)
parseDomain = (forgetRepr <$> parseDomainWithRepr) <?> "domain"

parseDomainWithRepr :: Parser (Domain HasRepresentation Expression)
parseDomainWithRepr = pDomainAtom
    -- TODO: uncomment the following to parse (union, intersect and minus) for domains
    -- let
    --     mergeOp op before after = DomainOp (Name (lexemeText op)) [before,after]
    --
    -- in
    --     makeExprParser (pDomainAtom <?> "domain")
    --         [ [ InfixL $ do lexeme L_Minus
    --                         return $ mergeOp L_Minus
    --           , InfixL $ do lexeme L_union
    --                         return $ mergeOp L_union
    --           ]
    --         , [ InfixL $ do lexeme L_intersect
    --                         return $ mergeOp L_intersect
    --           ]
    --         ]

    where

        pDomainAtom = msum
            [ pBool, try pIntFromExpr, pInt, try pEnum, try pReference
            , pMatrix, try pTupleWithout, pTupleWith
            , pRecord, pVariant
            , pSet
            , pMSet
            , try pFunction', pFunction
            , pSequence
            , pRelation
            , pPartition
            , pPermutation
            , DomainMetaVar <$> parseMetaVariable, parens parseDomainWithRepr
            ]

        parseRepr = msum [ braces parseReprInner
                         , return NoRepresentation
                         ]

        parseReprInner = do
            pos    <- getPosition
            nm     <- identifierText
            inners <- fromMaybe [] <$> optional (brackets (commaSeparated parseReprInner))
            case textToRepresentation nm inners of
                Nothing -> do
                    setPosition pos
                    fail ("Not a valid representation:" <+> pretty nm)
                Just r  -> return r

        pBool = do
            lexeme L_bool
            -- parse and discard, compatibility with SR
            _ <- optional $ parens $ commaSeparated0 $ parseRange parseExpr
            return DomainBool

        pIntFromExpr = do
            lexeme L_int
            x <- parens parseExpr
            case typeOf x of
<<<<<<< HEAD
                Just (TypeInt Nothing)-> return $ DomainInt Nothing [RangeSingle x]
                _ -> return $ DomainIntE Nothing x
=======
                Just (TypeInt NoTag) -> return $ DomainInt NoTag [RangeSingle x]
                _ -> return $ DomainIntE x
>>>>>>> 6bf7a72f

        pInt = do
            lexeme L_int
            mxs <- optional $ parens $ commaSeparated0 $ parseRange parseExpr
            let xs = fromMaybe [] mxs
<<<<<<< HEAD
            return $ DomainInt Nothing xs
=======
            return $ DomainInt NoTag xs
>>>>>>> 6bf7a72f

        pReference = do
            r  <- identifierText
            return $ DomainReference (Name r) Nothing

        pEnum = do
            r  <- identifierText
            xs <- optional $ parens $ commaSeparated0 $ parseRange parseExpr
            st <- get
            guard (Name r `elem` enumDomains st)
            return $ DomainEnum (Name r) xs Nothing

        pMatrix = do
            lexeme L_matrix
            lexeme L_indexed
            lexeme L_by
            xs <- brackets (commaSeparated parseDomain)
            lexeme L_of
            y  <- parseDomainWithRepr
            return $ foldr DomainMatrix y xs

        pTupleWith = do
            lexeme L_tuple
            xs <- parens $ commaSeparated0 parseDomainWithRepr
            return $ DomainTuple xs

        pTupleWithout = do
            xs <- parens $ countSepAtLeast 2 parseDomainWithRepr comma
            return $ DomainTuple xs

        pRecord = do
            lexeme L_record
            let one = do n <- parseName
                         lexeme L_Colon
                         d <- parseDomainWithRepr
                         return (n,d)
            xs <- braces $ commaSeparated0 one
            return $ DomainRecord xs

        pVariant = do
            lexeme L_variant
            let one = do n <- parseName
                         lexeme L_Colon
                         d <- parseDomainWithRepr
                         return (n,d)
            xs <- braces $ commaSeparated0 one
            return $ DomainVariant xs

        pSet = do
            lexeme L_set
            r <- parseRepr
            x <- parseSetAttr
            y <- lexeme L_of >> parseDomainWithRepr
            return $ DomainSet r x y

        pMSet = do
            lexeme L_mset
            r <- parseRepr
            x <- parseMSetAttr
            y <- lexeme L_of >> parseDomainWithRepr
            return $ DomainMSet r x y

        pFunction' = do
            lexeme L_function
            r <- parseRepr
            (y,z) <- arrowedPair parseDomainWithRepr
            return $ DomainFunction r def y z

        pFunction = do
            lexeme L_function
            r <- parseRepr
            x <- parseFunctionAttr
            (y,z) <- arrowedPair parseDomainWithRepr
            return $ DomainFunction r x y z

        pSequence = do
            lexeme L_sequence
            r <- parseRepr
            x <- parseSequenceAttr
            y <- lexeme L_of >> parseDomainWithRepr
            return $ DomainSequence r x y

        pRelation = do
            lexeme L_relation
            r  <- parseRepr
            pos <- getPosition
            x  <- parseRelationAttr
            lexeme L_of
            ys <- parens (parseDomainWithRepr `sepBy` lexeme L_Times)
            let RelationAttr _ (BinaryRelationAttrs binAttrs) = x
            when (length ys /= 2 && not (S.null binAttrs)) $ do
                setPosition pos
                fail $ "Only binary relations can have these attributes:" <+>
                            prettyList id "," (S.toList binAttrs)
            return $ DomainRelation r x ys

        pPartition = do
            lexeme L_partition
            r <- parseRepr
            x <- parsePartitionAttr
            lexeme L_from
            y <- parseDomainWithRepr
            return $ DomainPartition r x y
        pPermutation = do
            lexeme L_permutation
            r <- parseRepr
            x <- parsePermutationAttr
            lexeme L_of -- $ trace (textToString $ representationToShortText r) L_of
            y <- parseDomainWithRepr
            return $ DomainPermutation r x y

parseAttributes :: Parser (DomainAttributes Expression)
parseAttributes = do
    xs <- parens (commaSeparated0 parseAttribute) <|> return []
    return $ DomainAttributes xs
    where
        parseAttribute = msum [parseDontCare, try parseNameValue, parseDAName]
        parseNameValue = DANameValue <$> (Name <$> identifierText) <*> parseExpr
        parseDAName = DAName <$> (Name <$> identifierText)
        parseDontCare = do dotdot ; return DADotDot

parseSetAttr :: Parser (SetAttr Expression)
parseSetAttr = do
    pos <- getPosition
    DomainAttributes attrs <- parseAttributes
    checkExtraAttributes pos "set" attrs
        ["size", "minSize", "maxSize"]
    SetAttr <$> case filterSizey attrs of
        [] -> return SizeAttr_None
        [DANameValue "size"    a] -> return (SizeAttr_Size a)
        [DANameValue "minSize" a] -> return (SizeAttr_MinSize a)
        [DANameValue "maxSize" a] -> return (SizeAttr_MaxSize a)
        [DANameValue "maxSize" b, DANameValue "minSize" a] -> return (SizeAttr_MinMaxSize a b)
        as -> do
            setPosition pos
            fail ("incompatible attributes:" <+> stringToDoc (show as))

parseMSetAttr :: Parser (MSetAttr Expression)
parseMSetAttr = do
    pos <- getPosition
    DomainAttributes attrs <- parseAttributes
    checkExtraAttributes pos "mset" attrs
        [ "size", "minSize", "maxSize"
        , "minOccur", "maxOccur"
        ]
    size <- case filterSizey attrs of
        [] -> return SizeAttr_None
        [DANameValue "size"    a] -> return (SizeAttr_Size a)
        [DANameValue "minSize" a] -> return (SizeAttr_MinSize a)
        [DANameValue "maxSize" a] -> return (SizeAttr_MaxSize a)
        [DANameValue "maxSize" b, DANameValue "minSize" a] -> return (SizeAttr_MinMaxSize a b)
        as -> do
            setPosition pos
            fail ("incompatible attributes:" <+> stringToDoc (show as))
    occur <- case filterAttrName ["minOccur", "maxOccur"] attrs of
        [] -> return OccurAttr_None
        [DANameValue "minOccur" a] -> return (OccurAttr_MinOccur a)
        [DANameValue "maxOccur" a] -> return (OccurAttr_MaxOccur a)
        [DANameValue "maxOccur" b, DANameValue "minOccur" a] -> return (OccurAttr_MinMaxOccur a b)
        as -> do
            setPosition pos
            fail ("incompatible attributes:" <+> stringToDoc (show as))
    return (MSetAttr size occur)

parseFunctionAttr :: Parser (FunctionAttr Expression)
parseFunctionAttr = do
    pos <- getPosition
    DomainAttributes attrs <- parseAttributes
    checkExtraAttributes pos "function" attrs
        [ "size", "minSize", "maxSize"
        , "injective", "surjective", "bijective"
        , "total"
        ]
    size <- case filterSizey attrs of
        [DANameValue "size"    a] -> return (SizeAttr_Size a)
        [DANameValue "minSize" a] -> return (SizeAttr_MinSize a)
        [DANameValue "maxSize" a] -> return (SizeAttr_MaxSize a)
        [DANameValue "maxSize" b, DANameValue "minSize" a] -> return (SizeAttr_MinMaxSize a b)
        [] -> return SizeAttr_None
        as -> do
            setPosition pos
            fail ("incompatible attributes:" <+> stringToDoc (show as))
    let partiality = if DAName "total" `elem` attrs
                        then PartialityAttr_Total
                        else PartialityAttr_Partial
    jectivity  <- case filterJectivity attrs of
        [] -> return JectivityAttr_None
        [DAName "bijective" ] -> return JectivityAttr_Bijective
        [DAName "injective" ] -> return JectivityAttr_Injective
        [DAName "surjective"] -> return JectivityAttr_Surjective
        [DAName "injective", DAName "surjective"] -> return JectivityAttr_Bijective
        as -> do
            setPosition pos
            fail ("incompatible attributes:" <+> stringToDoc (show as))
    return (FunctionAttr size partiality jectivity)

parseSequenceAttr :: Parser (SequenceAttr Expression)
parseSequenceAttr = do
    pos <- getPosition
    DomainAttributes attrs <- parseAttributes
    checkExtraAttributes pos "sequence" attrs
        [ "size", "minSize", "maxSize"
        , "injective", "surjective", "bijective"
        ]
    size <- case filterSizey attrs of
        [DANameValue "size"    a] -> return (SizeAttr_Size a)
        [DANameValue "minSize" a] -> return (SizeAttr_MinSize a)
        [DANameValue "maxSize" a] -> return (SizeAttr_MaxSize a)
        [DANameValue "maxSize" b, DANameValue "minSize" a] -> return (SizeAttr_MinMaxSize a b)
        [] -> return SizeAttr_None
        as -> do
            setPosition pos
            fail ("incompatible attributes:" <+> stringToDoc (show as))
    jectivity  <- case filterJectivity attrs of
        [] -> return JectivityAttr_None
        [DAName "bijective" ] -> return JectivityAttr_Bijective
        [DAName "injective" ] -> return JectivityAttr_Injective
        [DAName "surjective"] -> return JectivityAttr_Surjective
        [DAName "injective", DAName "surjective"] -> return JectivityAttr_Bijective
        as -> do
            setPosition pos
            fail ("incompatible attributes:" <+> stringToDoc (show as))
    return (SequenceAttr size jectivity)

parseRelationAttr :: Parser (RelationAttr Expression)
parseRelationAttr = do
    pos <- getPosition
    DomainAttributes attrs <- parseAttributes
    checkExtraAttributes pos "relation" attrs
        [ "size", "minSize", "maxSize"
        , "reflexive", "irreflexive", "coreflexive"
        , "symmetric", "antiSymmetric", "aSymmetric"
        , "transitive", "total", "connex", "Euclidean"
        , "serial", "equivalence", "partialOrder"
        ]
    size <- case filterSizey attrs of
        [] -> return SizeAttr_None
        [DANameValue "size"    a] -> return (SizeAttr_Size a)
        [DANameValue "minSize" a] -> return (SizeAttr_MinSize a)
        [DANameValue "maxSize" a] -> return (SizeAttr_MaxSize a)
        [DANameValue "maxSize" b, DANameValue "minSize" a] -> return (SizeAttr_MinMaxSize a b)
        as -> do
            setPosition pos
            fail ("incompatible attributes:" <+> stringToDoc (show as))
    let readBinRel' (DAName (Name a)) = readBinRel (fromString (textToString a))
        readBinRel' a = do
            setPosition pos
            fail $ "Not a binary relation attribute:" <+> pretty a
    binRels <- mapM readBinRel' (filterBinRel attrs)
    return (RelationAttr size (BinaryRelationAttrs (S.fromList binRels)))

parsePartitionAttr :: Parser (PartitionAttr Expression)
parsePartitionAttr = do
    pos <- getPosition
    DomainAttributes attrs <- parseAttributes
    checkExtraAttributes pos "partition" attrs
        [ "size", "minSize", "maxSize"
        , "regular"
        , "numParts", "minNumParts", "maxNumParts"
        , "partSize", "minPartSize", "maxPartSize"
        ]
    unless (null $ filterAttrName ["complete"] attrs) $ do
        setPosition pos
        fail $ vcat [ "Partitions do not support the 'complete' attribute."
                    , "They are complete by default."
                    ]
    unless (null $ filterSizey attrs) $ do
        setPosition pos
        fail $ vcat [ "Partitions do not support these attributes:" <+> prettyList id "," (filterSizey attrs)
                    , "This is because partitions are complete by default."
                    ]
    partsNum         <- case filterAttrName ["numParts", "minNumParts", "maxNumParts"] attrs of
        [] -> return SizeAttr_None
        [DANameValue "numParts"    a] -> return (SizeAttr_Size a)
        [DANameValue "minNumParts" a] -> return (SizeAttr_MinSize a)
        [DANameValue "maxNumParts" a] -> return (SizeAttr_MaxSize a)
        [DANameValue "maxNumParts" b, DANameValue "minNumParts" a] -> return (SizeAttr_MinMaxSize a b)
        as -> do
            setPosition pos
            fail ("incompatible attributes:" <+> stringToDoc (show as))
    partsSize        <- case filterAttrName ["partSize", "minPartSize", "maxPartSize"] attrs of
        [] -> return SizeAttr_None
        [DANameValue "partSize"    a] -> return (SizeAttr_Size a)
        [DANameValue "minPartSize" a] -> return (SizeAttr_MinSize a)
        [DANameValue "maxPartSize" a] -> return (SizeAttr_MaxSize a)
        [DANameValue "maxPartSize" b, DANameValue "minPartSize" a] -> return (SizeAttr_MinMaxSize a b)
        as -> do
            setPosition pos
            fail ("incompatible attributes:" <+> stringToDoc (show as))
    let isRegular  = DAName "regular"  `elem` attrs
    return PartitionAttr {..}


parsePermutationAttr :: Parser (PermutationAttr Expression)
parsePermutationAttr = do
    pos <- getPosition
    DomainAttributes attrs <- parseAttributes
    checkExtraAttributes pos "permutation" attrs
        [ "size", "minSize", "maxSize"
        ]
    size <- case filterSizey attrs of
        [DANameValue "size"    a] -> return (SizeAttr_Size a)
        [DANameValue "minSize" a] -> return (SizeAttr_MinSize a)
        [DANameValue "maxSize" a] -> return (SizeAttr_MaxSize a)
        [DANameValue "maxSize" b, DANameValue "minSize" a] -> return (SizeAttr_MinMaxSize a b)
        [] -> return SizeAttr_None
        as -> do
            setPosition pos
            fail ("incompatible attributes:" <+> stringToDoc (show as))
    return (PermutationAttr size)



checkExtraAttributes :: SourcePos -> Doc -> [DomainAttribute a] -> [Name] -> Parser ()
checkExtraAttributes pos ty attrs supported = do
    let extras = mapMaybe f attrs
    unless (null extras) $ do
        setPosition pos
        fail $ vcat [ "Unsupported attributes for" <+> ty <> ":" <+> prettyList id "," extras
                    , "Only these are supported:" <+> prettyList id "," supported
                    ]
    where
        f (DANameValue nm _) | nm `notElem` supported = Just nm
        f (DAName      nm  ) | nm `notElem` supported = Just nm
        f _ = Nothing

filterAttrName :: Ord a => [Name] -> [DomainAttribute a] -> [DomainAttribute a]
filterAttrName keep = sort . filter f
    where
        f (DANameValue nm _) | nm `elem` keep = True
        f (DAName      nm  ) | nm `elem` keep = True
        f _ = False

filterSizey :: Ord a => [DomainAttribute a] -> [DomainAttribute a]
filterSizey = filterAttrName ["size", "minSize", "maxSize"]

filterJectivity :: Ord a => [DomainAttribute a] -> [DomainAttribute a]
filterJectivity = filterAttrName ["injective", "surjective", "bijective"]

filterBinRel :: Ord a => [DomainAttribute a] -> [DomainAttribute a]
filterBinRel = filterAttrName
    [ "reflexive"
    , "irreflexive"
    , "coreflexive"
    , "symmetric"
    , "antiSymmetric"
    , "aSymmetric"
    , "transitive"
    , "total"
    , "connex"
    , "Euclidean"
    , "serial"
    , "equivalence"
    , "partialOrder"
    ]

parseMetaVariable :: Parser String
parseMetaVariable = do
    let isMeta LMetaVar{} = True
        isMeta _          = False
    LMetaVar iden <- satisfyT isMeta
    return (T.unpack iden)

metaVarInE :: String -> Expression
metaVarInE = ExpressionMetaVar

parseExpr :: Parser Expression
parseExpr =
    let
        mergeOp op = mkBinOp (lexemeText op)

        operatorsGrouped = operators
            |> sortBy  (\ (_,a) (_,b) -> compare a b )
            |> groupBy (\ (_,a) (_,b) -> a == b )
            |> reverse

        parseUnaryNegate = do
            lexeme L_Minus
            return $ \ x -> mkOp "negate" [x]

        parseUnaryNot = do
            lexeme L_ExclamationMark
            return $ \ x -> mkOp "not" [x]

    in
        makeExprParser (parseAtomicExpr <?> "expression")
            [ [ case descr of
                    Binary op FLeft               -> InfixL $ do lexeme op
                                                                 return $ mergeOp op
                    Binary op FNone               -> InfixN $ do lexeme op
                                                                 return $ mergeOp op
                    Binary op FRight              -> InfixR $ do lexeme op
                                                                 return $ mergeOp op
                    UnaryPrefix L_Minus           -> Prefix $ foldr1 (.) <$> some parseUnaryNegate
                    UnaryPrefix L_ExclamationMark -> Prefix $ foldr1 (.) <$> some parseUnaryNot
                    UnaryPrefix l                 -> bug ("Unknown UnaryPrefix" <+> pretty (show l))
              | (descr, _) <- operatorsInGroup
              ] 
            | operatorsInGroup <- operatorsGrouped
            ]

parseAtomicExpr :: Parser Expression
parseAtomicExpr = do
    let
        prefixes = do
            fs <- some $ msum parsePrefixes
            return $ foldr1 (.) fs
        postfixes = do
            fs <- some $ msum parsePostfixes
            return $ foldr1 (.) (reverse fs)
        withPrefix  x = try x <|> do f <- prefixes; i <- x; return $ f i
        withPostfix x = do i <- x; mf <- optional postfixes; return $ case mf of Nothing -> i
                                                                                 Just f  -> f i
    withPrefix (withPostfix parseAtomicExprNoPrePost) <?> "expression"


parseAtomicExprNoPrePost :: Parser Expression
parseAtomicExprNoPrePost = msum $ map try $ concat
    [ [parseQuantifiedExpr]
    , parseOthers
    , [metaVarInE <$> parseMetaVariable]
    , [parseAAC]
    , [parseReference]
    , [parseLiteral]
    , [parseDomainAsExpr]
    , [parseWithLocals]
    , [parseComprehension]
    , [parens parseExpr]
    ]

parseComprehension :: Parser Expression
parseComprehension = brackets $ do
    x   <- parseExpr
    lexeme L_Bar
    gens <- commaSeparated (letting <|> try generator <|> condition)
    return (Comprehension x (concat gens))
    where
        generator :: Parser [GeneratorOrCondition]
        generator = do
            pats <- commaSeparated parseAbstractPattern
            msum
                [ do
                    lexeme L_Colon
                    domain <- parseDomain
                    return [Generator (GenDomainNoRepr pat domain) | pat <- pats]
                , do
                    lexeme L_LeftArrow
                    expr <- parseExpr
                    return [Generator (GenInExpr       pat expr)   | pat <- pats]
                ]
        condition :: Parser [GeneratorOrCondition]
        condition = return . Condition <$> parseExpr
        letting :: Parser [GeneratorOrCondition]
        letting = do
            lexeme L_letting
            nm <- parseNameOrMeta
            lexeme L_be
            x  <- parseExpr
            return [ComprehensionLetting nm x]

parseDomainAsExpr :: Parser Expression
parseDomainAsExpr = Domain <$> betweenTicks parseDomain

parsePrefixes :: [Parser (Expression -> Expression)]
parsePrefixes = [parseUnaryMinus, parseUnaryNot]
    where
        parseUnaryMinus = do
            lexeme L_Minus
            return $ \ x -> mkOp "negate" [x]
        parseUnaryNot = do
            lexeme L_ExclamationMark
            return $ \ x -> mkOp "not" [x]

parsePostfixes :: [Parser (Expression -> Expression)]
parsePostfixes = [parseIndexed,parseFactorial,parseFuncApply]
    where
        parseIndexed :: Parser (Expression -> Expression)
        parseIndexed = do
            let
                pIndexer = try pRList <|> (do i <- parseExpr ; return $ \ m -> Op (MkOpIndexing (OpIndexing m i)))
                pRList   = do
                    i <- optional parseExpr
                    dotdot
                    j <- optional parseExpr
                    return $ \ m -> Op (MkOpSlicing (OpSlicing m i j))
            is <- brackets $ commaSeparated pIndexer
            return $ \ x -> foldl (\ m f -> f m ) x is
        parseFactorial :: Parser (Expression -> Expression)
        parseFactorial = do
            lexeme L_ExclamationMark
            return $ \ x -> mkOp "factorial" [x]
        parseFuncApply :: Parser (Expression -> Expression)
        parseFuncApply = parens $ do
            xs <- commaSeparated parseExpr
            let underscore = Reference "_" Nothing
            let ys = [ if underscore == x then Nothing else Just x | x <- xs ]
            return $ \ x -> Op $ MkOpRelationProj $ OpRelationProj x ys

parseAAC :: Parser Expression
parseAAC = do
    let
        isAttr (LIdentifier txt) | Just _ <- Name txt `lookup` allSupportedAttributes = True
        isAttr _ = False
    LIdentifier attr <- satisfyT isAttr
    let n = fromMaybe (bug "parseAAC") (lookup (Name attr) allSupportedAttributes)
    args <- parens $ countSep (n+1) parseExpr comma
    case (n, args) of
        (0, [e  ]) -> return $ Op $ MkOpAttributeAsConstraint $ OpAttributeAsConstraint e
                                        (fromString (textToString attr)) Nothing
        (1, [e,v]) -> return $ Op $ MkOpAttributeAsConstraint $ OpAttributeAsConstraint e
                                        (fromString (textToString attr)) (Just v)
        _ -> fail "parseAAC"

parseOthers :: [Parser Expression]
parseOthers = [ parseFunctional l
              | l <- functionals
              ] ++ [parseTyped, parseTwoBars]
    where

        parseTwoBars :: Parser Expression
        parseTwoBars = do
            x <- between (lexeme L_Bar) (lexeme L_Bar) parseExpr
            return (mkOp "twoBars" [x])

        parseTyped :: Parser Expression
        parseTyped = parens $ do
            x  <- parseExpr
            lexeme L_Colon
            d  <- betweenTicks parseDomain
            ty <- typeOfDomain d
            return (Typed x ty)

        parseFunctional :: Lexeme -> Parser Expression
        parseFunctional l = do
            lexeme l
            xs <- parens $ commaSeparated parseExpr
            return $ case (l,xs) of
                (L_image, [y,z]) -> Op $ MkOpImage $ OpImage y z
                _ -> mkOp (fromString $ show $ lexemeFace l) xs

parseWithLocals :: Parser Expression
parseWithLocals = braces $ do
    i  <- parseExpr
    lexeme L_At
    js <- parseTopLevels
    let decls =
            [ Declaration (FindOrGiven LocalFind nm dom)
            | Declaration (FindOrGiven Find nm dom) <- js ]
    let cons = concat
            [ xs
            | SuchThat xs <- js
            ]
    let locals = if null decls
                    then DefinednessConstraints cons
                    else AuxiliaryVars (decls ++ [SuchThat cons])
    return (WithLocals i locals)

parseNameOrMeta :: Parser Name
parseNameOrMeta = parseName <|> NameMetaVar <$> parseMetaVariable

parseName :: Parser Name
parseName = Name <$> identifierText

parseReference :: Parser Expression
parseReference = Reference <$> parseName <*> pure Nothing

parseQuantifiedExpr :: Parser Expression
parseQuantifiedExpr = do
    Name qnName <- parseName
    qnPats      <- commaSeparated parseAbstractPattern
    qnOver      <- msum [ Left  <$> (colon *> parseDomain)
                        , Right <$> do
                            lexeme L_in
                            over <- parseExpr
                            return (\ pat -> GenInExpr pat over )
                        , Right <$> do
                            lexeme L_subsetEq
                            over <- parseExpr
                            return (\ pat -> GenInExpr pat (Op $ MkOpPowerSet $ OpPowerSet over) )
                        ]
    qnGuard     <- optional (comma *> parseExpr)
    qnBody      <- dot *> parseExpr <?> "body of a quantified expression"

    let qnMap pat = case qnOver of
            Left dom -> GenDomainNoRepr pat dom
            Right op -> op pat

    return $ mkOp (translateQnName qnName)
           $ return
           $ Comprehension qnBody
           $ [ Generator (qnMap pat) | pat    <- qnPats    ] ++
             [ Condition g           | Just g <- [qnGuard] ]


parseAbstractPattern :: Parser AbstractPattern
parseAbstractPattern = label "pattern" $ msum
    [ AbstractPatternMetaVar <$> parseMetaVariable
    , Single <$> parseName
    , do
        void $ optional $ lexeme L_tuple
        xs <- parens $ commaSeparated parseAbstractPattern
        return (AbsPatTuple xs)
    , do
        xs <- brackets $ commaSeparated parseAbstractPattern
        return (AbsPatMatrix xs)
    , do
        xs <- braces $ commaSeparated parseAbstractPattern
        return (AbsPatSet xs)
    ]

parseLiteral :: Parser Expression
parseLiteral = label "value" $ msum
    [ Constant <$> pBool
    , Constant <$> pInt
    , mkAbstractLiteral <$> pMatrix
    , mkAbstractLiteral <$> pTupleWith
    , mkAbstractLiteral <$> pTupleWithout
    , mkAbstractLiteral <$> pRecord
    , AbstractLiteral <$> pVariant
    , mkAbstractLiteral <$> pSet
    , mkAbstractLiteral <$> pMSet
    , mkAbstractLiteral <$> pFunction
    , mkAbstractLiteral <$> pSequence
    , mkAbstractLiteral <$> pRelation
    , mkAbstractLiteral <$> pPartition
    , mkAbstractLiteral <$> pPermutation
    ]
    where

        -- convert x to a constant if possible
        -- might save us from evaluating it again and again later
        mkAbstractLiteral x =
            case e2c (AbstractLiteral x) of
                Nothing -> AbstractLiteral x
                Just c  -> Constant c

        pBool = do
            x <- False <$ lexeme L_false
                 <|>
                 True  <$ lexeme L_true
            return (ConstantBool x)

<<<<<<< HEAD
        pInt = ConstantInt Nothing . fromInteger <$> integer
=======
        pInt = ConstantInt NoTag . fromInteger <$> integer
>>>>>>> 6bf7a72f

        pMatrix = do
            lexeme L_OpenBracket
            xs <- commaSeparated0 parseExpr
            msum
                [ do
                    let r = mkDomainIntB 1 (fromInt (genericLength xs))
                    lexeme L_CloseBracket
                    return (AbsLitMatrix r xs)
                , do
                    lexeme L_SemiColon
                    r <- parseDomain
                    lexeme L_CloseBracket
                    return (AbsLitMatrix r xs)
                ]

        pTupleWith = do
            lexeme L_tuple
            xs <- parens $ commaSeparated0 parseExpr
            return (AbsLitTuple xs)

        pTupleWithout = do
            xs <- parens $ countSepAtLeast 2 parseExpr comma
            return (AbsLitTuple xs)

        pRecord = do
            lexeme L_record
            let one = do n <- parseName
                         lexeme L_Eq
                         x <- parseExpr
                         return (n,x)
            xs <- braces $ commaSeparated0 one
            return $ AbsLitRecord xs

        pVariant = do
            lexeme L_variant
            let one = do n <- parseName
                         lexeme L_Eq
                         x <- parseExpr
                         return (n,x)
            (n,x) <- braces one
            return $ AbsLitVariant Nothing n x

        pSet = do
            xs <- braces (commaSeparated0 parseExpr)
            return (AbsLitSet xs)

        pMSet = do
            lexeme L_mset
            xs <- parens (commaSeparated0 parseExpr)
            return (AbsLitMSet xs)

        pFunction = do
            lexeme L_function
            xs <- parens (commaSeparated0 inner)
            return (AbsLitFunction xs)
            where
                inner = arrowedPair parseExpr

        pSequence = do
            lexeme L_sequence
            xs <- parens (commaSeparated0 parseExpr)
            return (AbsLitSequence xs)

        pRelation = do
            lexeme L_relation
            xs <- parens (commaSeparated0 (pTupleWith <|> pTupleWithout))
            return (AbsLitRelation [is | AbsLitTuple is <- xs])

        pPartition = do
            lexeme L_partition
            xs <- parens (commaSeparated0 inner)
            return (AbsLitPartition xs)
            where
                inner = braces (commaSeparated0 parseExpr)
        pPermutation = do
            lexeme L_permutation
            xs <- parens (commaSeparated0 inner)
            return (AbsLitPermutation xs)
            where
                inner = parens (commaSeparated0 parseExpr)



data ParserState = ParserState { enumDomains :: [Name] }
type Parser a = StateT ParserState (ParsecT [LexemePos] Identity) a

runLexerAndParser :: MonadFail m => Parser a -> String -> T.Text -> m a
runLexerAndParser p file inp = do
    ls <- runLexer inp
    case runParser p file ls of
        Left (msg, line, col) ->
            let theLine = T.lines inp |> drop (line-1) |> take 1
            in  fail $ vcat
                    [ msg
                    , vcat (map pretty theLine)
                    , pretty $ replicate (col-1) ' ' ++ "^"
                    ]
        Right x -> return x

runParser :: Parser a -> String -> [LexemePos] -> Either (Doc, Int, Int) a
runParser p file ls = either modifyErr Right (P.runParser (evalStateT p (ParserState [])) file ls)
    where
        modifyErr :: ParseError -> Either (Doc, Int, Int) a
        modifyErr e = Left $
            let pos  = errorPos e
            in  ( if file `isPrefixOf` show e
                    then                       pretty (show e)
                    else pretty file <> ":" <> pretty (show e)
                , sourceLine   pos
                , sourceColumn pos
                )

identifierText :: Parser T.Text
identifierText = do
    LIdentifier i <- satisfyT isIdentifier
    return i
    where isIdentifier LIdentifier {} = True
          isIdentifier _ = False

satisfyT :: (Lexeme -> Bool) -> Parser Lexeme
satisfyT predicate = token nextPos testTok
    where
        testTok :: LexemePos -> Either [Message] Lexeme
        testTok (LexemePos tok _ _) = if predicate tok then Right tok else Left [Unexpected (showToken tok)]
        nextPos :: Int -> SourcePos -> LexemePos -> SourcePos
        nextPos _ _ (LexemePos _ _ pos) = pos

integer :: Parser Integer
integer = do
    LIntLiteral i <- satisfyT isInt
    return i
    where isInt LIntLiteral {} = True
          isInt _ = False

-- parse a comma separated list of things. can be 0 things.
commaSeparated0 :: Parser a -> Parser [a]
commaSeparated0 p = sepEndBy p comma

-- parse a comma separated list of things. has to be at least 1 thing.
commaSeparated :: Parser a -> Parser [a]
commaSeparated p = sepEndBy1 p comma

comma :: Parser ()
comma = lexeme L_Comma <?> "comma"

dot :: Parser ()
dot = lexeme L_Dot <?> "dot"

dotdot :: Parser ()
dotdot = (dot >> dot) <?> ".."

colon :: Parser ()
colon = lexeme L_Colon <?> "colon"


-- parses a specified number of elements separated by the given separator
countSep :: Int -> Parser a -> Parser sep -> Parser [a]
countSep 1 p _ = (:[]) <$> p
countSep i p separator | i > 1 = (:) <$> (p <* separator) <*> countSep (i-1) p separator
countSep _ _ _ = return []

-- parses at least a given number of elements separated by the given separator
countSepAtLeast :: Int -> Parser a -> Parser sep -> Parser [a]
countSepAtLeast i p separator = (++) <$> countSep i p separator <*> many (separator *> p)

betweenTicks :: Parser a -> Parser a
betweenTicks = between (lexeme L_BackTick) (lexeme L_BackTick)

parens :: Parser a -> Parser a
parens = between (lexeme L_OpenParen) (lexeme L_CloseParen)

braces :: Parser a -> Parser a
braces = between (lexeme L_OpenCurly) (lexeme L_CloseCurly)

brackets :: Parser a -> Parser a
brackets = between (lexeme L_OpenBracket) (lexeme L_CloseBracket)

lexeme :: Lexeme -> Parser ()
lexeme l = void (satisfyT (l==)) <?> show (lexemeFace l)

arrowedPair :: Parser a -> Parser (a,a)
arrowedPair p = do
    i <- p
    lexeme L_LongArrow
    j <- p
    return (i,j)

inCompleteFile :: Parser a -> Parser a
inCompleteFile parser = do
    result <- parser
    eof
    return result<|MERGE_RESOLUTION|>--- conflicted
+++ resolved
@@ -280,23 +280,14 @@
             lexeme L_int
             x <- parens parseExpr
             case typeOf x of
-<<<<<<< HEAD
-                Just (TypeInt Nothing)-> return $ DomainInt Nothing [RangeSingle x]
-                _ -> return $ DomainIntE Nothing x
-=======
                 Just (TypeInt NoTag) -> return $ DomainInt NoTag [RangeSingle x]
                 _ -> return $ DomainIntE x
->>>>>>> 6bf7a72f
 
         pInt = do
             lexeme L_int
             mxs <- optional $ parens $ commaSeparated0 $ parseRange parseExpr
             let xs = fromMaybe [] mxs
-<<<<<<< HEAD
-            return $ DomainInt Nothing xs
-=======
             return $ DomainInt NoTag xs
->>>>>>> 6bf7a72f
 
         pReference = do
             r  <- identifierText
@@ -939,11 +930,7 @@
                  True  <$ lexeme L_true
             return (ConstantBool x)
 
-<<<<<<< HEAD
-        pInt = ConstantInt Nothing . fromInteger <$> integer
-=======
         pInt = ConstantInt NoTag . fromInteger <$> integer
->>>>>>> 6bf7a72f
 
         pMatrix = do
             lexeme L_OpenBracket
