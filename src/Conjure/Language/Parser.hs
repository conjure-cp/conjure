{-# LANGUAGE RecordWildCards #-}

module Conjure.Language.Parser
    ( runLexerAndParser
    , parseIO
    , parseModel
    , parseTopLevels
    , parseExpr
    , parseDomain
    , parseDomainWithRepr
    , Parser, ParserState(..)
    ) where

-- conjure
import Conjure.Prelude
import Conjure.Bug
import Conjure.Language.Definition
import Conjure.Language.Domain
import Conjure.Language.Domain.AddAttributes
import Conjure.Language.Type
import Conjure.Language.TypeOf
import Conjure.Language.Expression.Op
import Conjure.Language.Pretty
import Conjure.Language.Lexer ( Lexeme(..), LexemePos(..), lexemeFace, lexemeText, runLexer )

-- megaparsec
import Text.Megaparsec.Prim ( (<?>), label, token, try, eof, ParsecT, getPosition, setPosition )
import Text.Megaparsec.Error ( ParseError(..), Message(..), errorPos )
import Text.Megaparsec.Pos ( SourcePos(..), sourceLine, sourceColumn )
import Text.Megaparsec.Combinator ( between, sepBy, sepBy1, sepEndBy, sepEndBy1 )
import Text.Megaparsec.ShowToken ( showToken )
import Text.Megaparsec.Expr ( makeExprParser, Operator(..) )
import qualified Text.Megaparsec.Prim as P ( runParser )

-- text
import qualified Data.Text as T

-- containers
import qualified Data.Set as S ( null, fromList, toList )


parseModel :: Parser Model
parseModel = inCompleteFile $ do
    let
        pLanguage :: Parser LanguageVersion
        pLanguage = do
            lexeme L_language
            pos1 <- getPosition
            l <- identifierText
            -- ESSENCE' is accepted, just for convenience
            unless (l `elem` ["Essence", "ESSENCE", "ESSENCE'"]) $ do
                setPosition pos1
                fail $ "language name has to be Essence, but given:" <+> pretty l
            pos2 <- getPosition
            is <- sepBy1 integer dot
            unless (is >= [1]) $ do
                setPosition pos2
                fail $ "language version expected to be at least 1.0, but given:" <+>
                            pretty (intercalate "." (map show is))
            return (LanguageVersion (Name l) (map fromInteger is))
    l  <- optional pLanguage
    xs <- many parseTopLevels
    return Model
        { mLanguage = fromMaybe def l
        , mStatements = concat xs
        , mInfo = def
        }


parseIO :: MonadFail m => Parser a -> String -> m a
parseIO p s =
    case runLexerAndParser (inCompleteFile p) "" (T.pack s) of
        Left err -> fail err
        Right x  -> return x


translateQnName :: Text -> Text
translateQnName qnName = case qnName of
    "forAll" -> "and"
    "exists" -> "or"
    _        -> qnName





--------------------------------------------------------------------------------
-- Actual parsers --------------------------------------------------------------
--------------------------------------------------------------------------------

parseTopLevels :: Parser [Statement]
parseTopLevels = do
    let one = satisfyL $ \case
                L_find -> Just $ do
                    decls <- flip sepEndBy1 comma $ do
                        is <- commaSeparated parseNameOrMeta
                        j  <- colon >> parseDomain
                        return [ Declaration (FindOrGiven Find i j)
                               | i <- is ]
                    return $ concat decls
                L_given -> Just $ do
                    decls <- commaSeparated $ do
                        is <- commaSeparated parseName
                        msum
                            [ do
                                colon
                                j <- parseDomain
                                return [ Declaration (FindOrGiven Given i j)
                                       | i <- is ]
                            , do
                                lexeme L_new
                                msum
                                    [ do
                                        lexeme L_type
                                        lexeme L_enum
                                        modify (\ st -> st { enumDomains = is ++ enumDomains st } )
                                        return [ Declaration (GivenDomainDefnEnum i)
                                               | i <- is ]
                                    ]
                            ]
                    return $ concat decls
                L_letting -> Just $ do
                    decls <- commaSeparated $ do
                        is <- commaSeparated parseName
                        lexeme L_be
                        msum
                            [ do
                                lexeme L_new
                                lexeme L_type
                                msum
                                    [ do
                                        lexeme L_of
                                        lexeme $ LIdentifier "size"
                                        j <- parseExpr
                                        return [ Declaration (LettingDomainDefnUnnamed i j)
                                               | i <- is
                                               ]
                                    , do
                                        lexeme L_enum
                                        ys <- braces (commaSeparated parseName) <|> return []
                                        modify (\ st -> st { enumDomains = is ++ enumDomains st } )
                                        return [ Declaration (LettingDomainDefnEnum i ys)
                                               | i <- is
                                               ]
                                    ]
                            , do
                                lexeme L_domain
                                j <- parseDomain
                                return [ Declaration (Letting i (Domain j))
                                       | i <- is
                                       ]
                            , do
                                j <- parseExpr
                                return [ Declaration (Letting i j)
                                       | i <- is
                                       ]
                            ]
                    return $ concat decls
                L_where -> Just $ do
                    xs <- commaSeparated parseExpr
                    return [Where xs]
                L_such -> Just $ do
                    lexeme L_that
                    xs <- commaSeparated parseExpr
                    return [SuchThat xs]
                L_minimising -> Just $ do
                    x <- parseExpr
                    return [ Objective Minimising x ]
                L_maximising -> Just $ do
                    x <- parseExpr
                    return [ Objective Maximising x ]
                L_branching -> Just $ do
                    lexeme L_on
                    xs <- brackets $ commaSeparated parseSearchOrder
                    return [ SearchOrder xs ]
                L_heuristic -> Just $ do
                    nm <- parseName
                    return [ SearchHeuristic nm ]
<<<<<<< HEAD
                    <?> "heuristic"
                , do
                    lexeme L_dominance_relation
                    x <- parseExpr
                    incomp <- optional $ do
                        lexeme L_incomparability_function
                        ascDesc <- parseAscDesc
                        y <- parseExpr
                        return (ascDesc, y)
                    return [ DominanceStmt (Dominance x incomp False) ]
                    <?> "dominance statement"
                ] <?> "statement"
    concat <$> some one
=======
                _ -> Nothing
    concat <$> some (one <?> "statement")
>>>>>>> 50acd0a1

parseAscDesc :: Parser AscDesc
parseAscDesc = do
    pos <- getPosition
    l <- identifierText
    case l of
        "ascending" -> return Ascending
        "descending" -> return Descending
        _ -> do
            setPosition pos
            fail $ "After incomparability_function, expected one of ascending/descending, but got:" <+> pretty l

parseSearchOrder :: Parser SearchOrder
parseSearchOrder = msum [try pBranchingOn, pCut]
    where
        pBranchingOn = BranchingOn <$> parseName
        pCut = Cut <$> parseExpr

parseRange :: Parser a -> Parser (Range a)
parseRange p = msum [try pRange, pSingle] <?> "range"
    where
        pRange = do
            fr <- optional p
            dotdot
            to <- optional p
            return $ case (fr,to) of
                (Nothing, Nothing) -> RangeOpen
                (Just x , Nothing) -> RangeLowerBounded x
                (Nothing, Just y ) -> RangeUpperBounded y
                (Just x , Just y ) -> RangeBounded x y
        pSingle = do
            x <- p
            return (RangeSingle x)

parseDomain :: Parser (Domain () Expression)
parseDomain = (forgetRepr <$> parseDomainWithRepr) <?> "domain"

parseDomainWithRepr :: Parser (Domain HasRepresentation Expression)
parseDomainWithRepr = pDomainAtom
    -- TODO: uncomment the following to parse (union, intersect and minus) for domains
    -- let
    --     mergeOp op before after = DomainOp (Name (lexemeText op)) [before,after]
    --
    -- in
    --     makeExprParser (pDomainAtom <?> "domain")
    --         [ [ InfixL $ do lexeme L_Minus
    --                         return $ mergeOp L_Minus
    --           , InfixL $ do lexeme L_union
    --                         return $ mergeOp L_union
    --           ]
    --         , [ InfixL $ do lexeme L_intersect
    --                         return $ mergeOp L_intersect
    --           ]
    --         ]

    where

        pDomainAtom = msum
            [ pBool, try pIntFromExpr, pInt, try pEnum, try pReference
            , pMatrix, try pTupleWithout, pTupleWith
            , pRecord, pVariant
            , pSet
            , pMSet
            , try pFunction', pFunction
            , pSequence
            , pRelation
            , pPartition
            , DomainMetaVar <$> parseMetaVariable, parens parseDomainWithRepr
            ]

        parseRepr = return NoRepresentation
        -- -- Parsing set {representation} of ... notation if needed
        -- parseRepr = msum [ braces parseReprInner
        --                  , return NoRepresentation
        --                  ]
        --
        -- parseReprInner = do
        --     pos    <- getPosition
        --     nm     <- identifierText
        --     inners <- fromMaybe [] <$> optional (brackets (commaSeparated parseReprInner))
        --     case textToRepresentation nm inners of
        --         Nothing -> do
        --             setPosition pos
        --             fail ("Not a valid representation:" <+> pretty nm)
        --         Just r  -> return r

        pBool = do
            lexeme L_bool
            -- parse and discard, compatibility with SR
            _ <- optional $ parens $ commaSeparated0 $ parseRange parseExpr
            return DomainBool

        pIntFromExpr = do
            lexeme L_int
            x <- parens parseExpr
            case (let ?typeCheckerMode = StronglyTyped in typeOf x) of
                Just (TypeInt TagInt) -> return $ DomainInt TagInt [RangeSingle x]
                _ -> return $ DomainIntE x

        pInt = do
            lexeme L_int
            mxs <- optional $ parens $ commaSeparated0 $ parseRange parseExpr
            let xs = fromMaybe [] mxs
            return $ DomainInt TagInt xs

        pReference = do
            r  <- identifierText
            return $ DomainReference (Name r) Nothing

        pEnum = do
            r  <- identifierText
            xs <- optional $ parens $ commaSeparated0 $ parseRange parseExpr
            st <- get
            guard (Name r `elem` enumDomains st)
            return $ DomainEnum (Name r) xs Nothing

        pMatrix = do
            lexeme L_matrix
            lexeme L_indexed
            lexeme L_by
            xs <- brackets (commaSeparated parseDomain)
            lexeme L_of
            y  <- parseDomainWithRepr
            return $ foldr DomainMatrix y xs

        pTupleWith = do
            lexeme L_tuple
            xs <- parens $ commaSeparated0 parseDomainWithRepr
            return $ DomainTuple xs

        pTupleWithout = do
            xs <- parens $ countSepAtLeast 2 parseDomainWithRepr comma
            return $ DomainTuple xs

        pRecord = do
            lexeme L_record
            let one = do n <- parseName
                         lexeme L_Colon
                         d <- parseDomainWithRepr
                         return (n,d)
            xs <- braces $ commaSeparated0 one
            return $ DomainRecord xs

        pVariant = do
            lexeme L_variant
            let one = do n <- parseName
                         lexeme L_Colon
                         d <- parseDomainWithRepr
                         return (n,d)
            xs <- braces $ commaSeparated0 one
            return $ DomainVariant xs

        pSet = do
            lexeme L_set
            r <- parseRepr
            x <- parseSetAttr
            y <- lexeme L_of >> parseDomainWithRepr
            return $ DomainSet r x y

        pMSet = do
            lexeme L_mset
            r <- parseRepr
            x <- parseMSetAttr
            y <- lexeme L_of >> parseDomainWithRepr
            return $ DomainMSet r x y

        pFunction' = do
            lexeme L_function
            r <- parseRepr
            (y,z) <- arrowedPair parseDomainWithRepr
            return $ DomainFunction r def y z

        pFunction = do
            lexeme L_function
            r <- parseRepr
            x <- parseFunctionAttr
            (y,z) <- arrowedPair parseDomainWithRepr
            return $ DomainFunction r x y z

        pSequence = do
            lexeme L_sequence
            r <- parseRepr
            x <- parseSequenceAttr
            y <- lexeme L_of >> parseDomainWithRepr
            return $ DomainSequence r x y

        pRelation = do
            lexeme L_relation
            r  <- parseRepr
            pos <- getPosition
            x  <- parseRelationAttr
            lexeme L_of
            ys <- parens (parseDomainWithRepr `sepBy` lexeme L_Times)
            let RelationAttr _ (BinaryRelationAttrs binAttrs) = x
            when (length ys /= 2 && not (S.null binAttrs)) $ do
                setPosition pos
                fail $ "Only binary relations can have these attributes:" <+>
                            prettyList id "," (S.toList binAttrs)
            return $ DomainRelation r x ys

        pPartition = do
            lexeme L_partition
            r <- parseRepr
            x <- parsePartitionAttr
            lexeme L_from
            y <- parseDomainWithRepr
            return $ DomainPartition r x y

parseAttributes :: Parser (DomainAttributes Expression)
parseAttributes = do
    xs <- parens (commaSeparated0 parseAttribute) <|> return []
    return $ DomainAttributes xs
    where
        parseAttribute = msum [parseDontCare, try parseNameValue, parseDAName]
        parseNameValue = DANameValue <$> (Name <$> identifierText) <*> parseExpr
        parseDAName = DAName <$> (Name <$> identifierText)
        parseDontCare = do dotdot ; return DADotDot

parseSetAttr :: Parser (SetAttr Expression)
parseSetAttr = do
    pos <- getPosition
    DomainAttributes attrs <- parseAttributes
    checkExtraAttributes pos "set" attrs
        ["size", "minSize", "maxSize"]
    SetAttr <$> case filterSizey attrs of
        [] -> return SizeAttr_None
        [DANameValue "size"    a] -> return (SizeAttr_Size a)
        [DANameValue "minSize" a] -> return (SizeAttr_MinSize a)
        [DANameValue "maxSize" a] -> return (SizeAttr_MaxSize a)
        [DANameValue "maxSize" b, DANameValue "minSize" a] -> return (SizeAttr_MinMaxSize a b)
        as -> do
            setPosition pos
            fail ("incompatible attributes:" <+> stringToDoc (show as))

parseMSetAttr :: Parser (MSetAttr Expression)
parseMSetAttr = do
    pos <- getPosition
    DomainAttributes attrs <- parseAttributes
    checkExtraAttributes pos "mset" attrs
        [ "size", "minSize", "maxSize"
        , "minOccur", "maxOccur"
        ]
    size <- case filterSizey attrs of
        [] -> return SizeAttr_None
        [DANameValue "size"    a] -> return (SizeAttr_Size a)
        [DANameValue "minSize" a] -> return (SizeAttr_MinSize a)
        [DANameValue "maxSize" a] -> return (SizeAttr_MaxSize a)
        [DANameValue "maxSize" b, DANameValue "minSize" a] -> return (SizeAttr_MinMaxSize a b)
        as -> do
            setPosition pos
            fail ("incompatible attributes:" <+> stringToDoc (show as))
    occur <- case filterAttrName ["minOccur", "maxOccur"] attrs of
        [] -> return OccurAttr_None
        [DANameValue "minOccur" a] -> return (OccurAttr_MinOccur a)
        [DANameValue "maxOccur" a] -> return (OccurAttr_MaxOccur a)
        [DANameValue "maxOccur" b, DANameValue "minOccur" a] -> return (OccurAttr_MinMaxOccur a b)
        as -> do
            setPosition pos
            fail ("incompatible attributes:" <+> stringToDoc (show as))
    return (MSetAttr size occur)

parseFunctionAttr :: Parser (FunctionAttr Expression)
parseFunctionAttr = do
    pos <- getPosition
    DomainAttributes attrs <- parseAttributes
    checkExtraAttributes pos "function" attrs
        [ "size", "minSize", "maxSize"
        , "injective", "surjective", "bijective"
        , "total"
        ]
    size <- case filterSizey attrs of
        [DANameValue "size"    a] -> return (SizeAttr_Size a)
        [DANameValue "minSize" a] -> return (SizeAttr_MinSize a)
        [DANameValue "maxSize" a] -> return (SizeAttr_MaxSize a)
        [DANameValue "maxSize" b, DANameValue "minSize" a] -> return (SizeAttr_MinMaxSize a b)
        [] -> return SizeAttr_None
        as -> do
            setPosition pos
            fail ("incompatible attributes:" <+> stringToDoc (show as))
    let partiality = if DAName "total" `elem` attrs
                        then PartialityAttr_Total
                        else PartialityAttr_Partial
    jectivity  <- case filterJectivity attrs of
        [] -> return JectivityAttr_None
        [DAName "bijective" ] -> return JectivityAttr_Bijective
        [DAName "injective" ] -> return JectivityAttr_Injective
        [DAName "surjective"] -> return JectivityAttr_Surjective
        [DAName "injective", DAName "surjective"] -> return JectivityAttr_Bijective
        as -> do
            setPosition pos
            fail ("incompatible attributes:" <+> stringToDoc (show as))
    return (FunctionAttr size partiality jectivity)

parseSequenceAttr :: Parser (SequenceAttr Expression)
parseSequenceAttr = do
    pos <- getPosition
    DomainAttributes attrs <- parseAttributes
    checkExtraAttributes pos "sequence" attrs
        [ "size", "minSize", "maxSize"
        , "injective", "surjective", "bijective"
        ]
    size <- case filterSizey attrs of
        [DANameValue "size"    a] -> return (SizeAttr_Size a)
        [DANameValue "minSize" a] -> return (SizeAttr_MinSize a)
        [DANameValue "maxSize" a] -> return (SizeAttr_MaxSize a)
        [DANameValue "maxSize" b, DANameValue "minSize" a] -> return (SizeAttr_MinMaxSize a b)
        [] -> return SizeAttr_None
        as -> do
            setPosition pos
            fail ("incompatible attributes:" <+> stringToDoc (show as))
    jectivity  <- case filterJectivity attrs of
        [] -> return JectivityAttr_None
        [DAName "bijective" ] -> return JectivityAttr_Bijective
        [DAName "injective" ] -> return JectivityAttr_Injective
        [DAName "surjective"] -> return JectivityAttr_Surjective
        [DAName "injective", DAName "surjective"] -> return JectivityAttr_Bijective
        as -> do
            setPosition pos
            fail ("incompatible attributes:" <+> stringToDoc (show as))
    return (SequenceAttr size jectivity)

parseRelationAttr :: Parser (RelationAttr Expression)
parseRelationAttr = do
    pos <- getPosition
    DomainAttributes attrs <- parseAttributes
    checkExtraAttributes pos "relation" attrs
        [ "size", "minSize", "maxSize"
        , "reflexive", "irreflexive", "coreflexive"
        , "symmetric", "antiSymmetric", "aSymmetric"
        , "transitive", "total", "connex", "Euclidean"
        , "serial", "equivalence", "partialOrder"
        ]
    size <- case filterSizey attrs of
        [] -> return SizeAttr_None
        [DANameValue "size"    a] -> return (SizeAttr_Size a)
        [DANameValue "minSize" a] -> return (SizeAttr_MinSize a)
        [DANameValue "maxSize" a] -> return (SizeAttr_MaxSize a)
        [DANameValue "maxSize" b, DANameValue "minSize" a] -> return (SizeAttr_MinMaxSize a b)
        as -> do
            setPosition pos
            fail ("incompatible attributes:" <+> stringToDoc (show as))
    let readBinRel' (DAName (Name a)) = readBinRel (fromString (textToString a))
        readBinRel' a = do
            setPosition pos
            fail $ "Not a binary relation attribute:" <+> pretty a
    binRels <- mapM readBinRel' (filterBinRel attrs)
    return (RelationAttr size (BinaryRelationAttrs (S.fromList binRels)))

parsePartitionAttr :: Parser (PartitionAttr Expression)
parsePartitionAttr = do
    pos <- getPosition
    DomainAttributes attrs <- parseAttributes
    checkExtraAttributes pos "partition" attrs
        [ "size", "minSize", "maxSize"
        , "regular"
        , "numParts", "minNumParts", "maxNumParts"
        , "partSize", "minPartSize", "maxPartSize"
        ]
    unless (null $ filterAttrName ["complete"] attrs) $ do
        setPosition pos
        fail $ vcat [ "Partitions do not support the 'complete' attribute."
                    , "They are complete by default."
                    ]
    unless (null $ filterSizey attrs) $ do
        setPosition pos
        fail $ vcat [ "Partitions do not support these attributes:" <+> prettyList id "," (filterSizey attrs)
                    , "This is because partitions are complete by default."
                    ]
    partsNum         <- case filterAttrName ["numParts", "minNumParts", "maxNumParts"] attrs of
        [] -> return SizeAttr_None
        [DANameValue "numParts"    a] -> return (SizeAttr_Size a)
        [DANameValue "minNumParts" a] -> return (SizeAttr_MinSize a)
        [DANameValue "maxNumParts" a] -> return (SizeAttr_MaxSize a)
        [DANameValue "maxNumParts" b, DANameValue "minNumParts" a] -> return (SizeAttr_MinMaxSize a b)
        as -> do
            setPosition pos
            fail ("incompatible attributes:" <+> stringToDoc (show as))
    partsSize        <- case filterAttrName ["partSize", "minPartSize", "maxPartSize"] attrs of
        [] -> return SizeAttr_None
        [DANameValue "partSize"    a] -> return (SizeAttr_Size a)
        [DANameValue "minPartSize" a] -> return (SizeAttr_MinSize a)
        [DANameValue "maxPartSize" a] -> return (SizeAttr_MaxSize a)
        [DANameValue "maxPartSize" b, DANameValue "minPartSize" a] -> return (SizeAttr_MinMaxSize a b)
        as -> do
            setPosition pos
            fail ("incompatible attributes:" <+> stringToDoc (show as))
    let isRegular  = DAName "regular"  `elem` attrs
    return PartitionAttr {..}


checkExtraAttributes :: SourcePos -> Doc -> [DomainAttribute a] -> [Name] -> Parser ()
checkExtraAttributes pos ty attrs supported = do
    let extras = mapMaybe f attrs
    unless (null extras) $ do
        setPosition pos
        fail $ vcat [ "Unsupported attributes for" <+> ty <> ":" <+> prettyList id "," extras
                    , "Only these are supported:" <+> prettyList id "," supported
                    ]
    where
        f (DANameValue nm _) | nm `notElem` supported = Just nm
        f (DAName      nm  ) | nm `notElem` supported = Just nm
        f _ = Nothing

filterAttrName :: Ord a => [Name] -> [DomainAttribute a] -> [DomainAttribute a]
filterAttrName keep = sort . filter f
    where
        f (DANameValue nm _) | nm `elem` keep = True
        f (DAName      nm  ) | nm `elem` keep = True
        f _ = False

filterSizey :: Ord a => [DomainAttribute a] -> [DomainAttribute a]
filterSizey = filterAttrName ["size", "minSize", "maxSize"]

filterJectivity :: Ord a => [DomainAttribute a] -> [DomainAttribute a]
filterJectivity = filterAttrName ["injective", "surjective", "bijective"]

filterBinRel :: Ord a => [DomainAttribute a] -> [DomainAttribute a]
filterBinRel = filterAttrName
    [ "reflexive"
    , "irreflexive"
    , "coreflexive"
    , "symmetric"
    , "antiSymmetric"
    , "aSymmetric"
    , "transitive"
    , "total"
    , "connex"
    , "Euclidean"
    , "serial"
    , "equivalence"
    , "partialOrder"
    ]

parseMetaVariable :: Parser String
parseMetaVariable = do
    let isMeta LMetaVar{} = True
        isMeta _          = False
    LMetaVar iden <- satisfyT isMeta
    return (T.unpack iden)

metaVarInE :: String -> Expression
metaVarInE = ExpressionMetaVar

parseExpr :: Parser Expression
parseExpr =
    let
        mergeOp op = mkBinOp (lexemeText op)

        operatorsGrouped = operators
            |> sortBy  (\ (_,a) (_,b) -> compare a b )
            |> groupBy (\ (_,a) (_,b) -> a == b )
            |> reverse

        parseUnaryNegate = do
            lexeme L_Minus
            return $ \ x -> mkOp "negate" [x]

        parseUnaryNot = do
            lexeme L_ExclamationMark
            return $ \ x -> mkOp "not" [x]

    in
        makeExprParser (parseAtomicExpr <?> "expression")
            [ [ case descr of
                    Binary op FLeft               -> InfixL $ do lexeme op
                                                                 return $ mergeOp op
                    Binary op FNone               -> InfixN $ do lexeme op
                                                                 return $ mergeOp op
                    Binary op FRight              -> InfixR $ do lexeme op
                                                                 return $ mergeOp op
                    UnaryPrefix L_Minus           -> Prefix $ foldr1 (.) <$> some parseUnaryNegate
                    UnaryPrefix L_ExclamationMark -> Prefix $ foldr1 (.) <$> some parseUnaryNot
                    UnaryPrefix l                 -> bug ("Unknown UnaryPrefix" <+> pretty (show l))
              | (descr, _) <- operatorsInGroup
              ]
            | operatorsInGroup <- operatorsGrouped
            ]

parseAtomicExpr :: Parser Expression
parseAtomicExpr = do
    let
        prefixes = do
            fs <- some $ msum parsePrefixes
            return $ foldr1 (.) fs
        postfixes = do
            fs <- some $ msum parsePostfixes
            return $ foldr1 (.) (reverse fs)
        withPrefix  x = try x <|> do f <- prefixes; i <- x; return $ f i
        withPostfix x = do i <- x; mf <- optional postfixes; return $ case mf of Nothing -> i
                                                                                 Just f  -> f i
    withPrefix (withPostfix parseAtomicExprNoPrePost) <?> "expression"


parseAtomicExprNoPrePost :: Parser Expression
parseAtomicExprNoPrePost = msum $ map try $ concat
    [ [parseQuantifiedExpr]
    , parseOthers
    , [metaVarInE <$> parseMetaVariable]
    , [parseAAC]
    , [parseReference]
    , [parseLiteral]
    , [parseDomainAsExpr]
    , [parseWithLocals]
    , [parseComprehension]
    , [parens parseExpr]
    ]

parseComprehension :: Parser Expression
parseComprehension = brackets $ do
    x   <- parseExpr
    lexeme L_Bar
    gens <- commaSeparated (letting <|> try generator <|> condition)
    return (Comprehension x (concat gens))
    where
        generator :: Parser [GeneratorOrCondition]
        generator = do
            pats <- commaSeparated parseAbstractPattern
            msum
                [ do
                    lexeme L_Colon
                    domain <- parseDomain
                    return [Generator (GenDomainNoRepr pat domain) | pat <- pats]
                , do
                    lexeme L_LeftArrow
                    expr <- parseExpr
                    return [Generator (GenInExpr       pat expr)   | pat <- pats]
                ]
        condition :: Parser [GeneratorOrCondition]
        condition = return . Condition <$> parseExpr
        letting :: Parser [GeneratorOrCondition]
        letting = do
            lexeme L_letting
            pat <- parseAbstractPattern
            lexeme L_be
            x <- parseExpr
            return [ComprehensionLetting pat x]

parseDomainAsExpr :: Parser Expression
parseDomainAsExpr = Domain <$> betweenTicks parseDomain

parsePrefixes :: [Parser (Expression -> Expression)]
parsePrefixes = [parseUnaryMinus, parseUnaryNot]
    where
        parseUnaryMinus = do
            lexeme L_Minus
            return $ \ x -> mkOp "negate" [x]
        parseUnaryNot = do
            lexeme L_ExclamationMark
            return $ \ x -> mkOp "not" [x]

parsePostfixes :: [Parser (Expression -> Expression)]
parsePostfixes = [parseIndexed,parseFactorial,parseFuncApply]
    where
        parseIndexed :: Parser (Expression -> Expression)
        parseIndexed = do
            let
                pIndexer = try pRList <|> (do i <- parseExpr ; return $ \ m -> Op (MkOpIndexing (OpIndexing m i)))
                pRList   = do
                    i <- optional parseExpr
                    dotdot
                    j <- optional parseExpr
                    return $ \ m -> Op (MkOpSlicing (OpSlicing m i j))
            is <- brackets $ commaSeparated pIndexer
            return $ \ x -> foldl (\ m f -> f m ) x is
        parseFactorial :: Parser (Expression -> Expression)
        parseFactorial = do
            lexeme L_ExclamationMark
            return $ \ x -> mkOp "factorial" [x]
        parseFuncApply :: Parser (Expression -> Expression)
        parseFuncApply = parens $ do
            xs <- commaSeparated parseExpr
            let underscore = Reference "_" Nothing
            let ys = [ if underscore == x then Nothing else Just x | x <- xs ]
            return $ \ x -> Op $ MkOpRelationProj $ OpRelationProj x ys

parseAAC :: Parser Expression
parseAAC = do
    let
        isAttr (LIdentifier txt) | Just _ <- Name txt `lookup` allSupportedAttributes = True
        isAttr _ = False
    LIdentifier attr <- satisfyT isAttr
    let n = fromMaybe (bug "parseAAC") (lookup (Name attr) allSupportedAttributes)
    args <- parens $ countSep (n+1) parseExpr comma
    case (n, args) of
        (0, [e  ]) -> return $ Op $ MkOpAttributeAsConstraint $ OpAttributeAsConstraint e
                                        (fromString (textToString attr)) Nothing
        (1, [e,v]) -> return $ Op $ MkOpAttributeAsConstraint $ OpAttributeAsConstraint e
                                        (fromString (textToString attr)) (Just v)
        _ -> fail "parseAAC"

parseOthers :: [Parser Expression]
parseOthers = [ parseFunctional l
              | l <- functionals
              ] ++ [parseTyped, parseTwoBars]
    where

        parseTwoBars :: Parser Expression
        parseTwoBars = do
            x <- between (lexeme L_Bar) (lexeme L_Bar) parseExpr
            return (mkOp "twoBars" [x])

        parseTyped :: Parser Expression
        parseTyped = parens $ do
            x  <- parseExpr
            lexeme L_Colon
            d  <- betweenTicks parseDomain
            ty <- let ?typeCheckerMode = StronglyTyped in typeOfDomain d
            return (Typed x ty)

        parseFunctional :: Lexeme -> Parser Expression
        parseFunctional l = do
            lexeme l
            xs <- parens $ commaSeparated parseExpr
            return $ case (l,xs) of
                (L_image, [y,z]) -> Op $ MkOpImage $ OpImage y z
                _ -> mkOp (fromString $ show $ lexemeFace l) xs

parseWithLocals :: Parser Expression
parseWithLocals = braces $ do
    i  <- parseExpr
    lexeme L_At
    js <- parseTopLevels
    let decls =
            [ Declaration (FindOrGiven LocalFind nm dom)
            | Declaration (FindOrGiven Find nm dom) <- js ]
    let cons = concat
            [ xs
            | SuchThat xs <- js
            ]
    let locals = if null decls
                    then DefinednessConstraints cons
                    else AuxiliaryVars (decls ++ [SuchThat cons])
    return (WithLocals i locals)

parseNameOrMeta :: Parser Name
parseNameOrMeta = parseName <|> NameMetaVar <$> parseMetaVariable

parseName :: Parser Name
parseName = Name <$> identifierText

parseReference :: Parser Expression
parseReference = Reference <$> parseName <*> pure Nothing

parseQuantifiedExpr :: Parser Expression
parseQuantifiedExpr = do
    qnName      <- parseQuantifiedName
    qnPats      <- commaSeparated parseAbstractPattern
    qnOver      <- msum [ Left  <$> (colon *> parseDomain)
                        , Right <$> do
                            lexeme L_in
                            over <- parseExpr
                            return (\ pat -> GenInExpr pat over )
                        , Right <$> do
                            lexeme L_subsetEq
                            over <- parseExpr
                            return (\ pat -> GenInExpr pat (Op $ MkOpPowerSet $ OpPowerSet over) )
                        ]
    qnGuard     <- optional (comma *> parseExpr)
    qnBody      <- dot *> parseExpr <?> "body of a quantified expression"

    let qnMap pat = case qnOver of
            Left dom -> GenDomainNoRepr pat dom
            Right op -> op pat

    return $ mkOp (translateQnName qnName)
           $ return
           $ Comprehension qnBody
           $ [ Generator (qnMap pat) | pat    <- qnPats    ] ++
             [ Condition g           | Just g <- [qnGuard] ]


parseQuantifiedName :: Parser Text
parseQuantifiedName = do
    let
        isIdentifier (LIdentifier q) = q `elem` ["forAll", "exists", "sum", "product"]
        isIdentifier _ = False
    LIdentifier n <- satisfyT isIdentifier
    return n


parseAbstractPattern :: Parser AbstractPattern
parseAbstractPattern = label "pattern" $ msum
    [ AbstractPatternMetaVar <$> parseMetaVariable
    , Single <$> parseName
    , do
        void $ optional $ lexeme L_tuple
        xs <- parens $ commaSeparated parseAbstractPattern
        return (AbsPatTuple xs)
    , do
        xs <- brackets $ commaSeparated parseAbstractPattern
        return (AbsPatMatrix xs)
    , do
        xs <- braces $ commaSeparated parseAbstractPattern
        return (AbsPatSet xs)
    ]

parseLiteral :: Parser Expression
parseLiteral = label "value" $ msum
    [ Constant <$> pBool
    , Constant <$> pInt
    , mkAbstractLiteral <$> pMatrix
    , mkAbstractLiteral <$> pTupleWith
    , mkAbstractLiteral <$> pTupleWithout
    , mkAbstractLiteral <$> pRecord
    , AbstractLiteral <$> pVariant
    , mkAbstractLiteral <$> pSet
    , mkAbstractLiteral <$> pMSet
    , mkAbstractLiteral <$> pFunction
    , mkAbstractLiteral <$> pSequence
    , mkAbstractLiteral <$> pRelation
    , mkAbstractLiteral <$> pPartition
    ]
    where

        -- convert x to a constant if possible
        -- might save us from evaluating it again and again later
        mkAbstractLiteral x =
            case e2c (AbstractLiteral x) of
                Nothing -> AbstractLiteral x
                Just c  -> Constant c

        pBool = do
            x <- False <$ lexeme L_false
                 <|>
                 True  <$ lexeme L_true
            return (ConstantBool x)

        pInt = ConstantInt TagInt . fromInteger <$> integer

        pMatrix = do
            lexeme L_OpenBracket
            xs <- commaSeparated0 parseExpr
            msum
                [ do
                    let r = mkDomainIntB 1 (fromInt (genericLength xs))
                    lexeme L_CloseBracket
                    return (AbsLitMatrix r xs)
                , do
                    lexeme L_SemiColon
                    r <- parseDomain
                    lexeme L_CloseBracket
                    return (AbsLitMatrix r xs)
                ]

        pTupleWith = do
            lexeme L_tuple
            xs <- parens $ commaSeparated0 parseExpr
            return (AbsLitTuple xs)

        pTupleWithout = do
            xs <- parens $ countSepAtLeast 2 parseExpr comma
            return (AbsLitTuple xs)

        pRecord = do
            lexeme L_record
            let one = do n <- parseName
                         lexeme L_Eq
                         x <- parseExpr
                         return (n,x)
            xs <- braces $ commaSeparated0 one
            return $ AbsLitRecord xs

        pVariant = do
            lexeme L_variant
            let one = do n <- parseName
                         lexeme L_Eq
                         x <- parseExpr
                         return (n,x)
            (n,x) <- braces one
            return $ AbsLitVariant Nothing n x

        pSet = do
            xs <- braces (commaSeparated0 parseExpr)
            return (AbsLitSet xs)

        pMSet = do
            lexeme L_mset
            xs <- parens (commaSeparated0 parseExpr)
            return (AbsLitMSet xs)

        pFunction = do
            lexeme L_function
            xs <- parens (commaSeparated0 inner)
            return (AbsLitFunction xs)
            where
                inner = arrowedPair parseExpr

        pSequence = do
            lexeme L_sequence
            xs <- parens (commaSeparated0 parseExpr)
            return (AbsLitSequence xs)

        pRelation = do
            lexeme L_relation
            xs <- parens (commaSeparated0 (pTupleWith <|> pTupleWithout))
            xsFiltered <- forM xs $ \case
                -- Constant (ConstantAbstract (AbsLitTuple is)) -> ...
                AbsLitTuple is -> return is
                x -> fail ("Cannot parse as part of relation literal:" <+> vcat [pretty x, pretty (show x)])
            return (AbsLitRelation xsFiltered)

        pPartition = do
            lexeme L_partition
            xs <- parens (commaSeparated0 inner)
            return (AbsLitPartition xs)
            where
                inner = braces (commaSeparated0 parseExpr)



data ParserState = ParserState { enumDomains :: [Name] }
type Parser a = StateT ParserState (ParsecT [LexemePos] Identity) a

runLexerAndParser :: MonadFail m => Parser a -> String -> T.Text -> m a
runLexerAndParser p file inp = do
    ls <- runLexer inp
    case runParser p file ls of
        Left (msg, line, col) ->
            let theLine = T.lines inp |> drop (line-1) |> take 1
            in  fail $ vcat
                    [ msg
                    , vcat (map pretty theLine)
                    , pretty $ replicate (col-1) ' ' ++ "^"
                    ]
        Right x -> return x

runParser :: Parser a -> String -> [LexemePos] -> Either (Doc, Int, Int) a
runParser p file ls = either modifyErr Right (P.runParser (evalStateT p (ParserState [])) file ls)
    where
        modifyErr :: ParseError -> Either (Doc, Int, Int) a
        modifyErr e = Left $
            let pos  = errorPos e
            in  ( if file `isPrefixOf` show e
                    then                       pretty (show e)
                    else pretty file <> ":" <> pretty (show e)
                , sourceLine   pos
                , sourceColumn pos
                )

identifierText :: Parser T.Text
identifierText = do
    LIdentifier i <- satisfyT isIdentifier
    return i
    where 
          isIdentifier (LIdentifier "forAll") = False
          isIdentifier (LIdentifier "exists") = False
          isIdentifier LIdentifier{} = True
          isIdentifier _ = False

satisfyT :: (Lexeme -> Bool) -> Parser Lexeme
satisfyT predicate = token nextPos testTok
    where
        testTok :: LexemePos -> Either [Message] Lexeme
        testTok (LexemePos tok _ _) = if predicate tok then Right tok else Left [Unexpected (showToken tok)]
        nextPos :: Int -> SourcePos -> LexemePos -> SourcePos
        nextPos _ _ (LexemePos _ _ pos) = pos

satisfyL :: forall a . (Lexeme -> Maybe (Parser a)) -> Parser a
satisfyL predicate = do
    p <- token nextPos testTok
    p
    where
        testTok :: LexemePos -> Either [Message] (Parser a)
        testTok (LexemePos tok _ _) =
            -- trace ("satisfyL: " ++ show pos ++ "\t" ++ show tok) $
            case predicate tok of
                Nothing  -> Left [Unexpected (showToken tok)]
                Just res -> Right res

        nextPos :: Int -> SourcePos -> LexemePos -> SourcePos
        nextPos _ _ (LexemePos _ _ pos) = pos

integer :: Parser Integer
integer = do
    LIntLiteral i <- satisfyT isInt
    return i
    where isInt LIntLiteral {} = True
          isInt _ = False

-- parse a comma separated list of things. can be 0 things.
commaSeparated0 :: Parser a -> Parser [a]
commaSeparated0 p = sepEndBy p comma

-- parse a comma separated list of things. has to be at least 1 thing.
commaSeparated :: Parser a -> Parser [a]
commaSeparated p = sepEndBy1 p comma

comma :: Parser ()
comma = lexeme L_Comma <?> "comma"

dot :: Parser ()
dot = lexeme L_Dot <?> "dot"

dotdot :: Parser ()
dotdot = (dot >> dot) <?> ".."

colon :: Parser ()
colon = lexeme L_Colon <?> "colon"


-- parses a specified number of elements separated by the given separator
countSep :: Int -> Parser a -> Parser sep -> Parser [a]
countSep 1 p _ = (:[]) <$> p
countSep i p separator | i > 1 = (:) <$> (p <* separator) <*> countSep (i-1) p separator
countSep _ _ _ = return []

-- parses at least a given number of elements separated by the given separator
countSepAtLeast :: Int -> Parser a -> Parser sep -> Parser [a]
countSepAtLeast i p separator = (++) <$> countSep i p separator <*> many (separator *> p)

betweenTicks :: Parser a -> Parser a
betweenTicks = between (lexeme L_BackTick) (lexeme L_BackTick)

parens :: Parser a -> Parser a
parens = between (lexeme L_OpenParen) (lexeme L_CloseParen)

braces :: Parser a -> Parser a
braces = between (lexeme L_OpenCurly) (lexeme L_CloseCurly)

brackets :: Parser a -> Parser a
brackets = between (lexeme L_OpenBracket) (lexeme L_CloseBracket)

lexeme :: Lexeme -> Parser ()
lexeme l = void (satisfyT (l==)) <?> show (lexemeFace l)

arrowedPair :: Parser a -> Parser (a,a)
arrowedPair p = do
    i <- p
    lexeme L_LongArrow
    j <- p
    return (i,j)

inCompleteFile :: Parser a -> Parser a
inCompleteFile parser = do
    result <- parser
    eof
    return result<|MERGE_RESOLUTION|>--- conflicted
+++ resolved
@@ -176,7 +176,6 @@
                 L_heuristic -> Just $ do
                     nm <- parseName
                     return [ SearchHeuristic nm ]
-<<<<<<< HEAD
                     <?> "heuristic"
                 , do
                     lexeme L_dominance_relation
@@ -190,10 +189,6 @@
                     <?> "dominance statement"
                 ] <?> "statement"
     concat <$> some one
-=======
-                _ -> Nothing
-    concat <$> some (one <?> "statement")
->>>>>>> 50acd0a1
 
 parseAscDesc :: Parser AscDesc
 parseAscDesc = do
