--- conflicted
+++ resolved
@@ -193,8 +193,7 @@
                     lexeme L_heuristic
                     nm <- parseName
                     return [ SearchHeuristic nm ]
-<<<<<<< HEAD
-                    <?> "branching on"
+                    <?> "heuristic"
                 , do
                     lexeme L_SNSGroup
                     groupName <- parseNameOrMeta
@@ -216,9 +215,6 @@
                         body <- parseTopLevels
                         return [SNS_Neighbourhood neighbourhoodName groupName sizeVarName sizeVarDomain body]
                     <?> "neighbourhood declaration"
-=======
-                    <?> "heuristic"
->>>>>>> d94ecc6a
                 ] <?> "statement"
     concat <$> some one
 
