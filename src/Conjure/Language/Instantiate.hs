--- conflicted
+++ resolved
@@ -367,36 +367,24 @@
                   <*> pure r
 
 
-<<<<<<< HEAD
 instantiatePermutationAttr
-    :: ( MonadFail m
-       , MonadUserError m
-       , MonadState [(Name, Expression)] m
-       , EnumerateDomain m
-       )
-    => PermutationAttr Expression
-    -> m (PermutationAttr Constant)
+    :: MonadFail m =>
+       MonadUserError m =>
+       MonadState [(Name, Expression)] m =>
+       EnumerateDomain m =>
+       (?typeCheckerMode :: TypeCheckerMode) =>
+       PermutationAttr Expression -> m (PermutationAttr Constant)
 instantiatePermutationAttr (PermutationAttr s) =
     PermutationAttr <$> instantiateSizeAttr s
 
 
 
-instantiateR
-    :: ( MonadFail m
-       , MonadUserError m
-       , MonadState [(Name, Expression)] m
-       , EnumerateDomain m
-       )
-    => Range Expression
-    -> m (Range Constant)
-=======
 instantiateR ::
     MonadFail m =>
     MonadState [(Name, Expression)] m =>
     EnumerateDomain m =>
     (?typeCheckerMode :: TypeCheckerMode) =>
     Range Expression -> m (Range Constant)
->>>>>>> 01671905
 instantiateR RangeOpen = return RangeOpen
 instantiateR (RangeSingle x) = RangeSingle <$> instantiateE x
 instantiateR (RangeLowerBounded x) = RangeLowerBounded <$> instantiateE x
