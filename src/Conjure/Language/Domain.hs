--- conflicted
+++ resolved
@@ -21,11 +21,7 @@
     , Tree(..), reprTree, reprAtTopLevel, applyReprTree
     , reprTreeEncoded
     , forgetRepr, changeRepr, defRepr
-<<<<<<< HEAD
-    , mkDomainBool, mkDomainInt, mkDomainIntB, mkDomainIntBNamed, mkDomainAny
-=======
     , mkDomainBool, mkDomainInt, mkDomainIntB, mkDomainIntBTagged, mkDomainAny
->>>>>>> 6bf7a72f
     , typeOfDomain
     , readBinRel
     , normaliseDomain, normaliseRange
@@ -58,16 +54,8 @@
 data Domain r x
     = DomainAny Text Type
     | DomainBool
-<<<<<<< HEAD
-    | DomainIntE (Maybe Name) x
-    | DomainInt (Maybe Name) [Range x]
-=======
     | DomainIntE x
     | DomainInt IntTag [Range x]
-<<<<<<< HEAD
->>>>>>> f8c15eb3160b509a17e3d70103b237ea8d666c04
-=======
->>>>>>> 6bf7a72f
     | DomainEnum
         Name
         (Maybe [Range x])           -- subset of values for this domain
@@ -97,31 +85,13 @@
 mkDomainBool = DomainBool
 
 mkDomainInt :: [Range x] -> Domain () x
-<<<<<<< HEAD
-<<<<<<< HEAD
-mkDomainInt = DomainInt Nothing
-
-mkDomainIntB :: x -> x -> Domain () x
-mkDomainIntB l u = DomainInt Nothing [RangeBounded l u]
-
-mkDomainIntBNamed :: Name -> x -> x -> Domain () x
-mkDomainIntBNamed name l u = DomainInt (Just name) [RangeBounded l u]
-
-=======
 mkDomainInt = DomainInt NoTag
 
 mkDomainIntB :: x -> x -> Domain () x
 mkDomainIntB l u = DomainInt NoTag [RangeBounded l u]
->>>>>>> f8c15eb3160b509a17e3d70103b237ea8d666c04
-=======
-mkDomainInt = DomainInt NoTag
-
-mkDomainIntB :: x -> x -> Domain () x
-mkDomainIntB l u = DomainInt NoTag [RangeBounded l u]
 
 mkDomainIntBTagged :: IntTag -> x -> x -> Domain () x
 mkDomainIntBTagged t l u = DomainInt t [RangeBounded l u]
->>>>>>> 6bf7a72f
 
 mkDomainAny :: Doc -> Type -> Domain r x
 mkDomainAny reason = DomainAny (stringToText $ show reason)
@@ -135,36 +105,16 @@
     arbitrary = sized f
         where
             f 0 = oneof [ return DomainBool
-<<<<<<< HEAD
-<<<<<<< HEAD
-                        , DomainInt Nothing <$> arbitrary
-=======
                         , DomainInt NoTag <$> arbitrary
->>>>>>> f8c15eb3160b509a17e3d70103b237ea8d666c04
-=======
-                        , DomainInt NoTag <$> arbitrary
->>>>>>> 6bf7a72f
                         -- , DomainEnum <$> arbitrary <*> arbitrary
                         ]
             f s = do
                 arity <- choose (2 :: Int, 10)
                 DomainTuple <$> vectorOf arity (f (div s 10))
     shrink DomainBool = []
-<<<<<<< HEAD
-<<<<<<< HEAD
-    shrink (DomainInt Nothing []) = [DomainBool]
-    shrink (DomainInt Nothing [r]) = DomainBool : DomainInt Nothing [] : [DomainInt Nothing [r'] | r' <- shrink r]
-    shrink (DomainInt Nothing rs) = [DomainInt Nothing (init rs)]
-=======
     shrink (DomainInt _ []) = [DomainBool]
     shrink (DomainInt t [r]) = DomainBool : DomainInt t [] : [DomainInt t [r'] | r' <- shrink r]
     shrink (DomainInt t rs) = [DomainInt t (init rs)]
->>>>>>> f8c15eb3160b509a17e3d70103b237ea8d666c04
-=======
-    shrink (DomainInt _ []) = [DomainBool]
-    shrink (DomainInt t [r]) = DomainBool : DomainInt t [] : [DomainInt t [r'] | r' <- shrink r]
-    shrink (DomainInt t rs) = [DomainInt t (init rs)]
->>>>>>> 6bf7a72f
     shrink _ = []
 
 instance (Pretty r, TypeOf x, Pretty x) => TypeOf (Domain r x) where
@@ -176,22 +126,6 @@
 typeOfDomain d@(DomainIntE name x)          = do
     ty <- typeOf x
     case ty of
-<<<<<<< HEAD
-<<<<<<< HEAD
-        TypeInt _                -> return ()       -- pre recoverDomainInt
-        TypeList     (TypeInt _) -> return ()
-        TypeMatrix _ (TypeInt _) -> return ()
-        TypeSet      (TypeInt _) -> return ()
-        _ -> fail $ vcat [ "Expected an integer, but got:" <++> pretty ty
-                         , "In domain:" <+> pretty d
-                         ]
-    return $ TypeInt name
-typeOfDomain d@(DomainInt name rs)          = do
-    forM_ rs $ \ r -> forM_ r $ \ x -> do
-        ty <- typeOf x
-        case ty of
-            TypeInt _ -> return ()
-=======
         TypeInt{}              -> return ()       -- pre recoverDomainInt
         TypeList     TypeInt{} -> return ()
         TypeMatrix _ TypeInt{} -> return ()
@@ -205,35 +139,11 @@
         ty <- typeOf x
         case ty of
             TypeInt{} -> return ()
->>>>>>> f8c15eb3160b509a17e3d70103b237ea8d666c04
-=======
-        TypeInt{}              -> return ()       -- pre recoverDomainInt
-        TypeList     TypeInt{} -> return ()
-        TypeMatrix _ TypeInt{} -> return ()
-        TypeSet      TypeInt{} -> return ()
-        _ -> fail $ vcat [ "Expected an integer, but got:" <++> pretty ty
-                         , "In domain:" <+> pretty d
-                         ]
-    return (TypeInt NoTag)
-typeOfDomain d@(DomainInt t rs)        = do
-    forM_ rs $ \ r -> forM_ r $ \ x -> do
-        ty <- typeOf x
-        case ty of
-            TypeInt{} -> return ()
->>>>>>> 6bf7a72f
             _ -> fail $ vcat [ "Expected an integer, but got:" <++> pretty ty
                              , "For:" <+> pretty x
                              , "In domain:" <+> pretty d
                              ]
-<<<<<<< HEAD
-<<<<<<< HEAD
-    return $ TypeInt name
-=======
     return (TypeInt t)
->>>>>>> f8c15eb3160b509a17e3d70103b237ea8d666c04
-=======
-    return (TypeInt t)
->>>>>>> 6bf7a72f
 typeOfDomain (DomainEnum    defn _ _ ) = return (TypeEnum defn)
 typeOfDomain (DomainUnnamed defn _   ) = return (TypeUnnamed defn)
 typeOfDomain (DomainTuple         xs ) = TypeTuple      <$> mapM typeOf xs
@@ -269,16 +179,8 @@
     where
         go (DomainAny t ty) = DomainAny t ty
         go DomainBool = DomainBool
-<<<<<<< HEAD
-        go (DomainIntE name x) = DomainIntE name x
-        go (DomainInt name rs) = DomainInt name rs
-=======
         go (DomainIntE x) = DomainIntE x
         go (DomainInt t rs) = DomainInt t rs
-<<<<<<< HEAD
->>>>>>> f8c15eb3160b509a17e3d70103b237ea8d666c04
-=======
->>>>>>> 6bf7a72f
         go (DomainEnum defn rs mp) = DomainEnum defn rs mp
         go (DomainUnnamed defn s) = DomainUnnamed defn s
         go (DomainTuple ds) = DomainTuple (map go ds)
@@ -926,16 +828,8 @@
 
     pretty (DomainInt _ ranges) = "int" <> prettyList prParens "," ranges
 
-<<<<<<< HEAD
-<<<<<<< HEAD
-=======
     pretty (DomainInt _ []) = "int"
     pretty (DomainInt _ ranges) = "int" <> prettyList prParens "," ranges
->>>>>>> f8c15eb3160b509a17e3d70103b237ea8d666c04
-=======
-    pretty (DomainInt _ []) = "int"
-    pretty (DomainInt _ ranges) = "int" <> prettyList prParens "," ranges
->>>>>>> 6bf7a72f
 
     pretty (DomainEnum name (Just ranges) _) = pretty name <> prettyList prParens "," ranges
     pretty (DomainEnum name _             _) = pretty name
@@ -1081,15 +975,7 @@
 
 normaliseDomain :: (Ord c, ExpressionLike c) => (c -> c) -> Domain r c -> Domain r c
 normaliseDomain _norm DomainBool                  = DomainBool
-<<<<<<< HEAD
-<<<<<<< HEAD
-normaliseDomain  norm (DomainInt name rs        ) = DomainInt name $ sort $ map (normaliseRange norm) (expandRanges rs)
-=======
 normaliseDomain  norm (DomainInt t rs           ) = DomainInt t $ sort $ map (normaliseRange norm) (expandRanges rs)
->>>>>>> f8c15eb3160b509a17e3d70103b237ea8d666c04
-=======
-normaliseDomain  norm (DomainInt t rs           ) = DomainInt t $ sort $ map (normaliseRange norm) (expandRanges rs)
->>>>>>> 6bf7a72f
 normaliseDomain _norm (DomainEnum n Nothing   mp) = DomainEnum n Nothing mp
 normaliseDomain _norm (DomainEnum n (Just rs) mp) = DomainEnum n (Just $ sort rs) mp
 normaliseDomain  norm (DomainUnnamed n x        ) = DomainUnnamed n (norm x)
