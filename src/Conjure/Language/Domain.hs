--- conflicted
+++ resolved
@@ -156,16 +156,6 @@
                                                                      | (n,d) <- xs ]
 typeOfDomain (DomainVariant       xs ) = TypeVariant    <$> sequence [ do t <- typeOfDomain d ; return (n, t)
                                                                      | (n,d) <- xs ]
-<<<<<<< HEAD
-typeOfDomain (DomainMatrix ind inn   ) = TypeMatrix     <$> typeOf ind <*> typeOf inn
-typeOfDomain (DomainSet       _ _ x  ) = TypeSet        <$> typeOf x
-typeOfDomain (DomainMSet      _ _ x  ) = TypeMSet       <$> typeOf x
-typeOfDomain (DomainFunction  _ _ x y) = TypeFunction   <$> typeOf x <*> typeOf y
-typeOfDomain (DomainSequence  _ _ x  ) = TypeSequence   <$> typeOf x
-typeOfDomain (DomainRelation  _ _ xs ) = TypeRelation   <$> mapM typeOf xs
-typeOfDomain (DomainPartition _ _ x  ) = TypePartition  <$> typeOf x
-typeOfDomain (DomainPermutation _ _ x )  = TypePermutation <$> typeOf x
-=======
 typeOfDomain (DomainMatrix ind inn   ) = TypeMatrix     <$> typeOfDomain ind <*> typeOfDomain inn
 typeOfDomain (DomainSet       _ _ x  ) = TypeSet        <$> typeOfDomain x
 typeOfDomain (DomainMSet      _ _ x  ) = TypeMSet       <$> typeOfDomain x
@@ -173,7 +163,7 @@
 typeOfDomain (DomainSequence  _ _ x  ) = TypeSequence   <$> typeOfDomain x
 typeOfDomain (DomainRelation  _ _ xs ) = TypeRelation   <$> mapM typeOfDomain xs
 typeOfDomain (DomainPartition _ _ x  ) = TypePartition  <$> typeOfDomain x
->>>>>>> bbc2b755
+typeOfDomain (DomainPermutation _ _ x )  = TypePermutation <$> typeOfDomain x
 typeOfDomain p@(DomainOp _ ds) = do
     ts <- mapM typeOfDomain ds
     if typesUnify ts
@@ -860,14 +850,9 @@
     pretty (DomainInt (TagUnnamed nm) _) = pretty nm
 
     pretty (DomainInt _ []) = "int"
-<<<<<<< HEAD
-
-    pretty (DomainInt _ ranges) = "int" <> prettyList prParens "," ranges
- 
-=======
+
     pretty (DomainInt _ ranges) = "int" <> prettyList prParens "," ranges
         
->>>>>>> bbc2b755
     pretty (DomainEnum name (Just ranges) _) = pretty name <> prettyList prParens "," ranges
 
     pretty (DomainEnum name _             _) = pretty name
@@ -967,12 +952,7 @@
 textToRepresentation t [repr]         | t == "RelationAsSet"              = return (Relation_AsSet repr)
 textToRepresentation t [repr1, repr2] | t == "PartitionAsSet"             = return (Partition_AsSet repr1 repr2)
 textToRepresentation t []             | t == "PartitionOccurrence"        = return Partition_Occurrence
-<<<<<<< HEAD
-textToRepresentation t []             | t == "PermutationAsFunction"     = return Permutation_AsFunction
-textToRepresentation t _ = bug ("textToRepresentation:" <+> pretty t)
-=======
 textToRepresentation _ _ = Nothing
->>>>>>> bbc2b755
 
 representationToShortText :: HasRepresentation -> Text
 representationToShortText Set_Occurrence                 = "Occurrence"
