--- conflicted
+++ resolved
@@ -632,15 +632,12 @@
     | BinRelAttr_Serial
     | BinRelAttr_Equivalence
     | BinRelAttr_PartialOrder
-<<<<<<< HEAD
-    deriving (Eq, Ord, Show, Data, Typeable, Generic, Bounded, Enum)
-=======
     | BinRelAttr_LinearOrder
     | BinRelAttr_WeakOrder
     | BinRelAttr_PreOrder
     | BinRelAttr_StrictPartialOrder
-    deriving (Eq, Ord, Show, Data, Typeable, Generic)
->>>>>>> a9cbc2e6
+    deriving (Eq, Ord, Show, Data, Typeable, Generic, Bounded, Enum)
+
 instance Serialize BinaryRelationAttr
 instance Hashable  BinaryRelationAttr
 instance ToJSON    BinaryRelationAttr where toJSON = genericToJSON jsonOptions
