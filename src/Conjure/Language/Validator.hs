--- conflicted
+++ resolved
@@ -441,30 +441,6 @@
 validateLanguageVersion :: Maybe LangVersionNode -> Validator LanguageVersion
 validateLanguageVersion Nothing = return $ pure $ LanguageVersion "Essence" [1, 3]
 validateLanguageVersion (Just lv@(LangVersionNode l1 n v)) = do
-<<<<<<< HEAD
-    setContextFrom lv
-    l1 `isA` TtKeyword
-    name <- validateIdentifier n
-    checkLanguageName name
-    nums <- catMaybes <$> validateSequence_ getNum v
-    return . pure $
-        LanguageVersion
-            (Name name)
-            (if null nums then [1,3] else nums)
-    where
-        getNum :: SToken -> Validator Int
-        getNum c = do
-            c' <- validateSToken c
-            case c' of
-                (LIntLiteral x) -> return . pure $ fromInteger x
-                _ -> invalid $ c <!> InternalError
-        checkLanguageName (nm) | T.toLower nm == "essence"  = pure ()
-                               | T.toLower nm == "essence'" = do
-                                                    raiseError (symbolRegion lv /!\ UnclassifiedWarning "Essence prime file detected, type checking is off")
-                                                    modify (\s->s{typeChecking=False})
-                               | otherwise = raiseError $ symbolRegion  n <!> SyntaxError "Not a valid language name"
-
-=======
   setContextFrom lv
   l1 `isA` TtKeyword
   name <- validateIdentifier n
@@ -488,7 +464,6 @@
           raiseError (symbolRegion lv /!\ UnclassifiedWarning "Essence prime file detected, type checking is off")
           modify (\s -> s {typeChecking = False})
       | otherwise = raiseError $ symbolRegion n <!> SyntaxError "Not a valid language name"
->>>>>>> 922bfd8e
 
 validateStatement :: StatementNode -> ValidatorS [Statement]
 validateStatement (DeclarationStatement dsn) = validateDeclarationStatement dsn
