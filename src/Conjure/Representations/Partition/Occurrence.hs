-- {-# LANGUAGE Rank2Types #-}
{-# LANGUAGE RecordWildCards #-}
{-# LANGUAGE QuasiQuotes #-}
{-# LANGUAGE ViewPatterns #-}

module Conjure.Representations.Partition.Occurrence ( partitionOccurrence ) where

-- conjure
import Conjure.Prelude
import Conjure.Bug
import Conjure.Language
import Conjure.Language.DomainSizeOf
import Conjure.Language.Expression.DomainSizeOf ()
import Conjure.Language.ZeroVal ( zeroVal, EnumerateDomain )
import Conjure.Representations.Internal
import Conjure.Representations.Common
import Conjure.Representations.Function.Function1D ( domainValues )


-- | works for "partition from A", where A can be used as an index of a matrix
--   _WhichPart: matrix indexed by [A] of int(1..maxNumParts)
--      (indicating which part an element belongs to)
--   _NumParts : int(1..maxNumParts)
--      (indicating the total number of parts)
--   only use part numbers from 1.._NumParts, never use the others
--      part(i) is used -> part(i-1) is used, forAll i:int(3..maxNumParts)
partitionOccurrence :: forall m . (MonadFail m, NameGen m, EnumerateDomain m) => Representation m
partitionOccurrence = Representation chck downD structuralCons downC up

    where

        chck :: TypeOf_ReprCheck m
        chck f (DomainPartition _ attrs innerDomain)
            | domainCanIndexMatrix innerDomain
            = map (DomainPartition Partition_Occurrence attrs) <$> f innerDomain
        chck _ _ = return []

        nameNumParts   = mkOutName (Just "NumParts")
        nameWhichPart  = mkOutName (Just "WhichPart")
        namePartSizes  = mkOutName (Just "PartSizes")
        nameFirstIndex = mkOutName (Just "FirstIndex")

        getMaxNumParts attrs d = 
            case partsNum attrs of
                SizeAttr_Size       x   -> return x
                SizeAttr_MaxSize    x   -> return x
                SizeAttr_MinMaxSize _ x -> return x
                _ -> domainSizeOf d

        getMaxPartSizes attrs d =
            case partsSize attrs of
                SizeAttr_Size       x   -> return x
                SizeAttr_MaxSize    x   -> return x
                SizeAttr_MinMaxSize _ x -> return x
                _ -> domainSizeOf d

        -- downD :: TypeOf_DownD m
        downD (name, domain@(DomainPartition Partition_Occurrence attrs innerDomain))
            | domainCanIndexMatrix innerDomain = do
            maxNumParts <- getMaxNumParts attrs innerDomain
            maxPartSizes <- getMaxPartSizes attrs innerDomain
            return $ Just
                [
                -- number of active parts
                  ( nameNumParts domain name
<<<<<<< HEAD
                  , DomainInt Nothing [RangeBounded 1 maxNumParts]
=======
                  , DomainInt NoTag [RangeBounded 1 maxNumParts]
>>>>>>> 6bf7a72f
                  )
                -- for each element, the part it belongs to
                , ( nameWhichPart domain name
                  , DomainMatrix
                      (forgetRepr innerDomain)
<<<<<<< HEAD
                      (DomainInt Nothing [RangeBounded 1 maxNumParts])
=======
                      (DomainInt NoTag [RangeBounded 1 maxNumParts])
>>>>>>> 6bf7a72f
                  )
                -- for each part, number of elements in the part
                , ( namePartSizes domain name
                  , DomainMatrix
<<<<<<< HEAD
                      (DomainInt Nothing [RangeBounded 1 maxNumParts])
                      (DomainInt Nothing [RangeBounded 0 maxPartSizes])
=======
                      (DomainInt NoTag [RangeBounded 1 maxNumParts])
                      (DomainInt NoTag [RangeBounded 0 maxPartSizes])
>>>>>>> 6bf7a72f
                  )
                -- wtf was this?
                , ( nameFirstIndex domain name
                  , DomainMatrix
<<<<<<< HEAD
                      (DomainInt Nothing [RangeBounded 1 maxNumParts])
=======
                      (DomainInt NoTag [RangeBounded 1 maxNumParts])
>>>>>>> 6bf7a72f
                      innerDomain                                           -- dontCare if not used
                  )
                ]
        downD _ = na "{downD} Occurrence"

        structuralCons :: TypeOf_Structural m
        structuralCons _ downX1 (DomainPartition _ attrs innerDomain)
                | domainCanIndexMatrix innerDomain = do
            maxNumParts <- getMaxNumParts attrs innerDomain
            let
                numPartsChannelling whichPart numPartsVar = do
                    (iPat, i) <- quantifiedVar
                    return $ return -- for list
                        [essence|
                            &numPartsVar =
                                max([ &whichPart[&i] | &iPat : &innerDomain ])
                        |]

                partSizesChannelling whichPart partSizesVar = do
                    (iPat, i) <- quantifiedVar
                    (jPat, j) <- quantifiedVar
                    return $ return -- for list
                        [essence|
                            and([ &partSizesVar[&i] = sum([ 1 | &jPat : &innerDomain , &whichPart[&j] = &i ])
                                | &iPat : int(1..&maxNumParts)
                                ])
                        |]

                firstIndexChannelling whichPart numPartsVar firstIndexVar = do
                    (iPat, i) <- quantifiedVar
                    (jPat, j) <- quantifiedVar
                    return
                        [ -- firstIndexVar[i] is <= all indices belonging to part i
                          [essence|
                            forAll &iPat : int(1..&maxNumParts) , &i <= &numPartsVar .
                                forAll &jPat : &innerDomain .
                                    &whichPart[&j] = &i -> &firstIndexVar[&i] <= &j
                          |]
                        , -- firstIndexVar[i] is equal to one of those
                          [essence|
                            forAll &iPat : int(1..&maxNumParts) , &i <= &numPartsVar .
                                exists &jPat : &innerDomain .
                                    &whichPart[&j] = &i /\ &firstIndexVar[&i] = &j
                          |]
                        , -- firstIndexVar[i] is dontCare, if nothing is in part i
                          [essence|
                            forAll &iPat : int(1..&maxNumParts) , &i > &numPartsVar .
                                dontCare(&firstIndexVar[&i])
                          |]
                        ]

                symmetryBreaking numPartsVar firstIndexVar = do
                    (iPat, i) <- quantifiedVar
                    (jPat, j) <- quantifiedVar
                    return $ return -- for list
                        [essence|
                          forAll &iPat, &jPat : int(1..&maxNumParts) , &i <= &numPartsVar /\ &j <= &numPartsVar .
                              &i < &j <-> &firstIndexVar[&i] < &firstIndexVar[&j]
                        |]

                numPartsCons numPartsVar =
                    return $ mkSizeCons (partsNum attrs) numPartsVar

                partSizeCons numPartsVar partSizesVar = do
                    (iPat, i) <- quantifiedVar
                    let theConsForI = make opAnd $ fromList $
                            mkSizeCons (partsSize attrs) [essence| &partSizesVar[&i] |]
                    return
                        [   [essence|
                                and([ &theConsForI
                                    | &iPat : int(1..&maxNumParts)          $ forAll part numbers
                                    , &i <= &numPartsVar                    $ that are active
                                    ])
                            |]
                        ,   [essence|
                                and([ &partSizesVar[&i] = 0
                                    | &iPat : int(1..&maxNumParts)          $ forAll part numbers
                                    , &i > &numPartsVar                     $ that are inactive
                                    ])
                            |]
                        ]

                noGaps whichPart numPartsVar = do
                    (iPat, i) <- quantifiedVar
                    (jPat, j) <- quantifiedVar
                    return $ return -- for list
                        [essence|
                            and([ or([ &whichPart[&j] = &i                  $ there must be a member in that part
                                     | &jPat : &innerDomain
                                     ])
                                | &iPat : int(3..&maxNumParts)              $ forAll part numbers (except 1 and 2)
                                , &i <= &numPartsVar                        $ that are active
                                ])
                        |]

                fixedPartSize =
                    case attrs of
                        PartitionAttr _ SizeAttr_Size{} _ -> True
                        _                                 -> False

                regular numPartsVar partSizesVar | isRegular attrs && not fixedPartSize = do
                    (iPat, i) <- quantifiedVar
                    return $ return -- for list
                        [essence|
                            and([ &partSizesVar[&i-1] = &partSizesVar[&i]
                                | &iPat : int(2..&maxNumParts)
                                , &i <= &numPartsVar
                                ])
                        |]
                regular _ _ = return []

            return $ \ inpPartition -> do
                [numPartsVar, whichPart, partSizesVar, firstIndexVar] <- downX1 inpPartition
                concat <$> sequence
                    [ partSizeCons                    numPartsVar partSizesVar
                    , numPartsCons                    numPartsVar
                    , noGaps                whichPart numPartsVar
                    , regular                         numPartsVar partSizesVar
                    , numPartsChannelling   whichPart numPartsVar
                    , partSizesChannelling  whichPart             partSizesVar
                    , firstIndexChannelling whichPart numPartsVar              firstIndexVar
                    , symmetryBreaking                numPartsVar              firstIndexVar
                    ]
        structuralCons _ _ domain = na $ vcat [ "{structuralCons} Occurrence"
                                              , "domain:" <+> pretty domain
                                              ]

        downC :: TypeOf_DownC m
        downC ( name
              , inDom@(DomainPartition Partition_Occurrence attrs innerDomain)
              , inConstant@(ConstantAbstract (AbsLitPartition vals))
              ) = do
            Just [ ( numPartsVar   , numPartsDom   )
                 , ( whichPart     , whichPartDom  )
                 , ( partSizesVar  , partSizesDom  )
                 , ( firstIndexVar , firstIndexDom )
                 ] <- downD (name, inDom)
            members      <- domainValues innerDomain
            maxNumParts' <- getMaxNumParts attrs innerDomain
            maxNumParts  <- case viewConstantInt maxNumParts' of
                Just i -> return i
                Nothing -> bug ("expecting an integer literal, but got:" <++> pretty maxNumParts')
            z <- zeroVal innerDomain
            let
                whichPartValInside :: [(Integer, Constant)]
                whichPartValInside =
                        [ case whichPartIsIt of
                            [p] -> p
                            []  -> bug $ vcat [ "Not found:" <+> pretty mem
                                              , "Inside:" <+> pretty inConstant
                                              ]
                            _   -> bug $ vcat [ "Found multiple times:" <+> pretty mem
                                              , "Inside:" <+> pretty inConstant
                                              ]
                        | mem <- members
                        , let whichPartIsIt = [ (p, mem)
                                              | (p, pVals) <- zip [1..] vals
                                              , mem `elem` pVals
                                              ]
                        ]
<<<<<<< HEAD
                numPartsVal   = ConstantInt Nothing (genericLength vals)
                whichPartVal  = ConstantAbstract (AbsLitMatrix
                                    (forgetRepr innerDomain)
                                    (map (ConstantInt Nothing . fst) whichPartValInside))
                partSizesVal  = ConstantAbstract (AbsLitMatrix
                                    (DomainInt Nothing [RangeBounded 1 maxNumParts'])
                                    (map (ConstantInt Nothing . genericLength) vals
                                        ++ replicate (fromInteger (maxNumParts - genericLength vals))
                                                     (ConstantInt Nothing 0)))
                firstIndexVal = ConstantAbstract (AbsLitMatrix
                                    (DomainInt Nothing [RangeBounded 1 maxNumParts'])
=======
                numPartsVal   = ConstantInt NoTag (genericLength vals)
                whichPartVal  = ConstantAbstract (AbsLitMatrix
                                    (forgetRepr innerDomain)
                                    (map (ConstantInt NoTag . fst) whichPartValInside))
                partSizesVal  = ConstantAbstract (AbsLitMatrix
                                    (DomainInt NoTag [RangeBounded 1 maxNumParts'])
                                    (map (ConstantInt NoTag . genericLength) vals
                                        ++ replicate (fromInteger (maxNumParts - genericLength vals))
                                                     (ConstantInt NoTag 0)))
                firstIndexVal = ConstantAbstract (AbsLitMatrix
                                    (DomainInt NoTag [RangeBounded 1 maxNumParts'])
>>>>>>> 6bf7a72f
                                    ([ case lookup p whichPartValInside of
                                        Nothing -> bug $ vcat [ "Not found:" <+> pretty p
                                                              , "Inside:" <+> prettyList id "," whichPartValInside
                                                              ]
                                        Just i  -> i
                                     | p <- [1..genericLength vals] ]
                                        ++ replicate (fromInteger (maxNumParts - genericLength vals))
                                                     z))
            return $ Just
                [ ( numPartsVar   , numPartsDom   , numPartsVal   )
                , ( whichPart     , whichPartDom  , whichPartVal  )
                , ( partSizesVar  , partSizesDom  , partSizesVal  )
                , ( firstIndexVar , firstIndexDom , firstIndexVal )
                ]
        downC (name, domain, constant) = na $ vcat [ "{downC} Occurrence"
                                                   , "name:" <+> pretty name
                                                   , "domain:" <+> pretty domain
                                                   , "constant:" <+> pretty constant
                                                   ]

        up :: TypeOf_Up m
        up ctxt (name, domain@(DomainPartition Partition_Occurrence _ innerDomain)) =
            case (lookup (nameNumParts domain name) ctxt, lookup (nameWhichPart domain name) ctxt) of
                ( Just (viewConstantInt -> Just numPartsValue) ,
                  Just (viewConstantMatrix -> Just (_, whichPartValues)) ) -> do
                    members <- domainValues innerDomain
                    return
                        ( name
                        , normaliseConstant $ ConstantAbstract $ AbsLitPartition
<<<<<<< HEAD
                            [ [ member | (member, b) <- zip members whichPartValues, b == ConstantInt Nothing bucket ]
=======
                            [ [ member | (member, b) <- zip members whichPartValues, b == ConstantInt NoTag bucket ]
>>>>>>> 6bf7a72f
                            | bucket <- [1..numPartsValue]
                            ]
                        )
                (Just val, _) -> fail $ vcat $
                    [ "(in Partition Occurrence up)"
                    , "Expecting an integer literal for:" <+> pretty (nameNumParts domain name)
                    , "But got:" <+> pretty val
                    , "When working on:" <+> pretty name
                    , "With domain:" <+> pretty domain
                    ] ++
                    ("Bindings in context:" : prettyContext ctxt)
                (_, Just val) -> fail $ vcat $
                    [ "(in Partition Occurrence up)"
                    , "Expecting a matrix literal for:" <+> pretty (nameWhichPart domain name)
                    , "But got:" <+> pretty val
                    , "When working on:" <+> pretty name
                    , "With domain:" <+> pretty domain
                    ] ++
                    ("Bindings in context:" : prettyContext ctxt)
                (Nothing, _) -> fail $ vcat $
                    [ "(in Partition Occurrence up)"
                    , "No value for:" <+> pretty (nameNumParts domain name)
                    , "When working on:" <+> pretty name
                    , "With domain:" <+> pretty domain
                    ] ++
                    ("Bindings in context:" : prettyContext ctxt)
        up ctxt (name, domain) =
            na $ vcat [ "{up} Occurrence"
                      , "name:" <+> pretty name
                      , "domain:" <+> pretty domain
                      , "ctxt:" <+> vcat (map pretty ctxt)
                      ]<|MERGE_RESOLUTION|>--- conflicted
+++ resolved
@@ -63,41 +63,24 @@
                 [
                 -- number of active parts
                   ( nameNumParts domain name
-<<<<<<< HEAD
-                  , DomainInt Nothing [RangeBounded 1 maxNumParts]
-=======
                   , DomainInt NoTag [RangeBounded 1 maxNumParts]
->>>>>>> 6bf7a72f
                   )
                 -- for each element, the part it belongs to
                 , ( nameWhichPart domain name
                   , DomainMatrix
                       (forgetRepr innerDomain)
-<<<<<<< HEAD
-                      (DomainInt Nothing [RangeBounded 1 maxNumParts])
-=======
                       (DomainInt NoTag [RangeBounded 1 maxNumParts])
->>>>>>> 6bf7a72f
                   )
                 -- for each part, number of elements in the part
                 , ( namePartSizes domain name
                   , DomainMatrix
-<<<<<<< HEAD
-                      (DomainInt Nothing [RangeBounded 1 maxNumParts])
-                      (DomainInt Nothing [RangeBounded 0 maxPartSizes])
-=======
                       (DomainInt NoTag [RangeBounded 1 maxNumParts])
                       (DomainInt NoTag [RangeBounded 0 maxPartSizes])
->>>>>>> 6bf7a72f
                   )
                 -- wtf was this?
                 , ( nameFirstIndex domain name
                   , DomainMatrix
-<<<<<<< HEAD
-                      (DomainInt Nothing [RangeBounded 1 maxNumParts])
-=======
                       (DomainInt NoTag [RangeBounded 1 maxNumParts])
->>>>>>> 6bf7a72f
                       innerDomain                                           -- dontCare if not used
                   )
                 ]
@@ -258,19 +241,6 @@
                                               , mem `elem` pVals
                                               ]
                         ]
-<<<<<<< HEAD
-                numPartsVal   = ConstantInt Nothing (genericLength vals)
-                whichPartVal  = ConstantAbstract (AbsLitMatrix
-                                    (forgetRepr innerDomain)
-                                    (map (ConstantInt Nothing . fst) whichPartValInside))
-                partSizesVal  = ConstantAbstract (AbsLitMatrix
-                                    (DomainInt Nothing [RangeBounded 1 maxNumParts'])
-                                    (map (ConstantInt Nothing . genericLength) vals
-                                        ++ replicate (fromInteger (maxNumParts - genericLength vals))
-                                                     (ConstantInt Nothing 0)))
-                firstIndexVal = ConstantAbstract (AbsLitMatrix
-                                    (DomainInt Nothing [RangeBounded 1 maxNumParts'])
-=======
                 numPartsVal   = ConstantInt NoTag (genericLength vals)
                 whichPartVal  = ConstantAbstract (AbsLitMatrix
                                     (forgetRepr innerDomain)
@@ -282,7 +252,6 @@
                                                      (ConstantInt NoTag 0)))
                 firstIndexVal = ConstantAbstract (AbsLitMatrix
                                     (DomainInt NoTag [RangeBounded 1 maxNumParts'])
->>>>>>> 6bf7a72f
                                     ([ case lookup p whichPartValInside of
                                         Nothing -> bug $ vcat [ "Not found:" <+> pretty p
                                                               , "Inside:" <+> prettyList id "," whichPartValInside
@@ -312,11 +281,7 @@
                     return
                         ( name
                         , normaliseConstant $ ConstantAbstract $ AbsLitPartition
-<<<<<<< HEAD
-                            [ [ member | (member, b) <- zip members whichPartValues, b == ConstantInt Nothing bucket ]
-=======
                             [ [ member | (member, b) <- zip members whichPartValues, b == ConstantInt NoTag bucket ]
->>>>>>> 6bf7a72f
                             | bucket <- [1..numPartsValue]
                             ]
                         )
