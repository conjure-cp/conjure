--- conflicted
+++ resolved
@@ -79,13 +79,8 @@
 
                 exactlyOnce rel = do
                     innerType <- typeOf innerDomain
-<<<<<<< HEAD
-                    if innerType `typeUnify` TypeInt Nothing
-                        then do
-=======
                     case innerType of
                       TypeInt _ ->  do
->>>>>>> 6bf7a72f
                             (iPat, i) <- quantifiedVar
                             (jPat, j) <- quantifiedVar
                             return $ return $ -- for list
