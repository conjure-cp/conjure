--- conflicted
+++ resolved
@@ -49,11 +49,7 @@
                 case attrs of
                     MSetAttr (SizeAttr_Size size) _ -> do
                         let indexDomain = mkDomainIntB 1 size
-<<<<<<< HEAD
-                        let flagDomain  = defRepr $ DomainInt Nothing [RangeSingle size]
-=======
                         let flagDomain  = defRepr $ DomainInt NoTag [RangeSingle size]
->>>>>>> 6bf7a72f
                         return (indexDomain, flagDomain)
                     _ -> do
                         maxSize <- getMaxSize attrs innerDomain
@@ -143,20 +139,12 @@
               ) = case attrs of
                     MSetAttr (SizeAttr_Size size) _ -> do
                         let indexDomain = mkDomainIntB 1 size
-<<<<<<< HEAD
-                        let flagDomain  = DomainInt Nothing [RangeSingle size]
-=======
                         let flagDomain  = DomainInt NoTag [RangeSingle size]
->>>>>>> 6bf7a72f
 
                         return $ Just
                             [ ( nameFlag domain name
                               , defRepr flagDomain
-<<<<<<< HEAD
-                              , ConstantInt Nothing (genericLength constants)
-=======
                               , ConstantInt NoTag (genericLength constants)
->>>>>>> 6bf7a72f
                               )
                             , ( nameValues domain name
                               , DomainMatrix indexDomain innerDomain
@@ -168,11 +156,7 @@
                         maxSize    <- getMaxSize attrs innerDomain
                         maxSizeInt <-
                             case maxSize of
-<<<<<<< HEAD
-                                ConstantInt Nothing x -> return x
-=======
                                 ConstantInt _ x -> return x
->>>>>>> 6bf7a72f
                                 _ -> fail $ vcat
                                         [ "Expecting an integer for the maxSize attribute."
                                         , "But got:" <+> pretty maxSize
@@ -188,11 +172,7 @@
                         return $ Just
                             [ ( nameFlag domain name
                               , defRepr flagDomain
-<<<<<<< HEAD
-                              , ConstantInt Nothing (genericLength constants)
-=======
                               , ConstantInt NoTag (genericLength constants)
->>>>>>> 6bf7a72f
                               )
                             , ( nameValues domain name
                               , DomainMatrix indexDomain innerDomain
