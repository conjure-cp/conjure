--- conflicted
+++ resolved
@@ -233,8 +233,4 @@
                       | &iPat : &index
                       ]
                     )
-<<<<<<< HEAD
                 |]
-=======
-                |]
->>>>>>> bbc2b755
