{-# LANGUAGE QuasiQuotes #-}

module Conjure.Representations.MSet.ExplicitWithFlags ( msetExplicitWithFlags ) where

-- conjure
import Conjure.Prelude
import Conjure.Language
import Conjure.Language.DomainSizeOf
import Conjure.Language.Expression.DomainSizeOf ()
import Conjure.Language.ZeroVal ( zeroVal, EnumerateDomain )
import Conjure.Representations.Internal
import Conjure.Representations.Common


msetExplicitWithFlags :: forall m . (MonadFail m, NameGen m, EnumerateDomain m) => Representation m
msetExplicitWithFlags = Representation chck downD structuralCons downC up symmetryOrdering

    where

        chck :: TypeOf_ReprCheck m
        chck f (DomainMSet _ attrs innerDomain) =
            map (DomainMSet MSet_ExplicitWithFlags attrs) <$> f innerDomain
        chck _ _ = return []

        nameFlag   = mkOutName (Just "Flags")
        nameValues = mkOutName (Just "Values")

        getMaxSize attrs innerDomain = case attrs of
            MSetAttr (SizeAttr_Size x) _ -> return x
            MSetAttr (SizeAttr_MaxSize x) _ -> return x
            MSetAttr (SizeAttr_MinMaxSize _ x) _ -> return x
            MSetAttr _ (OccurAttr_MaxOccur x) -> do y <- domainSizeOf innerDomain ; return (x * y)
            MSetAttr _ (OccurAttr_MinMaxOccur _ x) -> do y <- domainSizeOf innerDomain ; return (x * y)
            _ -> fail ("getMaxSize, mset not supported. attributes:" <+> pretty attrs)

        getMinOccur attrs = case attrs of
            MSetAttr _ (OccurAttr_MinOccur x) -> Just x
            MSetAttr _ (OccurAttr_MinMaxOccur x _) -> Just x
            _ -> Nothing

        getMaxOccur attrs = case attrs of
            MSetAttr _ (OccurAttr_MaxOccur x) -> return x
            MSetAttr _ (OccurAttr_MinMaxOccur _ x) -> return x
            MSetAttr (SizeAttr_Size x) _ -> return x
            MSetAttr (SizeAttr_MaxSize x) _ -> return x
            MSetAttr (SizeAttr_MinMaxSize _ x) _ -> return x
            _ -> fail ("getMaxOccur, mset not supported. attributes:" <+> pretty attrs)

        downD :: TypeOf_DownD m
        downD (name, domain@(DomainMSet _ attrs innerDomain)) = do
            maxSize  <- getMaxSize attrs innerDomain
            maxOccur <- getMaxOccur attrs
            let indexDomain =           mkDomainIntB 1 maxSize
            let flagDomain  = defRepr $ mkDomainIntB 0 maxOccur
            return $ Just
                [ ( nameFlag domain name
                  , DomainMatrix indexDomain flagDomain
                  )
                , ( nameValues domain name
                  , DomainMatrix indexDomain innerDomain
                  )
                ]
        downD _ = na "{downD} ExplicitVarSizeWithFlags"

        structuralCons :: TypeOf_Structural m
        structuralCons f downX1 (DomainMSet MSet_ExplicitWithFlags attrs@(MSetAttr sizeAttrs _) innerDomain) = do
            maxSize  <- getMaxSize attrs innerDomain
            let
                orderingWhenFlagged flags values = do
                    (iPat, i) <- quantifiedVar
                    return $ return $ -- list
                        [essence|
                            forAll &iPat : int(1..&maxSize-1) . &flags[&i+1] > 0 -> &values[&i] .< &values[&i+1]
                        |]

                dontCareWhenNotFlagged flags values = do
                    (iPat, i) <- quantifiedVar
                    return $ return $ -- list
                        [essence|
                            forAll &iPat : int(1..&maxSize) . &flags[&i] = 0 -> dontCare(&values[&i])
                        |]

                flagsToTheLeft flags = do
                    (iPat, i) <- quantifiedVar
                    return $ return $ -- list
                        [essence|
                            forAll &iPat : int(1..&maxSize-1) . &flags[&i+1] > 0 -> &flags[&i] > 0
                        |]

                cardinality flags = do
                    (iPat, i) <- quantifiedVar
                    return [essence| sum &iPat : int(1..&maxSize) . &flags[&i] |]

                -- maxOccur is enforced by the domain of the flag
                minOccurrenceCons flags = do
                    (iPat, i) <- quantifiedVar
                    return
                        [ [essence| forAll &iPat : int(1..&maxSize) . &flags[&i] = 0 \/ &flags[&i] >= &minOccur |]
                        | Just minOccur <- [getMinOccur attrs]
                        ]

                innerStructuralCons flags values = do
                    (iPat, i) <- quantifiedVarOverDomain [essenceDomain| int(1..&maxSize) |]
                    let activeZone b = [essence| forAll &iPat : int(1..&maxSize) . &flags[&i] > 0 -> &b |]

                    -- preparing structural constraints for the inner guys
                    innerStructuralConsGen <- f innerDomain

                    let inLoop = [essence| &values[&i] |]
                    outs <- innerStructuralConsGen inLoop
                    return (map activeZone outs)

            return $ \ mset -> do
                refs <- downX1 mset
                case refs of
                    [flags, values] ->
                        concat <$> sequence
                            [ orderingWhenFlagged    flags values
                            , dontCareWhenNotFlagged flags values
                            , flagsToTheLeft         flags
                            , minOccurrenceCons      flags
                            , mkSizeCons sizeAttrs <$> cardinality flags
                            , innerStructuralCons flags values
                            ]
                    _ -> na "{structuralCons} ExplicitVarSizeWithFlags"

        structuralCons _ _ _ = na "{structuralCons} ExplicitVarSizeWithFlags"

        downC :: TypeOf_DownC m
        downC ( name
              , domain@(DomainMSet _ attrs innerDomain)
              , ConstantAbstract (AbsLitMSet constants')
              ) = do
            maxSize <- getMaxSize attrs innerDomain
            let indexDomain = mkDomainIntB 1 maxSize

            let constants = histogram constants'

            maxSizeInt <-
                case maxSize of
                    ConstantInt _ x -> return x
                    _ -> fail $ vcat
                            [ "Expecting an integer for the maxSize attribute."
                            , "But got:" <+> pretty maxSize
                            , "When working on:" <+> pretty name
                            , "With domain:" <+> pretty domain
                            ]
            z <- zeroVal innerDomain
            let zeroes = replicate (fromInteger (maxSizeInt - genericLength constants)) z

            let counts = map (ConstantInt TagInt . snd) constants
            let falses = replicate (fromInteger (maxSizeInt - genericLength constants)) (ConstantInt TagInt 0)

            return $ Just
                [ ( nameFlag domain name
                  , DomainMatrix indexDomain DomainBool
                  , ConstantAbstract $ AbsLitMatrix indexDomain (counts ++ falses)
                  )
                , ( nameValues domain name
                  , DomainMatrix indexDomain innerDomain
                  , ConstantAbstract $ AbsLitMatrix indexDomain (map fst constants ++ zeroes)
                  )
                ]
        downC _ = na "{downC} ExplicitVarSizeWithFlags"

        up :: TypeOf_Up m
        up ctxt (name, domain) =
            case (lookup (nameFlag domain name) ctxt, lookup (nameValues domain name) ctxt) of
                (Just flagMatrix, Just constantMatrix) ->
                    case viewConstantMatrix flagMatrix of
                        -- TODO: check if indices match
                        Just (_, flags) ->
                            case viewConstantMatrix constantMatrix of
                                Just (_, vals) ->
                                    return (name, ConstantAbstract $ AbsLitMSet $ concat
                                                    [ replicate (fromInteger i) v
                                                    | (ConstantInt TagInt i,v) <- zip flags vals
                                                    ] )
                                _ -> fail $ vcat
                                        [ "Expecting a matrix literal for:" <+> pretty (nameValues domain name)
                                        , "But got:" <+> pretty constantMatrix
                                        , "When working on:" <+> pretty name
                                        , "With domain:" <+> pretty domain
                                        ]
                        _ -> fail $ vcat
                                [ "Expecting a matrix literal for:" <+> pretty (nameFlag domain name)
                                , "But got:" <+> pretty flagMatrix
                                , "When working on:" <+> pretty name
                                , "With domain:" <+> pretty domain
                                ]
                (Nothing, _) -> fail $ vcat $
                    [ "(in MSet ExplicitVarSizeWithFlags up 1)"
                    , "No value for:" <+> pretty (nameFlag domain name)
                    , "When working on:" <+> pretty name
                    , "With domain:" <+> pretty domain
                    ] ++
                    ("Bindings in context:" : prettyContext ctxt)
                (_, Nothing) -> fail $ vcat $
                    [ "(in MSet ExplicitVarSizeWithFlags up 2)"
                    , "No value for:" <+> pretty (nameValues domain name)
                    , "When working on:" <+> pretty name
                    , "With domain:" <+> pretty domain
                    ] ++
                    ("Bindings in context:" : prettyContext ctxt)

        symmetryOrdering :: TypeOf_SymmetryOrdering m
        symmetryOrdering innerSO downX1 inp domain = do
            [flags, values] <- downX1 inp
            Just [_, (_, DomainMatrix index inner)] <- downD ("SO", domain)
            (iPat, i) <- quantifiedVar
            soValues <- innerSO downX1 [essence| &values[&i] |] inner
            return
                [essence|
                    [ ( -&flags[&i]
                      , &soValues
                      )
                    | &iPat : &index
                    ]
<<<<<<< HEAD
                |]
=======
                |]
>>>>>>> bbc2b755
<|MERGE_RESOLUTION|>--- conflicted
+++ resolved
@@ -216,8 +216,4 @@
                       )
                     | &iPat : &index
                     ]
-<<<<<<< HEAD
                 |]
-=======
-                |]
->>>>>>> bbc2b755
