{-# LANGUAGE QuasiQuotes #-}

module Conjure.Representations.Record
    ( record
    ) where

-- conjure
import Conjure.Prelude
import Conjure.Bug
import Conjure.Language
import Conjure.Representations.Internal


record :: forall m . (MonadFail m, NameGen m) => Representation m
record = Representation chck downD structuralCons downC up symmetryOrdering

    where

        chck :: TypeOf_ReprCheck m
        chck f (DomainRecord ds) = do
            let names = map fst ds
            outDoms <- sequence <$> mapM (f . snd) ds
            return [ DomainRecord (zip names ds') | ds' <- outDoms ]
        chck _ _ = return []

        mkName name n = mconcat [name, "_", n]

        downD :: TypeOf_DownD m
        downD (name, DomainRecord ds) = return $ Just
            [ (mkName name n, d)
            | (n,d) <- ds
            ]
        downD _ = na "{downD}"

        structuralCons :: TypeOf_Structural m
        structuralCons f downX1 (DomainRecord ds) = return $ \ tup -> do
            refs <- downX1 tup
            concat <$> sequence
                [ do
                    innerStructuralConsGen <- f dom
                    outs                   <- innerStructuralConsGen ref
                    return outs
                | (ref, (_n, dom)) <- zip refs ds
                ]
        structuralCons _ _ _ = na "{structuralCons} record"

        -- TODO: check if (length ds == length cs)
        downC :: TypeOf_DownC m
        downC (name, DomainRecord ds, ConstantAbstract (AbsLitRecord cs))
            | sort (map fst ds) == sort (map fst cs) = return $ Just
                [ case lookup n cs of
                    Nothing -> bug "Record.downC"
                    Just c  -> (mkName name n, d, c)
                | (n,d) <- ds
                ]
        downC (n, d, c) =
            na $ "{downC} record" <+> vcat
                [ "name  :" <+> pretty n
                , "domain:" <+> pretty d
                , "value :" <+> pretty c
                ]

        up :: TypeOf_Up m
        up ctxt (name, DomainRecord ds) = do
            let names = map (mkName name . fst) ds
            vals <- forM names $ \ n ->
                case lookup n ctxt of
                    Nothing -> fail $ vcat $
                        [ "(in Record up)"
                        , "No value for:" <+> pretty n
                        , "When working on:" <+> pretty name
                        , "With domain:" <+> pretty (DomainRecord ds)
                        ] ++
                        ("Bindings in context:" : prettyContext ctxt)
                    Just val -> return (n, val)
            -- TODO: check if (length ds == length vals)
            return (name, ConstantAbstract (AbsLitRecord vals))
        up _ _ = na "{up}"

        symmetryOrdering :: TypeOf_SymmetryOrdering m
        symmetryOrdering innerSO downX1 inp domain = do
            xs <- downX1 inp
            Just xsDoms' <- downD ("SO", domain)
            let xsDoms = map snd xsDoms'
            soValues <- sequence [ innerSO downX1 x xDom | (x, xDom) <- zip xs xsDoms ]
<<<<<<< HEAD
            return $ AbstractLiteral $ AbsLitTuple soValues
=======
            return $ AbstractLiteral $ AbsLitTuple soValues
>>>>>>> bbc2b755
<|MERGE_RESOLUTION|>--- conflicted
+++ resolved
@@ -83,8 +83,4 @@
             Just xsDoms' <- downD ("SO", domain)
             let xsDoms = map snd xsDoms'
             soValues <- sequence [ innerSO downX1 x xDom | (x, xDom) <- zip xs xsDoms ]
-<<<<<<< HEAD
             return $ AbstractLiteral $ AbsLitTuple soValues
-=======
-            return $ AbstractLiteral $ AbsLitTuple soValues
->>>>>>> bbc2b755
