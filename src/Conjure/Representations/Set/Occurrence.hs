{-# LANGUAGE QuasiQuotes #-}

module Conjure.Representations.Set.Occurrence ( setOccurrence ) where

-- conjure
import Conjure.Prelude
import Conjure.Language
import Conjure.Representations.Internal
import Conjure.Representations.Common


setOccurrence :: forall m . (MonadFail m, NameGen m) => Representation m
setOccurrence = Representation chck downD structuralCons downC up

    where

        -- | We can only represent Set of Int as occurrence
        chck :: TypeOf_ReprCheck m
        chck f (DomainSet _ attrs innerDomain@DomainInt{}) =
          map (DomainSet Set_Occurrence attrs) <$> f innerDomain
        chck _ _ = return []

        outName :: Domain HasRepresentation x -> Name -> Name
        outName = mkOutName Nothing

        -- | Matrix of Bool indexed by inner domain of set (which must be an int domain)
        downD :: TypeOf_DownD m
        downD (name, domain@(DomainSet Set_Occurrence _attrs innerDomain@DomainInt{})) = return $ Just
            [ ( outName domain name
              , DomainMatrix (forgetRepr innerDomain) DomainBool
              )
            ]
        downD _ = na "{downD} Occurrence"

        -- | Constrain number of trues in matrix to be congruent with cardinality constraint
        structuralCons :: TypeOf_Structural m
        structuralCons _ downX1 (DomainSet Set_Occurrence (SetAttr attrs) innerDomain@DomainInt{}) =
            return $ \ set -> do
                refs <- downX1 set
                case refs of
                    [m] -> do
                        (iPat, i) <- quantifiedVar
                        let cardinality = [essence| sum &iPat : &innerDomain . toInt(&m[&i]) |]
                        return (mkSizeCons attrs cardinality)
                    _ -> na "{structuralCons} Occurrence"
        structuralCons _ _ _ = na "{structuralCons} Occurrence"

        -- | If value is in the set then that value's index maps to a bool
        downC :: TypeOf_DownC m
        downC ( name
<<<<<<< HEAD
              , domain@(DomainSet Set_Occurrence _attrs innerDomain@(DomainInt _ intRanges))
=======
              , domain@(DomainSet Set_Occurrence _attrs innerDomain@(DomainInt t intRanges))
>>>>>>> 6bf7a72f
              , ConstantAbstract (AbsLitSet constants)
              ) = do
                innerDomainVals <- valuesInIntDomain intRanges
                return $ Just
                    [ ( outName domain name
                      , DomainMatrix (forgetRepr innerDomain) DomainBool
                      , ConstantAbstract $ AbsLitMatrix (forgetRepr innerDomain)
                          [ ConstantBool isIn
                          | v <- innerDomainVals
<<<<<<< HEAD
                          , let isIn = ConstantInt Nothing v `elem` constants
=======
                          , let isIn = ConstantInt t v `elem` constants
>>>>>>> 6bf7a72f
                          ]
                      )
                    ]
        downC _ = na "{downC} Occurrence"

        -- | Reversal of downC - if innerDom value zips with matrix true then it's in
        up :: TypeOf_Up m
<<<<<<< HEAD
        up ctxt (name, domain@(DomainSet _ _ (DomainInt _ intRanges)))=
=======
        up ctxt (name, domain@(DomainSet _ _ (DomainInt t intRanges)))=
>>>>>>> 6bf7a72f
            case lookup (outName domain name) ctxt of
                Just constantMatrix ->
                    case viewConstantMatrix constantMatrix of
                        Just (_, vals) -> do
                            innerDomainVals <- valuesInIntDomain intRanges
                            return (name, ConstantAbstract $ AbsLitSet
<<<<<<< HEAD
                                            [ ConstantInt Nothing v
=======
                                            [ ConstantInt t v
>>>>>>> 6bf7a72f
                                            | (v,b) <- zip innerDomainVals vals
                                            , viewConstantBool b == Just True
                                            ] )
                        _ -> fail $ vcat
                                [ "Expecting a matrix literal for:" <+> pretty (outName domain name)
                                , "But got:" <+> pretty constantMatrix
                                , "When working on:" <+> pretty name
                                , "With domain:" <+> pretty domain
                                ]
                Nothing -> fail $ vcat $
                    [ "(in Set Occurrence up)"
                    , "No value for:" <+> pretty (outName domain name)
                    , "When working on:" <+> pretty name
                    , "With domain:" <+> pretty domain
                    ] ++
                    ("Bindings in context:" : prettyContext ctxt)
        up _ _ = na "{up} Occurrence"<|MERGE_RESOLUTION|>--- conflicted
+++ resolved
@@ -48,11 +48,7 @@
         -- | If value is in the set then that value's index maps to a bool
         downC :: TypeOf_DownC m
         downC ( name
-<<<<<<< HEAD
-              , domain@(DomainSet Set_Occurrence _attrs innerDomain@(DomainInt _ intRanges))
-=======
               , domain@(DomainSet Set_Occurrence _attrs innerDomain@(DomainInt t intRanges))
->>>>>>> 6bf7a72f
               , ConstantAbstract (AbsLitSet constants)
               ) = do
                 innerDomainVals <- valuesInIntDomain intRanges
@@ -62,11 +58,7 @@
                       , ConstantAbstract $ AbsLitMatrix (forgetRepr innerDomain)
                           [ ConstantBool isIn
                           | v <- innerDomainVals
-<<<<<<< HEAD
-                          , let isIn = ConstantInt Nothing v `elem` constants
-=======
                           , let isIn = ConstantInt t v `elem` constants
->>>>>>> 6bf7a72f
                           ]
                       )
                     ]
@@ -74,22 +66,14 @@
 
         -- | Reversal of downC - if innerDom value zips with matrix true then it's in
         up :: TypeOf_Up m
-<<<<<<< HEAD
-        up ctxt (name, domain@(DomainSet _ _ (DomainInt _ intRanges)))=
-=======
         up ctxt (name, domain@(DomainSet _ _ (DomainInt t intRanges)))=
->>>>>>> 6bf7a72f
             case lookup (outName domain name) ctxt of
                 Just constantMatrix ->
                     case viewConstantMatrix constantMatrix of
                         Just (_, vals) -> do
                             innerDomainVals <- valuesInIntDomain intRanges
                             return (name, ConstantAbstract $ AbsLitSet
-<<<<<<< HEAD
-                                            [ ConstantInt Nothing v
-=======
                                             [ ConstantInt t v
->>>>>>> 6bf7a72f
                                             | (v,b) <- zip innerDomainVals vals
                                             , viewConstantBool b == Just True
                                             ] )
