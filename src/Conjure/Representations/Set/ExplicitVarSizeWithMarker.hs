{-# LANGUAGE QuasiQuotes #-}

module Conjure.Representations.Set.ExplicitVarSizeWithMarker ( setExplicitVarSizeWithMarker ) where

-- conjure
import Conjure.Prelude
import Conjure.Language
import Conjure.Language.DomainSizeOf
import Conjure.Language.Expression.DomainSizeOf ()
import Conjure.Language.ZeroVal ( zeroVal, EnumerateDomain )
import Conjure.Representations.Internal
import Conjure.Representations.Common


setExplicitVarSizeWithMarker :: forall m . (MonadFail m, NameGen m, EnumerateDomain m) => Representation m
setExplicitVarSizeWithMarker = Representation chck downD structuralCons downC up symmetryOrdering

    where

        chck :: TypeOf_ReprCheck m
        chck _ (DomainSet _ (SetAttr SizeAttr_Size{}) _) = return []
        chck f (DomainSet _ attrs innerDomain) = map (DomainSet Set_ExplicitVarSizeWithMarker attrs) <$> f innerDomain
        chck _ _ = return []

        nameMarker = mkOutName (Just "Marker")
        nameValues = mkOutName (Just "Values")

        getMaxSize attrs innerDomain = case attrs of
            SizeAttr_MaxSize x -> return x
            SizeAttr_MinMaxSize _ x -> return x
            _ -> reTag TagInt <$> domainSizeOf innerDomain

        downD :: TypeOf_DownD m
        downD (name, domain@(DomainSet _ (SetAttr attrs) innerDomain)) = do
            maxSize <- getMaxSize attrs innerDomain
            let indexDomain i = mkDomainIntB (fromInt i) maxSize
            return $ Just
                [ ( nameMarker domain name
                  , defRepr (indexDomain 0)
                  )
                , ( nameValues domain name
                  , DomainMatrix (indexDomain 1) innerDomain
                  )
                ]
        downD _ = na "{downD} ExplicitVarSizeWithMarker"

        structuralCons :: TypeOf_Structural m
        structuralCons f downX1 (DomainSet Set_ExplicitVarSizeWithMarker (SetAttr attrs) innerDomain) = do
            maxSize <- getMaxSize attrs innerDomain
            let
                orderingUpToMarker marker values = do
                    (iPat, i) <- quantifiedVar
                    return $ return $ -- list
                        [essence|
                            forAll &iPat : int(1..&maxSize-1) . &i + 1 <= &marker ->
                                &values[&i] .< &values[&i+1]
                        |]

                dontCareAfterMarker marker values = do
                    (iPat, i) <- quantifiedVar
                    return $ return $ -- list
                        [essence|
                            forAll &iPat : int(1..&maxSize) . &i > &marker ->
                                dontCare(&values[&i])
                        |]

                innerStructuralCons marker values = do
                    let overDomain = [essenceDomain| int(1..&maxSize) |]
                    (iPat, i) <- quantifiedVarOverDomain overDomain
                    let activeZone b = [essence| forAll &iPat : &overDomain . &i <= &marker -> &b |]

                    -- preparing structural constraints for the inner guys
                    innerStructuralConsGen <- f innerDomain

                    let inLoop = [essence| &values[&i] |]
                    outs <- innerStructuralConsGen inLoop
                    return (map activeZone outs)

            return $ \ set -> do
                refs <- downX1 set
                case refs of
                    [marker,values] ->
                        concat <$> sequence
                            [ orderingUpToMarker  marker values
                            , dontCareAfterMarker marker values
                            , return (mkSizeCons attrs marker)
                            , innerStructuralCons marker values
                            ]
                    _ -> na "{structuralCons} ExplicitVarSizeWithMarker"

        structuralCons _ _ _ = na "{structuralCons} ExplicitVarSizeWithMarker"

        downC :: TypeOf_DownC m
        downC ( name
              , domain@(DomainSet _ (SetAttr attrs) innerDomain)
              , ConstantAbstract (AbsLitSet constants)
              ) = do
            maxSize <- getMaxSize attrs innerDomain
            let indexDomain i = mkDomainIntB (fromInt i) maxSize
            maxSizeInt <-
                case maxSize of
                    ConstantInt _ x -> return x
                    _ -> fail $ vcat
                            [ "Expecting an integer for the maxSize attribute."
                            , "But got:" <+> pretty maxSize
                            , "When working on:" <+> pretty name
                            , "With domain:" <+> pretty domain
                            ]
            z <- zeroVal innerDomain
            let zeroes = replicate (fromInteger (maxSizeInt - genericLength constants)) z
            return $ Just
                [ ( nameMarker domain name
                  , defRepr (indexDomain 0)
                  , ConstantInt TagInt (genericLength constants)
                  )
                , ( nameValues domain name
                  , DomainMatrix (indexDomain 1) innerDomain
                  , ConstantAbstract $ AbsLitMatrix (indexDomain 1) (constants ++ zeroes)
                  )
                ]
        downC _ = na "{downC} ExplicitVarSizeWithMarker"

        up :: TypeOf_Up m
        up ctxt (name, domain) =
            case (lookup (nameMarker domain name) ctxt, lookup (nameValues domain name) ctxt) of
                (Just marker, Just constantMatrix) ->
                    case marker of
                        ConstantInt _ card ->
                            case (viewConstantMatrix constantMatrix, constantMatrix) of
                                (Just (_, vals), _) ->
                                    return (name, ConstantAbstract (AbsLitSet (genericTake card vals)))
                                (_, ConstantUndefined msg ty) ->         -- undefined propagates
                                    return (name, ConstantUndefined ("Set-ExplicitVarSizeWithMarker " `mappend` msg) ty)
                                _ -> fail $ vcat
                                        [ "Expecting a matrix literal for:" <+> pretty (nameValues domain name)
                                        , "But got:" <+> pretty constantMatrix
                                        , "When working on:" <+> pretty name
                                        , "With domain:" <+> pretty domain
                                        ]
                        _ -> fail $ vcat
                                [ "Expecting an integer literal for:" <+> pretty (nameMarker domain name)
                                , "But got:" <+> pretty marker
                                , "When working on:" <+> pretty name
                                , "With domain:" <+> pretty domain
                                ]
                (Nothing, _) -> fail $ vcat $
                    [ "(in Set ExplicitVarSizeWithMarker up 1)"
                    , "No value for:" <+> pretty (nameMarker domain name)
                    , "When working on:" <+> pretty name
                    , "With domain:" <+> pretty domain
                    ] ++
                    ("Bindings in context:" : prettyContext ctxt)
                (_, Nothing) -> fail $ vcat $
                    [ "(in Set ExplicitVarSizeWithMarker up 2)"
                    , "No value for:" <+> pretty (nameValues domain name)
                    , "When working on:" <+> pretty name
                    , "With domain:" <+> pretty domain
                    ] ++
                    ("Bindings in context:" : prettyContext ctxt)

        symmetryOrdering :: TypeOf_SymmetryOrdering m
        symmetryOrdering innerSO downX1 inp domain = do
            [marker, values] <- downX1 inp
            Just [_, (_, DomainMatrix index inner)] <- downD ("SO", domain)
            (iPat, i) <- quantifiedVar
            soValues <- innerSO downX1 [essence| &values[&i] |] inner
            return
                [essence|
                    ( &marker
                    ,[ &soValues
                     | &iPat : &index
                     ]
                    )
<<<<<<< HEAD
                |]
=======
                |]
>>>>>>> bbc2b755
<|MERGE_RESOLUTION|>--- conflicted
+++ resolved
@@ -171,8 +171,4 @@
                      | &iPat : &index
                      ]
                     )
-<<<<<<< HEAD
                 |]
-=======
-                |]
->>>>>>> bbc2b755
