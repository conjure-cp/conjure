--- conflicted
+++ resolved
@@ -27,11 +27,7 @@
         downD (name, domain@(DomainSet Set_Explicit (SetAttr (SizeAttr_Size size)) innerDomain)) = return $ Just
             [ ( outName domain name
               , DomainMatrix
-<<<<<<< HEAD
-                  (DomainInt Nothing [RangeBounded 1 size])
-=======
                   (DomainInt NoTag [RangeBounded 1 size])
->>>>>>> 6bf7a72f
                   innerDomain
               ) ]
         downD _ = na "{downD} Explicit"
