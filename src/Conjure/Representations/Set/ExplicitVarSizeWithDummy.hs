--- conflicted
+++ resolved
@@ -171,8 +171,4 @@
         symmetryOrdering innerSO downX1 inp domain = do
             [inner] <- downX1 inp
             Just [(_, innerDomain)] <- downD ("SO", domain)
-<<<<<<< HEAD
             innerSO downX1 inner innerDomain
-=======
-            innerSO downX1 inner innerDomain
->>>>>>> bbc2b755
