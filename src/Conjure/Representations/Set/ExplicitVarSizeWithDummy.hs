--- conflicted
+++ resolved
@@ -33,13 +33,6 @@
             _ -> domainSizeOf innerDomain
 
         calcDummyDomain :: Pretty r => Domain r Expression -> Domain r Expression
-<<<<<<< HEAD
-        calcDummyDomain (DomainInt name [RangeBounded lb ub]) =
-                DomainInt name [RangeBounded lb [essence| &ub + 1 |]]
-        calcDummyDomain dom@(DomainInt name ranges) =
-            let dummyElem = calcDummyElem dom
-            in  DomainInt name (ranges ++ [RangeSingle dummyElem])
-=======
         calcDummyDomain (DomainInt t [RangeBounded lb ub]) = 
                 let ut = addTag t ub
                     u1 = addTag t [essence| 1 |]
@@ -47,7 +40,6 @@
         calcDummyDomain dom@(DomainInt t ranges) =
             let dummyElem = calcDummyElem dom
             in  DomainInt t (ranges ++ [RangeSingle dummyElem])
->>>>>>> 6bf7a72f
         calcDummyDomain dom = bug ("ExplicitVarSizeWithDummy.calcDummyDomain" <+> pretty dom)
 
         calcDummyElem :: Pretty r => Domain r Expression -> Expression
@@ -58,21 +50,12 @@
 
         calcDummyElemC :: Pretty r => Domain r Constant -> Constant
         calcDummyElemC (DomainInt _ []) = bug "ExplicitVarSizeWithDummy.calcDummyElemC []"
-<<<<<<< HEAD
-        calcDummyElemC (DomainInt _ rs) = ConstantInt Nothing $
-            1 + maximum [ i
-                        | r <- rs
-                        , i <- case r of
-                            RangeSingle (ConstantInt Nothing x) -> [x]
-                            RangeBounded (ConstantInt Nothing x) (ConstantInt Nothing y) -> [x..y]
-=======
         calcDummyElemC (DomainInt t rs) = ConstantInt t $
             1 + maximum [ i
                         | r <- rs
                         , i <- case r of
                             RangeSingle (ConstantInt _ x) -> [x]
                             RangeBounded (ConstantInt _ x) (ConstantInt _ y) -> [x..y]
->>>>>>> 6bf7a72f
                             _ -> bug ("ExplicitVarSizeWithDummy.calcDummyElemC" <+> pretty r)
                         ]
         calcDummyElemC d = bug ("ExplicitVarSizeWithDummy.calcDummyElemC" <+> pretty d)
@@ -84,11 +67,7 @@
             return $ Just
                 [ ( outName domain name
                   , DomainMatrix
-<<<<<<< HEAD
-                      (DomainInt Nothing [RangeBounded 1 maxSize])
-=======
                       (DomainInt NoTag [RangeBounded 1 maxSize])
->>>>>>> 6bf7a72f
                       domainWithDummy
                   ) ]
         downD _ = na "{downD} ExplicitVarSizeWithDummy"
@@ -152,11 +131,7 @@
             let indexDomain i = mkDomainIntB (fromInt i) maxSize
             maxSizeInt <-
                 case maxSize of
-<<<<<<< HEAD
-                    ConstantInt Nothing x -> return x
-=======
                     ConstantInt _ x -> return x
->>>>>>> 6bf7a72f
                     _ -> fail $ vcat
                             [ "Expecting an integer for the maxSize attribute."
                             , "But got:" <+> pretty maxSize
