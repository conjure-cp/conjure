--- conflicted
+++ resolved
@@ -250,11 +250,6 @@
             [inner] <- downX1 inp
             Just [(_, innerDomain)] <- downD ("SO", domain)
             innerSO downX1 inner innerDomain
-<<<<<<< HEAD
-
-
-=======
->>>>>>> bbc2b755
 
 viewAsDomainTuple :: Domain r x -> Maybe [Domain r x]
 viewAsDomainTuple (DomainTuple doms) = Just doms
