{-# LANGUAGE QuasiQuotes #-}

module Conjure.Representations.Function.Function1D
    ( function1D
    , domainValues
    ) where

-- conjure
import Conjure.Prelude
import Conjure.Language.Definition
import Conjure.Language.Domain
import Conjure.Language.Type
import Conjure.Language.TypeOf
import Conjure.Language.Constant
import Conjure.Language.DomainSizeOf
import Conjure.Language.Expression.DomainSizeOf ()
import Conjure.Language.TH
import Conjure.Language.Pretty
import Conjure.Representations.Internal
import Conjure.Representations.Common


function1D :: forall m . (MonadFail m, NameGen m) => Representation m
function1D = Representation chck downD structuralCons downC up

    where

        chck :: TypeOf_ReprCheck m
        chck f (DomainFunction _
                    attrs@(FunctionAttr _ PartialityAttr_Total _)
                    innerDomainFr
                    innerDomainTo) | domainCanIndexMatrix innerDomainFr = do
            innerDomainFr' <- f innerDomainFr
            innerDomainTo' <- f innerDomainTo
            return [ DomainFunction Function_1D attrs fr to
                   | fr <- innerDomainFr'
                   , to <- innerDomainTo'
                   ]
        chck _ _ = return []

        outName :: Domain HasRepresentation x -> Name -> Name
        outName = mkOutName Nothing

        downD :: TypeOf_DownD m
        downD (name, domain@(DomainFunction Function_1D
                    (FunctionAttr _ PartialityAttr_Total _)
                    innerDomainFr
                    innerDomainTo)) | domainCanIndexMatrix innerDomainFr = return $ Just
            [ ( outName domain name
              , DomainMatrix
                  (forgetRepr innerDomainFr)
                  innerDomainTo
              ) ]
        downD _ = na "{downD} Function1D"

        structuralCons :: TypeOf_Structural m
        structuralCons f downX1
            (DomainFunction Function_1D
                (FunctionAttr sizeAttr PartialityAttr_Total jectivityAttr)
                innerDomainFr
                innerDomainTo) | domainCanIndexMatrix innerDomainFr = do

            let injectiveCons m = do
                    tyTo <- typeOf innerDomainTo
                    let canAllDiff = case tyTo of
                            TypeBool{} -> True
                            TypeInt{}  -> True
                            TypeEnum{} -> True
                            _          -> False
                    if canAllDiff
                        then
                            return $ return $ -- list
                                [essence| allDiff(&m) |]
                        else do
                            (iPat, i) <- quantifiedVar
                            (jPat, j) <- quantifiedVar
                            return $ return $ -- list
                                [essence|
                                    forAll &iPat, &jPat : &innerDomainFr .
                                        &i .< &j -> &m[&i] != &m[&j]
                                |]

            let surjectiveCons m = do
                    (iPat, i) <- quantifiedVar
                    (jPat, j) <- quantifiedVar
                    return $ return $ -- list
                        [essence|
                            forAll &iPat : &innerDomainTo .
                                exists &jPat : &innerDomainFr .
                                    &m[&j] = &i
                        |]
            let jectivityCons m = case jectivityAttr of
                    JectivityAttr_None       -> return []
                    JectivityAttr_Injective  -> injectiveCons  m
                    JectivityAttr_Surjective -> surjectiveCons m
                    JectivityAttr_Bijective  -> (++) <$> injectiveCons m <*> surjectiveCons m

            cardinality <- domainSizeOf innerDomainFr

            let innerStructuralCons m = do
                    (iPat, i) <- quantifiedVarOverDomain (forgetRepr innerDomainFr)
                    let activeZone b = [essence| forAll &iPat : &innerDomainFr . &b |]

                    -- preparing structural constraints for the inner guys
                    innerStructuralConsGen <- f innerDomainTo

                    let inLoop = [essence| &m[&i] |]
                    outs <- innerStructuralConsGen inLoop
                    return (map activeZone outs)

            return $ \ func -> do
                refs <- downX1 func
                case refs of
                    [m] ->
                        concat <$> sequence
                            [ jectivityCons m
                            , return (mkSizeCons sizeAttr cardinality)
                            , innerStructuralCons m
                            ]
                    _ -> na "{structuralCons} Function1D"

        structuralCons _ _ _ = na "{structuralCons} Function1D"

        downC :: TypeOf_DownC m
        downC ( name
              , domain@(DomainFunction Function_1D
                    (FunctionAttr _ PartialityAttr_Total _)
                    innerDomainFr
                    innerDomainTo)
              , ConstantAbstract (AbsLitFunction vals)
              ) | domainCanIndexMatrix innerDomainFr = do
            froms            <- domainValues innerDomainFr
            valsOut          <- sequence
                [ val
                | fr <- froms
                , let val = case lookup fr vals of
                                Nothing -> fail $ vcat [ "No value for " <+> pretty fr
                                                       , "In:" <+> pretty (AbsLitFunction vals)
                                                       ]
                                Just v  -> return v
                ]
            return $ Just
                [ ( outName domain name
                  , DomainMatrix (forgetRepr innerDomainFr) innerDomainTo
                  , ConstantAbstract $ AbsLitMatrix (forgetRepr innerDomainFr) valsOut
                  ) ]
        downC _ = na "{downC} Function1D"

        up :: TypeOf_Up m
        up ctxt (name, domain@(DomainFunction Function_1D
                                (FunctionAttr _ PartialityAttr_Total _)
                                innerDomainFr _)) =
            case lookup (outName domain name) ctxt of
                Nothing -> fail $ vcat $
                    [ "(in Function1D up)"
                    , "No value for:" <+> pretty (outName domain name)
                    , "When working on:" <+> pretty name
                    , "With domain:" <+> pretty domain
                    ] ++
                    ("Bindings in context:" : prettyContext ctxt)
                Just constant ->
                    case viewConstantMatrix constant of
                        Just (_, vals) -> do
                            froms <- domainValues innerDomainFr
                            return ( name
                                   , ConstantAbstract $ AbsLitFunction $ zip froms vals
                                   )
                        _ -> fail $ vcat
                                [ "Expecting a matrix literal for:" <+> pretty (outName domain name)
                                , "But got:" <+> pretty constant
                                , "When working on:" <+> pretty name
                                , "With domain:" <+> pretty domain
                                ]
        up _ _ = na "{up} Function1D"


domainValues :: (MonadFail m, Pretty r) => Domain r Constant -> m [Constant]
domainValues dom =
    case dom of
        DomainBool -> return [ConstantBool False, ConstantBool True]
<<<<<<< HEAD
        DomainInt name rs -> map (ConstantInt name) <$> valuesInIntDomain rs
=======
        DomainInt t rs -> map (ConstantInt t) <$> valuesInIntDomain rs
>>>>>>> 6bf7a72f
        _ -> fail ("domainValues, not supported:" <+> pretty dom)<|MERGE_RESOLUTION|>--- conflicted
+++ resolved
@@ -178,9 +178,5 @@
 domainValues dom =
     case dom of
         DomainBool -> return [ConstantBool False, ConstantBool True]
-<<<<<<< HEAD
-        DomainInt name rs -> map (ConstantInt name) <$> valuesInIntDomain rs
-=======
         DomainInt t rs -> map (ConstantInt t) <$> valuesInIntDomain rs
->>>>>>> 6bf7a72f
         _ -> fail ("domainValues, not supported:" <+> pretty dom)