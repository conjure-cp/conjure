--- conflicted
+++ resolved
@@ -2,7 +2,6 @@
 
 set -o errexit
 
-<<<<<<< HEAD
 export SOURCE_VERSION=$(git log -1 --format=format:"%H")
 echo "Recording code coverage for SOURCE_VERSION: ${SOURCE_VERSION}"
 
@@ -11,13 +10,6 @@
     # mkdir ~/.ssh && mv $DOWNLOADSECUREFILE_SECUREFILEPATH ~/.ssh/id_rsa
     # chmod 700 ~/.ssh && chmod 600 ~/.ssh/id_rsa
     # ssh-keyscan -t rsa github.com >> ~/.ssh/known_hosts
-=======
-if ${COVERAGE} && [ -n "$DOWNLOADSECUREFILE_SECUREFILEPATH" ]; then
-    # this is from https://cloudblogs.microsoft.com/opensource/2019/04/05/publishing-github-pages-from-azure-pipelines
-    mkdir ~/.ssh && mv "$DOWNLOADSECUREFILE_SECUREFILEPATH" ~/.ssh/id_rsa
-    chmod 700 ~/.ssh && chmod 600 ~/.ssh/id_rsa
-    ssh-keyscan -t rsa github.com >> ~/.ssh/known_hosts
->>>>>>> 08ff9efe
     git clone git@github.com:conjure-cp/conjure-code-coverage.git
 
     # save this file for later
